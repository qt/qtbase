--- conflicted
+++ resolved
@@ -85,11 +85,7 @@
     void substitutes();
     void project();
     void proFileCache();
-<<<<<<< HEAD
-    void json();
     void resources();
-=======
->>>>>>> 754efa57
 
 private:
     TestCompiler test_compiler;
@@ -503,35 +499,6 @@
     QVERIFY( test_compiler.qmake( workDir, "pro_file_cache" ));
 }
 
-<<<<<<< HEAD
-void tst_qmake::json()
-{
-    QString workDir = base_path + "/testdata/json";
-    QVERIFY( test_compiler.qmake( workDir, "json.pro" ));
-    QString output = test_compiler.commandOutput();
-
-    // all keys
-    QVERIFY(output.contains("json._KEYS_ array false null number object string true"));
-    // array
-    QVERIFY(output.contains("json.array._KEYS_ 0 1 2"));
-    QVERIFY(output.contains("json.array.0 arrayItem1"));
-    QVERIFY(output.contains("json.array.1 arrayItem2"));
-    QVERIFY(output.contains("json.array.2 arrayItem3"));
-    // object
-    QVERIFY(output.contains("json.object._KEYS_ key1 key2"));
-    QVERIFY(output.contains("json.object.key1 objectValue1"));
-    QVERIFY(output.contains("json.object.key1 objectValue1"));
-     // value types
-    QVERIFY(output.contains("json.string: test string"));
-    QVERIFY(output.contains("json.number: 999"));
-    QVERIFY(output.contains("json.true: true"));
-    QVERIFY(output.contains("json.false: false"));
-    QVERIFY(output.contains("json.null:"));
-    // functional booleans
-    QVERIFY(output.contains("json.true is true"));
-    QVERIFY(output.contains("json.false is false"));
-}
-
 void tst_qmake::resources()
 {
     QString workDir = base_path + "/testdata/resources";
@@ -565,7 +532,5 @@
     QVERIFY(test_compiler.make(workDir));
 }
 
-=======
->>>>>>> 754efa57
 QTEST_MAIN(tst_qmake)
 #include "tst_qmake.moc"