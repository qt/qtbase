/****************************************************************************
**
** Copyright (C) 2013 Digia Plc and/or its subsidiary(-ies).
** Contact: http://www.qt-project.org/legal
**
** This file is part of the test suite of the Qt Toolkit.
**
** $QT_BEGIN_LICENSE:LGPL$
** Commercial License Usage
** Licensees holding valid commercial Qt licenses may use this file in
** accordance with the commercial license agreement provided with the
** Software or, alternatively, in accordance with the terms contained in
** a written agreement between you and Digia.  For licensing terms and
** conditions see http://qt.digia.com/licensing.  For further information
** use the contact form at http://qt.digia.com/contact-us.
**
** GNU Lesser General Public License Usage
** Alternatively, this file may be used under the terms of the GNU Lesser
** General Public License version 2.1 as published by the Free Software
** Foundation and appearing in the file LICENSE.LGPL included in the
** packaging of this file.  Please review the following information to
** ensure the GNU Lesser General Public License version 2.1 requirements
** will be met: http://www.gnu.org/licenses/old-licenses/lgpl-2.1.html.
**
** In addition, as a special exception, Digia gives you certain additional
** rights.  These rights are described in the Digia Qt LGPL Exception
** version 1.1, included in the file LGPL_EXCEPTION.txt in this package.
**
** GNU General Public License Usage
** Alternatively, this file may be used under the terms of the GNU
** General Public License version 3.0 as published by the Free Software
** Foundation and appearing in the file LICENSE.GPL included in the
** packaging of this file.  Please review the following information to
** ensure the GNU General Public License version 3.0 requirements will be
** met: http://www.gnu.org/copyleft/gpl.html.
**
**
** $QT_END_LICENSE$
**
****************************************************************************/


#include <QtTest/QtTest>

#include <qcoreapplication.h>
#include <qfileinfo.h>
#include <qdatastream.h>
#include <qudpsocket.h>
#include <qhostaddress.h>
#include <qhostinfo.h>
#include <qtcpsocket.h>
#include <qmap.h>
#include <QNetworkProxy>
#include <QNetworkInterface>

#include <qstringlist.h>
#include "../../../network-settings.h"

#ifndef QT_NO_BEARERMANAGEMENT
#include <QtNetwork/qnetworkconfigmanager.h>
#include <QtNetwork/qnetworkconfiguration.h>
#include <QtNetwork/qnetworksession.h>
#endif

Q_DECLARE_METATYPE(QHostAddress)
Q_DECLARE_METATYPE(QNetworkInterface)

QT_FORWARD_DECLARE_CLASS(QUdpSocket)

class tst_QUdpSocket : public QObject
{
    Q_OBJECT

public:
    tst_QUdpSocket();
    virtual ~tst_QUdpSocket();


public slots:
    void initTestCase_data();
    void initTestCase();
    void init();
    void cleanup();
private slots:
    void constructing();
    void unconnectedServerAndClientTest();
    void broadcasting();
    void loop_data();
    void loop();
    void ipv6Loop_data();
    void ipv6Loop();
    void dualStack();
    void dualStackAutoBinding();
    void dualStackNoIPv4onV6only();
    void readLine();
    void pendingDatagramSize();
    void writeDatagram();
    void performance();
    void bindMode();
    void writeDatagramToNonExistingPeer_data();
    void writeDatagramToNonExistingPeer();
    void writeToNonExistingPeer_data();
    void writeToNonExistingPeer();
#ifndef QT_NO_PROCESS
    void outOfProcessConnectedClientServerTest();
    void outOfProcessUnconnectedClientServerTest();
#endif
    void zeroLengthDatagram();
    void multicastTtlOption_data();
    void multicastTtlOption();
    void multicastLoopbackOption_data();
    void multicastLoopbackOption();
    void multicastJoinBeforeBind_data();
    void multicastJoinBeforeBind();
    void multicastLeaveAfterClose_data();
    void multicastLeaveAfterClose();
    void setMulticastInterface_data();
    void setMulticastInterface();
    void multicast_data();
    void multicast();
    void echo_data();
    void echo();
    void linkLocalIPv6();
    void linkLocalIPv4();

protected slots:
    void empty_readyReadSlot();
    void empty_connectedSlot();

private:
#ifndef QT_NO_BEARERMANAGEMENT
    QNetworkConfigurationManager *netConfMan;
    QNetworkConfiguration networkConfiguration;
    QSharedPointer<QNetworkSession> networkSession;
#endif
};

tst_QUdpSocket::tst_QUdpSocket()
{
}

tst_QUdpSocket::~tst_QUdpSocket()
{
}

void tst_QUdpSocket::initTestCase_data()
{
    // hack: we only enable the Socks5 over UDP tests on the old
    // test server, because they fail on the new one. See QTBUG-35490
    bool newTestServer = true;
    QTcpSocket socket;
    socket.connectToHost(QtNetworkSettings::serverName(), 22);
    if (socket.waitForConnected(10000)) {
        socket.waitForReadyRead(5000);
        QByteArray ba = socket.readAll();
        if (ba.startsWith("SSH-2.0-OpenSSH_5.8p1"))
            newTestServer = false;
        socket.disconnectFromHost();
    }

    QTest::addColumn<bool>("setProxy");
    QTest::addColumn<int>("proxyType");

    QTest::newRow("WithoutProxy") << false << 0;
<<<<<<< HEAD
#ifndef QT_NO_SOCKS5
    QTest::newRow("WithSocks5Proxy") << true << int(QNetworkProxy::Socks5Proxy);
#endif
=======
    if (!newTestServer)
        QTest::newRow("WithSocks5Proxy") << true << int(QNetworkProxy::Socks5Proxy);
>>>>>>> 9764f860

#ifndef QT_NO_BEARERMANAGEMENT
    netConfMan = new QNetworkConfigurationManager(this);
    networkConfiguration = netConfMan->defaultConfiguration();
    networkSession = QSharedPointer<QNetworkSession>(new QNetworkSession(networkConfiguration));
    if (!networkSession->isOpen()) {
        networkSession->open();
        QVERIFY(networkSession->waitForOpened(30000));
    }
#endif
}

void tst_QUdpSocket::initTestCase()
{
    if (!QtNetworkSettings::verifyTestNetworkSettings())
        QSKIP("No network test server available");
}

void tst_QUdpSocket::init()
{
    QFETCH_GLOBAL(bool, setProxy);
    if (setProxy) {
#ifndef QT_NO_SOCKS5
        QFETCH_GLOBAL(int, proxyType);
        if (proxyType == QNetworkProxy::Socks5Proxy) {
            QNetworkProxy::setApplicationProxy(QNetworkProxy(QNetworkProxy::Socks5Proxy, QtNetworkSettings::serverName(), 1080));
        }
#else
        QSKIP("No proxy support");
#endif // !QT_NO_SOCKS5
    }
}

void tst_QUdpSocket::cleanup()
{
#ifndef QT_NO_NETWORKPROXY
        QNetworkProxy::setApplicationProxy(QNetworkProxy::DefaultProxy);
#endif // !QT_NO_NETWORKPROXY
}


//----------------------------------------------------------------------------------

void tst_QUdpSocket::constructing()
{
    QUdpSocket socket;
#ifdef FORCE_SESSION
    socket.setProperty("_q_networksession", QVariant::fromValue(networkSession));
#endif

    QVERIFY(socket.isSequential());
    QVERIFY(!socket.isOpen());
    QVERIFY(socket.socketType() == QUdpSocket::UdpSocket);
    QCOMPARE((int) socket.bytesAvailable(), 0);
    QCOMPARE(socket.canReadLine(), false);
    QCOMPARE(socket.readLine(), QByteArray());
    QCOMPARE(socket.socketDescriptor(), (qintptr)-1);
    QCOMPARE(socket.error(), QUdpSocket::UnknownSocketError);
    QCOMPARE(socket.errorString(), QString("Unknown error"));

    // Check the state of the socket api
}

void tst_QUdpSocket::unconnectedServerAndClientTest()
{
    QUdpSocket serverSocket;
#ifdef FORCE_SESSION
    serverSocket.setProperty("_q_networksession", QVariant::fromValue(networkSession));
#endif

    qRegisterMetaType<QAbstractSocket::SocketState>("QAbstractSocket::SocketState");

    QSignalSpy stateChangedSpy(&serverSocket, SIGNAL(stateChanged(QAbstractSocket::SocketState)));
    QVERIFY2(serverSocket.bind(), serverSocket.errorString().toLatin1().constData());
    QCOMPARE(stateChangedSpy.count(), 1);

    const char *message[] = {"Yo mista", "Yo", "Wassap"};

    QHostAddress serverAddress = QHostAddress::LocalHost;
    if (!(serverSocket.localAddress() == QHostAddress::AnyIPv4 || serverSocket.localAddress() == QHostAddress::AnyIPv6))
        serverAddress = serverSocket.localAddress();

    for (int i = 0; i < 3; ++i) {
        QUdpSocket clientSocket;
#ifdef FORCE_SESSION
        clientSocket.setProperty("_q_networksession", QVariant::fromValue(networkSession));
#endif
        QCOMPARE(int(clientSocket.writeDatagram(message[i], strlen(message[i]),
                                               serverAddress, serverSocket.localPort())),
                int(strlen(message[i])));
        char buf[1024];
        QHostAddress host;
        quint16 port;
        QVERIFY(serverSocket.waitForReadyRead(5000));
        QCOMPARE(int(serverSocket.readDatagram(buf, sizeof(buf), &host, &port)),
                int(strlen(message[i])));
        buf[strlen(message[i])] = '\0';
        QCOMPARE(QByteArray(buf), QByteArray(message[i]));
    }
}

//----------------------------------------------------------------------------------

void tst_QUdpSocket::broadcasting()
{
    QFETCH_GLOBAL(bool, setProxy);
    if (setProxy) {
#ifndef QT_NO_NETWORKPROXY
        QFETCH_GLOBAL(int, proxyType);
        if (proxyType == QNetworkProxy::Socks5Proxy)
            QSKIP("With socks5 Broadcast is not supported.");
#else // !QT_NO_NETWORKPROXY
        QSKIP("No proxy support");
#endif // QT_NO_NETWORKPROXY
    }
#ifdef Q_OS_AIX
    QSKIP("Broadcast does not work on darko");
#endif
    const char *message[] = {"Yo mista", "", "Yo", "Wassap"};

    QList<QHostAddress> broadcastAddresses;
    foreach (QNetworkInterface iface, QNetworkInterface::allInterfaces()) {
        if ((iface.flags() & QNetworkInterface::CanBroadcast)
            && iface.flags() & QNetworkInterface::IsUp) {
            for (int i=0;i<iface.addressEntries().count();i++)
                broadcastAddresses.append(iface.addressEntries().at(i).broadcast());
        }
    }
    if (broadcastAddresses.isEmpty())
        QSKIP("No interface can broadcast");
    for (int i = 0; i < 4; ++i) {
        QUdpSocket serverSocket;
#ifdef FORCE_SESSION
        serverSocket.setProperty("_q_networksession", QVariant::fromValue(networkSession));
#endif
        QVERIFY2(serverSocket.bind(QHostAddress::Any, 5000), serverSocket.errorString().toLatin1().constData());

        QCOMPARE(serverSocket.state(), QUdpSocket::BoundState);

        connect(&serverSocket, SIGNAL(readyRead()), SLOT(empty_readyReadSlot()));

        QUdpSocket broadcastSocket;
#ifdef FORCE_SESSION
        broadcastSocket.setProperty("_q_networksession", QVariant::fromValue(networkSession));
#endif
        broadcastSocket.bind();

        for (int j = 0; j < 100; ++j) {
            for (int k = 0; k < 4; k++) {
                broadcastSocket.writeDatagram(message[i], strlen(message[i]),
                    QHostAddress::Broadcast, 5000);
                foreach (QHostAddress addr, broadcastAddresses)
                    broadcastSocket.writeDatagram(message[i], strlen(message[i]), addr, 5000);
            }
            QTestEventLoop::instance().enterLoop(15);
            if (QTestEventLoop::instance().timeout()) {
#if defined(Q_OS_FREEBSD)
                QEXPECT_FAIL("",
                             "Broadcasting to 255.255.255.255 does not work on FreeBSD",
                             Abort);
                QVERIFY(false); // seems that QFAIL() doesn't respect the QEXPECT_FAIL() :/
#endif
                QFAIL("Network operation timed out");
            }
            QVERIFY(serverSocket.hasPendingDatagrams());

            do {
                QByteArray arr; arr.resize(serverSocket.pendingDatagramSize() + 1);
                QHostAddress host;
                quint16 port;
                const int messageLength = int(strlen(message[i]));
                QCOMPARE((int) serverSocket.readDatagram(arr.data(), arr.size() - 1, &host, &port),
                         messageLength);
                arr.resize(messageLength);
                QCOMPARE(arr, QByteArray(message[i]));
            } while (serverSocket.hasPendingDatagrams());
        }
    }
}

//----------------------------------------------------------------------------------

void tst_QUdpSocket::loop_data()
{
    QTest::addColumn<QByteArray>("peterMessage");
    QTest::addColumn<QByteArray>("paulMessage");
    QTest::addColumn<bool>("success");

    QTest::newRow("\"Almond!\" | \"Joy!\"") << QByteArray("Almond!") << QByteArray("Joy!") << true;
    QTest::newRow("\"A\" | \"B\"") << QByteArray("A") << QByteArray("B") << true;
    QTest::newRow("\"AB\" | \"B\"") << QByteArray("AB") << QByteArray("B") << true;
    QTest::newRow("\"AB\" | \"BB\"") << QByteArray("AB") << QByteArray("BB") << true;
    QTest::newRow("\"A\\0B\" | \"B\\0B\"") << QByteArray::fromRawData("A\0B", 3) << QByteArray::fromRawData("B\0B", 3) << true;
    QTest::newRow("\"(nil)\" | \"(nil)\"") << QByteArray() << QByteArray() << true;
    QTest::newRow("Bigmessage") << QByteArray(600, '@') << QByteArray(600, '@') << true;
}

void tst_QUdpSocket::loop()
{
    QFETCH(QByteArray, peterMessage);
    QFETCH(QByteArray, paulMessage);
    QFETCH(bool, success);

    QUdpSocket peter;
    QUdpSocket paul;
#ifdef FORCE_SESSION
    peter.setProperty("_q_networksession", QVariant::fromValue(networkSession));
    paul.setProperty("_q_networksession", QVariant::fromValue(networkSession));
#endif

    QVERIFY2(peter.bind(), peter.errorString().toLatin1().constData());
    QVERIFY2(paul.bind(), paul.errorString().toLatin1().constData());

    QHostAddress peterAddress = QHostAddress::LocalHost;
    if (!(peter.localAddress() == QHostAddress::AnyIPv4 || peter.localAddress() == QHostAddress::AnyIPv6))
        peterAddress = peter.localAddress();
    QHostAddress pualAddress = QHostAddress::LocalHost;
    if (!(paul.localAddress() == QHostAddress::AnyIPv4 || paul.localAddress() == QHostAddress::AnyIPv6))
        pualAddress = paul.localAddress();

    QCOMPARE(peter.writeDatagram(peterMessage.data(), peterMessage.length(),
                                pualAddress, paul.localPort()), qint64(peterMessage.length()));
    QCOMPARE(paul.writeDatagram(paulMessage.data(), paulMessage.length(),
                               peterAddress, peter.localPort()), qint64(paulMessage.length()));

    QVERIFY(peter.waitForReadyRead(9000));
    QVERIFY(paul.waitForReadyRead(9000));
    char peterBuffer[16*1024];
    char paulBuffer[16*1024];
    if (success) {
        QCOMPARE(peter.readDatagram(peterBuffer, sizeof(peterBuffer)), qint64(paulMessage.length()));
        QCOMPARE(paul.readDatagram(paulBuffer, sizeof(peterBuffer)), qint64(peterMessage.length()));
    } else {
        QVERIFY(peter.readDatagram(peterBuffer, sizeof(peterBuffer)) != paulMessage.length());
        QVERIFY(paul.readDatagram(paulBuffer, sizeof(peterBuffer)) != peterMessage.length());
    }

    QCOMPARE(QByteArray(peterBuffer, paulMessage.length()), paulMessage);
    QCOMPARE(QByteArray(paulBuffer, peterMessage.length()), peterMessage);
}

//----------------------------------------------------------------------------------

void tst_QUdpSocket::ipv6Loop_data()
{
    loop_data();
}

void tst_QUdpSocket::ipv6Loop()
{
    QFETCH(QByteArray, peterMessage);
    QFETCH(QByteArray, paulMessage);
    QFETCH(bool, success);

    QUdpSocket peter;
    QUdpSocket paul;
#ifdef FORCE_SESSION
    peter.setProperty("_q_networksession", QVariant::fromValue(networkSession));
    paul.setProperty("_q_networksession", QVariant::fromValue(networkSession));
#endif

    quint16 peterPort = 28124;
    quint16 paulPort = 28123;

    if (!peter.bind(QHostAddress::LocalHostIPv6, peterPort)) {
    QCOMPARE(peter.error(), QUdpSocket::UnsupportedSocketOperationError);
    } else {
    QVERIFY(paul.bind(QHostAddress::LocalHostIPv6, paulPort));

    QCOMPARE(peter.writeDatagram(peterMessage.data(), peterMessage.length(), QHostAddress("::1"),
                                    paulPort), qint64(peterMessage.length()));
    QCOMPARE(paul.writeDatagram(paulMessage.data(), paulMessage.length(),
                                   QHostAddress("::1"), peterPort), qint64(paulMessage.length()));

    char peterBuffer[16*1024];
    char paulBuffer[16*1024];
#if !defined(Q_OS_WINCE)
        QVERIFY(peter.waitForReadyRead(5000));
        QVERIFY(paul.waitForReadyRead(5000));
#else
        QVERIFY(peter.waitForReadyRead(15000));
        QVERIFY(paul.waitForReadyRead(15000));
#endif
    if (success) {
        QCOMPARE(peter.readDatagram(peterBuffer, sizeof(peterBuffer)), qint64(paulMessage.length()));
        QCOMPARE(paul.readDatagram(paulBuffer, sizeof(peterBuffer)), qint64(peterMessage.length()));
    } else {
        QVERIFY(peter.readDatagram(peterBuffer, sizeof(peterBuffer)) != paulMessage.length());
        QVERIFY(paul.readDatagram(paulBuffer, sizeof(peterBuffer)) != peterMessage.length());
    }

    QCOMPARE(QByteArray(peterBuffer, paulMessage.length()), paulMessage);
    QCOMPARE(QByteArray(paulBuffer, peterMessage.length()), peterMessage);
    }
}

void tst_QUdpSocket::dualStack()
{
    QFETCH_GLOBAL(bool, setProxy);
    if (setProxy)
        QSKIP("test server SOCKS proxy doesn't support IPv6");
    QUdpSocket dualSock;
    QByteArray dualData("dual");
    QVERIFY(dualSock.bind(QHostAddress(QHostAddress::Any), 0));

    QUdpSocket v4Sock;
    QByteArray v4Data("v4");
    QVERIFY(v4Sock.bind(QHostAddress(QHostAddress::AnyIPv4), 0));

    QHostAddress from;
    quint16 port;
    QByteArray buffer;
    //test v4 -> dual
    QCOMPARE((int)v4Sock.writeDatagram(v4Data.constData(), v4Data.length(), QHostAddress(QHostAddress::LocalHost), dualSock.localPort()), v4Data.length());
    QVERIFY(dualSock.waitForReadyRead(5000));
    buffer.reserve(100);
    qint64 size = dualSock.readDatagram(buffer.data(), 100, &from, &port);
    QCOMPARE((int)size, v4Data.length());
    buffer.resize(size);
    QCOMPARE(buffer, v4Data);

    if (QtNetworkSettings::hasIPv6()) {
        QUdpSocket v6Sock;
        QByteArray v6Data("v6");
        QVERIFY(v6Sock.bind(QHostAddress(QHostAddress::AnyIPv6), 0));

        //test v6 -> dual
        QCOMPARE((int)v6Sock.writeDatagram(v6Data.constData(), v6Data.length(), QHostAddress(QHostAddress::LocalHostIPv6), dualSock.localPort()), v6Data.length());
        QVERIFY(dualSock.waitForReadyRead(5000));
        buffer.reserve(100);
        size = dualSock.readDatagram(buffer.data(), 100, &from, &port);
        QCOMPARE((int)size, v6Data.length());
        buffer.resize(size);
        QCOMPARE(buffer, v6Data);

        //test dual -> v6
        QCOMPARE((int)dualSock.writeDatagram(dualData.constData(), dualData.length(), QHostAddress(QHostAddress::LocalHostIPv6), v6Sock.localPort()), dualData.length());
        QVERIFY(v6Sock.waitForReadyRead(5000));
        buffer.reserve(100);
        size = v6Sock.readDatagram(buffer.data(), 100, &from, &port);
        QCOMPARE((int)size, dualData.length());
        buffer.resize(size);
        QCOMPARE(buffer, dualData);
    }

    //test dual -> v4
    QCOMPARE((int)dualSock.writeDatagram(dualData.constData(), dualData.length(), QHostAddress(QHostAddress::LocalHost), v4Sock.localPort()), dualData.length());
    QVERIFY(v4Sock.waitForReadyRead(5000));
    buffer.reserve(100);
    size = v4Sock.readDatagram(buffer.data(), 100, &from, &port);
    QCOMPARE((int)size, dualData.length());
    buffer.resize(size);
    QCOMPARE(buffer, dualData);
}

void tst_QUdpSocket::dualStackAutoBinding()
{
    QFETCH_GLOBAL(bool, setProxy);
    if (setProxy)
        QSKIP("test server SOCKS proxy doesn't support IPv6");
    if (!QtNetworkSettings::hasIPv6())
        QSKIP("system doesn't support ipv6!");
    QUdpSocket v4Sock;
    QVERIFY(v4Sock.bind(QHostAddress(QHostAddress::AnyIPv4), 0));

    QUdpSocket v6Sock;
    QVERIFY(v6Sock.bind(QHostAddress(QHostAddress::AnyIPv6), 0));

    QByteArray dualData("dual");
    QHostAddress from;
    quint16 port;
    QByteArray buffer;
    int size;

    {
        //test an autobound socket can send to both v4 and v6 addresses (v4 first)
        QUdpSocket dualSock;

        QCOMPARE((int)dualSock.writeDatagram(dualData.constData(), dualData.length(), QHostAddress(QHostAddress::LocalHost), v4Sock.localPort()), dualData.length());
        QVERIFY(v4Sock.waitForReadyRead(5000));
        buffer.reserve(100);
        size = v4Sock.readDatagram(buffer.data(), 100, &from, &port);
        QCOMPARE((int)size, dualData.length());
        buffer.resize(size);
        QCOMPARE(buffer, dualData);

        QCOMPARE((int)dualSock.writeDatagram(dualData.constData(), dualData.length(), QHostAddress(QHostAddress::LocalHostIPv6), v6Sock.localPort()), dualData.length());
        QVERIFY(v6Sock.waitForReadyRead(5000));
        buffer.reserve(100);
        size = v6Sock.readDatagram(buffer.data(), 100, &from, &port);
        QCOMPARE((int)size, dualData.length());
        buffer.resize(size);
        QCOMPARE(buffer, dualData);
    }

    {
        //test an autobound socket can send to both v4 and v6 addresses (v6 first)
        QUdpSocket dualSock;

        QCOMPARE((int)dualSock.writeDatagram(dualData.constData(), dualData.length(), QHostAddress(QHostAddress::LocalHostIPv6), v6Sock.localPort()), dualData.length());
        QVERIFY(v6Sock.waitForReadyRead(5000));
        buffer.reserve(100);
        size = v6Sock.readDatagram(buffer.data(), 100, &from, &port);
        QCOMPARE((int)size, dualData.length());
        buffer.resize(size);
        QCOMPARE(buffer, dualData);

        QCOMPARE((int)dualSock.writeDatagram(dualData.constData(), dualData.length(), QHostAddress(QHostAddress::LocalHost), v4Sock.localPort()), dualData.length());
        QVERIFY(v4Sock.waitForReadyRead(5000));
        buffer.reserve(100);
        size = v4Sock.readDatagram(buffer.data(), 100, &from, &port);
        QCOMPARE((int)size, dualData.length());
        buffer.resize(size);
        QCOMPARE(buffer, dualData);
    }
}

void tst_QUdpSocket::dualStackNoIPv4onV6only()
{
    QFETCH_GLOBAL(bool, setProxy);
    if (setProxy)
        QSKIP("test server SOCKS proxy doesn't support IPv6");
    if (!QtNetworkSettings::hasIPv6())
        QSKIP("system doesn't support ipv6!");
    QUdpSocket v4Sock;
    QVERIFY(v4Sock.bind(QHostAddress(QHostAddress::AnyIPv4), 0));
    QByteArray v4Data("v4");

    QUdpSocket v6Sock;
    QVERIFY(v6Sock.bind(QHostAddress(QHostAddress::AnyIPv6), 0));

    //test v4 -> v6 (should not be received as this is a v6 only socket)
    QCOMPARE((int)v4Sock.writeDatagram(v4Data.constData(), v4Data.length(), QHostAddress(QHostAddress::LocalHost), v6Sock.localPort()), v4Data.length());
    QVERIFY(!v6Sock.waitForReadyRead(1000));
}

void tst_QUdpSocket::empty_readyReadSlot()
{
    QTestEventLoop::instance().exitLoop();
}

void tst_QUdpSocket::empty_connectedSlot()
{
    QTestEventLoop::instance().exitLoop();
}

//----------------------------------------------------------------------------------

void tst_QUdpSocket::readLine()
{
    QUdpSocket socket1;
    QUdpSocket socket2;
#ifdef FORCE_SESSION
    socket1.setProperty("_q_networksession", QVariant::fromValue(networkSession));
    socket2.setProperty("_q_networksession", QVariant::fromValue(networkSession));
#endif
    QVERIFY2(socket1.bind(), socket1.errorString().toLatin1().constData());

    socket2.connectToHost("127.0.0.1", socket1.localPort());
    QVERIFY(socket2.waitForConnected(5000));
}

//----------------------------------------------------------------------------------

void tst_QUdpSocket::pendingDatagramSize()
{
    QUdpSocket server;
#ifdef FORCE_SESSION
    server.setProperty("_q_networksession", QVariant::fromValue(networkSession));
#endif
    QVERIFY2(server.bind(), server.errorString().toLatin1().constData());

    QHostAddress serverAddress = QHostAddress::LocalHost;
    if (!(server.localAddress() == QHostAddress::AnyIPv4 || server.localAddress() == QHostAddress::AnyIPv6))
        serverAddress = server.localAddress();

    QUdpSocket client;
#ifdef FORCE_SESSION
    client.setProperty("_q_networksession", QVariant::fromValue(networkSession));
#endif
    QVERIFY(client.writeDatagram("this is", 7, serverAddress, server.localPort()) == 7);
    QVERIFY(client.writeDatagram(0, 0, serverAddress, server.localPort()) == 0);
    QVERIFY(client.writeDatagram("3 messages", 10, serverAddress, server.localPort()) == 10);

    char c = 0;
    QVERIFY(server.waitForReadyRead());
    if (server.hasPendingDatagrams()) {
#if defined Q_OS_HPUX && defined __ia64
        QEXPECT_FAIL("", "HP-UX 11i v2 can't determine the datagram size correctly.", Abort);
#endif
        QCOMPARE(server.pendingDatagramSize(), qint64(7));
        c = '\0';
        QCOMPARE(server.readDatagram(&c, 1), qint64(1));
        QCOMPARE(c, 't');
        c = '\0';
    } else
        QSKIP("does not have the 1st datagram");

    if (server.hasPendingDatagrams()) {
        QCOMPARE(server.pendingDatagramSize(), qint64(0));
        QCOMPARE(server.readDatagram(&c, 1), qint64(0));
        QCOMPARE(c, '\0'); // untouched
        c = '\0';
    } else
        QSKIP("does not have the 2nd datagram");

    if (server.hasPendingDatagrams()) {
        QCOMPARE(server.pendingDatagramSize(), qint64(10));
        QCOMPARE(server.readDatagram(&c, 1), qint64(1));
        QCOMPARE(c, '3');
    } else
        QSKIP("does not have the 3rd datagram");
}


void tst_QUdpSocket::writeDatagram()
{
    QUdpSocket server;
#ifdef FORCE_SESSION
    server.setProperty("_q_networksession", QVariant::fromValue(networkSession));
#endif
    QVERIFY2(server.bind(), server.errorString().toLatin1().constData());

    QHostAddress serverAddress = QHostAddress::LocalHost;
    if (!(server.localAddress() == QHostAddress::AnyIPv4 || server.localAddress() == QHostAddress::AnyIPv6))
        serverAddress = server.localAddress();

    QUdpSocket client;
#ifdef FORCE_SESSION
    client.setProperty("_q_networksession", QVariant::fromValue(networkSession));
#endif

    qRegisterMetaType<QAbstractSocket::SocketError>("QAbstractSocket::SocketError");

    for(int i=0;;i++) {
        QSignalSpy errorspy(&client, SIGNAL(error(QAbstractSocket::SocketError)));
        QSignalSpy bytesspy(&client, SIGNAL(bytesWritten(qint64)));

        qint64 written = client.writeDatagram(QByteArray(i * 1024, 'w'), serverAddress,
                                                  server.localPort());

        if (written != i * 1024) {
#if defined (Q_OS_HPUX)
            QSKIP("HP-UX 11.11 on hai (PA-RISC 64) truncates too long datagrams.");
#endif
            QCOMPARE(bytesspy.count(), 0);
            QCOMPARE(errorspy.count(), 1);
            QCOMPARE(*static_cast<const int *>(errorspy.at(0).at(0).constData()),
                    int(QUdpSocket::DatagramTooLargeError));
            QCOMPARE(client.error(), QUdpSocket::DatagramTooLargeError);
            break;
        }
        QVERIFY(bytesspy.count() == 1);
        QCOMPARE(*static_cast<const qint64 *>(bytesspy.at(0).at(0).constData()),
                qint64(i * 1024));
        QCOMPARE(errorspy.count(), 0);
        if (!server.waitForReadyRead(5000))
            QSKIP(QString("UDP packet lost at size %1, unable to complete the test.").arg(i * 1024).toLatin1().data());
        QCOMPARE(server.pendingDatagramSize(), qint64(i * 1024));
        QCOMPARE(server.readDatagram(0, 0), qint64(0));
    }
}

void tst_QUdpSocket::performance()
{
    QByteArray arr(8192, '@');

    QUdpSocket server;
#ifdef FORCE_SESSION
    server.setProperty("_q_networksession", QVariant::fromValue(networkSession));
#endif
    QVERIFY2(server.bind(), server.errorString().toLatin1().constData());

    QHostAddress serverAddress = QHostAddress::LocalHost;
    if (!(server.localAddress() == QHostAddress::AnyIPv4 || server.localAddress() == QHostAddress::AnyIPv6))
        serverAddress = server.localAddress();

    QUdpSocket client;
#ifdef FORCE_SESSION
    client.setProperty("_q_networksession", QVariant::fromValue(networkSession));
#endif
    client.connectToHost(serverAddress, server.localPort());
    QVERIFY(client.waitForConnected(10000));

    QTime stopWatch;
    stopWatch.start();

    qint64 nbytes = 0;
    while (stopWatch.elapsed() < 5000) {
        for (int i = 0; i < 100; ++i) {
            if (client.write(arr.data(), arr.size()) > 0) {
                do {
                    nbytes += server.readDatagram(arr.data(), arr.size());
                } while (server.hasPendingDatagrams());
            }
        }
    }

    float secs = stopWatch.elapsed() / 1000.0;
    qDebug("\t%.2fMB/%.2fs: %.2fMB/s", float(nbytes / (1024.0*1024.0)),
           secs, float(nbytes / (1024.0*1024.0)) / secs);
}

void tst_QUdpSocket::bindMode()
{
    QFETCH_GLOBAL(bool, setProxy);
    if (setProxy) {
#ifndef QT_NO_NETWORKPROXY
        QFETCH_GLOBAL(int, proxyType);
        if (proxyType == QNetworkProxy::Socks5Proxy)
            QSKIP("With socks5 explicit port binding is not supported.");
#else // !QT_NO_NETWORKPROXY
        QSKIP("No proxy support");
#endif // QT_NO_NETWORKPROXY
    }

    QUdpSocket socket;
#ifdef FORCE_SESSION
    socket.setProperty("_q_networksession", QVariant::fromValue(networkSession));
#endif
    QVERIFY2(socket.bind(), socket.errorString().toLatin1().constData());
    QUdpSocket socket2;
#ifdef FORCE_SESSION
    socket2.setProperty("_q_networksession", QVariant::fromValue(networkSession));
#endif
    QVERIFY(!socket2.bind(socket.localPort()));
#if defined(Q_OS_UNIX)
    QVERIFY(!socket2.bind(socket.localPort(), QUdpSocket::ReuseAddressHint));
    socket.close();
    QVERIFY2(socket.bind(0, QUdpSocket::ShareAddress), socket.errorString().toLatin1().constData());
    QVERIFY2(socket2.bind(socket.localPort()), socket2.errorString().toLatin1().constData());
    socket2.close();
    QVERIFY2(socket2.bind(socket.localPort(), QUdpSocket::ReuseAddressHint), socket2.errorString().toLatin1().constData());
#else

    // Depending on the user's privileges, this or will succeed or
    // fail. Admins are allowed to reuse the address, but nobody else.
    if (!socket2.bind(socket.localPort(), QUdpSocket::ReuseAddressHint), socket2.errorString().toLatin1().constData())
        qWarning("Failed to bind with QUdpSocket::ReuseAddressHint, user isn't an administrator?");
    socket.close();
    QVERIFY2(socket.bind(0, QUdpSocket::ShareAddress), socket.errorString().toLatin1().constData());
    QVERIFY(!socket2.bind(socket.localPort()));
    socket.close();
    QVERIFY2(socket.bind(0, QUdpSocket::DontShareAddress), socket.errorString().toLatin1().constData());
    QVERIFY(!socket2.bind(socket.localPort()));
    QVERIFY(!socket2.bind(socket.localPort(), QUdpSocket::ReuseAddressHint));
#endif
}

void tst_QUdpSocket::writeDatagramToNonExistingPeer_data()
{
    QTest::addColumn<bool>("bind");
    QTest::addColumn<QHostAddress>("peerAddress");
    QHostAddress localhost(QHostAddress::LocalHost);
    QHostAddress remote = QHostInfo::fromName(QtNetworkSettings::serverName()).addresses().first();

    QTest::newRow("localhost-unbound") << false << localhost;
    QTest::newRow("localhost-bound") << true << localhost;
    QTest::newRow("remote-unbound") << false << remote;
    QTest::newRow("remote-bound") << true << remote;
}

void tst_QUdpSocket::writeDatagramToNonExistingPeer()
{
    QFETCH(bool, bind);
    QFETCH(QHostAddress, peerAddress);

    quint16 peerPort = 33533 + int(bind);

    QUdpSocket sUdp;
#ifdef FORCE_SESSION
    sUdp.setProperty("_q_networksession", QVariant::fromValue(networkSession));
#endif
    QSignalSpy sReadyReadSpy(&sUdp, SIGNAL(readyRead()));
    if (bind)
        QVERIFY(sUdp.bind());
    QCOMPARE(sUdp.writeDatagram("", 1, peerAddress, peerPort), qint64(1));
    QTestEventLoop::instance().enterLoop(1);
    QCOMPARE(sReadyReadSpy.count(), 0);
}

void tst_QUdpSocket::writeToNonExistingPeer_data()
{
    QTest::addColumn<QHostAddress>("peerAddress");
    QHostAddress localhost(QHostAddress::LocalHost);
    QHostAddress remote = QHostInfo::fromName(QtNetworkSettings::serverName()).addresses().first();
    // write (required to be connected)
    QTest::newRow("localhost") << localhost;
    QTest::newRow("remote") << remote;
}

void tst_QUdpSocket::writeToNonExistingPeer()
{
    QSKIP("Connected-mode UDP sockets and their behaviour are erratic");
    QFETCH(QHostAddress, peerAddress);
    quint16 peerPort = 34534;
    qRegisterMetaType<QAbstractSocket::SocketError>("QAbstractSocket::SocketError");

    QUdpSocket sConnected;
#ifdef FORCE_SESSION
    sConnected.setProperty("_q_networksession", QVariant::fromValue(networkSession));
#endif
    QSignalSpy sConnectedReadyReadSpy(&sConnected, SIGNAL(readyRead()));
    QSignalSpy sConnectedErrorSpy(&sConnected, SIGNAL(error(QAbstractSocket::SocketError)));
    sConnected.connectToHost(peerAddress, peerPort, QIODevice::ReadWrite);
    QVERIFY(sConnected.waitForConnected(10000));

    // the first write succeeds...
    QCOMPARE(sConnected.write("", 1), qint64(1));

    // the second one should fail!
    QTest::qSleep(1000);                   // do not process events
    QCOMPARE(sConnected.write("", 1), qint64(-1));
    QCOMPARE(int(sConnected.error()), int(QUdpSocket::ConnectionRefusedError));

    // the third one will succeed...
    QCOMPARE(sConnected.write("", 1), qint64(1));
    QTestEventLoop::instance().enterLoop(1);
    QCOMPARE(sConnectedReadyReadSpy.count(), 0);
    QCOMPARE(sConnectedErrorSpy.count(), 1);
    QCOMPARE(int(sConnected.error()), int(QUdpSocket::ConnectionRefusedError));

    // we should now get a read error
    QCOMPARE(sConnected.write("", 1), qint64(1));
    QTest::qSleep(1000);                   // do not process events
    char buf[2];
    QVERIFY(!sConnected.hasPendingDatagrams());
    QCOMPARE(sConnected.bytesAvailable(), Q_INT64_C(0));
    QCOMPARE(sConnected.pendingDatagramSize(), Q_INT64_C(-1));
    QCOMPARE(sConnected.readDatagram(buf, 2), Q_INT64_C(-1));
    QCOMPARE(int(sConnected.error()), int(QUdpSocket::ConnectionRefusedError));

    QCOMPARE(sConnected.write("", 1), qint64(1));
    QTest::qSleep(1000);                   // do not process events
    QCOMPARE(sConnected.read(buf, 2), Q_INT64_C(0));
    QCOMPARE(int(sConnected.error()), int(QUdpSocket::ConnectionRefusedError));

    // we should still be connected
    QCOMPARE(int(sConnected.state()), int(QUdpSocket::ConnectedState));
}

#ifndef QT_NO_PROCESS
void tst_QUdpSocket::outOfProcessConnectedClientServerTest()
{
#if defined(Q_OS_WINCE)
    QSKIP("This test depends on reading data from QProcess (not supported on Qt/WinCE).");
#endif
    QProcess serverProcess;
    serverProcess.start(QLatin1String("clientserver/clientserver server 1 1"),
                        QIODevice::ReadWrite | QIODevice::Text);
    QVERIFY2(serverProcess.waitForStarted(3000),
             qPrintable("Failed to start subprocess: " + serverProcess.errorString()));

    // Wait until the server has started and reports success.
    while (!serverProcess.canReadLine())
        QVERIFY(serverProcess.waitForReadyRead(3000));
    QByteArray serverGreeting = serverProcess.readLine();
    QVERIFY(serverGreeting != QByteArray("XXX\n"));
    int serverPort = serverGreeting.trimmed().toInt();
    QVERIFY(serverPort > 0 && serverPort < 65536);

    QProcess clientProcess;
    clientProcess.start(QString::fromLatin1("clientserver/clientserver connectedclient %1 %2")
                        .arg(QLatin1String("127.0.0.1")).arg(serverPort),
                        QIODevice::ReadWrite | QIODevice::Text);
    QVERIFY2(clientProcess.waitForStarted(3000),
             qPrintable("Failed to start subprocess: " + clientProcess.errorString()));

    // Wait until the server has started and reports success.
    while (!clientProcess.canReadLine())
        QVERIFY(clientProcess.waitForReadyRead(3000));
    QByteArray clientGreeting = clientProcess.readLine();
    QCOMPARE(clientGreeting, QByteArray("ok\n"));

    // Let the client and server talk for 3 seconds
    QTest::qWait(3000);

    QStringList serverData = QString::fromLocal8Bit(serverProcess.readAll()).split("\n");
    QStringList clientData = QString::fromLocal8Bit(clientProcess.readAll()).split("\n");
    QVERIFY(serverData.size() > 5);
    QVERIFY(clientData.size() > 5);

    for (int i = 0; i < clientData.size() / 2; ++i) {
        QCOMPARE(clientData.at(i * 2), QString("readData()"));
        QCOMPARE(serverData.at(i * 3), QString("readData()"));

        QString cdata = clientData.at(i * 2 + 1);
        QString sdata = serverData.at(i * 3 + 1);
        QVERIFY(cdata.startsWith(QLatin1String("got ")));

        QCOMPARE(cdata.mid(4).trimmed().toInt(), sdata.mid(4).trimmed().toInt() * 2);
        QVERIFY(serverData.at(i * 3 + 2).startsWith(QLatin1String("sending ")));
        QCOMPARE(serverData.at(i * 3 + 2).trimmed().mid(8).toInt(),
                 sdata.mid(4).trimmed().toInt() * 2);
    }

    clientProcess.kill();
    QVERIFY(clientProcess.waitForFinished());
    serverProcess.kill();
    QVERIFY(serverProcess.waitForFinished());
}
#endif

#ifndef QT_NO_PROCESS
void tst_QUdpSocket::outOfProcessUnconnectedClientServerTest()
{
#if defined(Q_OS_WINCE)
    QSKIP("This test depends on reading data from QProcess (not supported on Qt/WinCE).");
#endif
    QProcess serverProcess;
    serverProcess.start(QLatin1String("clientserver/clientserver server 1 1"),
                        QIODevice::ReadWrite | QIODevice::Text);
    QVERIFY2(serverProcess.waitForStarted(3000),
             qPrintable("Failed to start subprocess: " + serverProcess.errorString()));

    // Wait until the server has started and reports success.
    while (!serverProcess.canReadLine())
        QVERIFY(serverProcess.waitForReadyRead(3000));
    QByteArray serverGreeting = serverProcess.readLine();
    QVERIFY(serverGreeting != QByteArray("XXX\n"));
    int serverPort = serverGreeting.trimmed().toInt();
    QVERIFY(serverPort > 0 && serverPort < 65536);

    QProcess clientProcess;
    clientProcess.start(QString::fromLatin1("clientserver/clientserver unconnectedclient %1 %2")
                        .arg(QLatin1String("127.0.0.1")).arg(serverPort),
                        QIODevice::ReadWrite | QIODevice::Text);
    QVERIFY2(clientProcess.waitForStarted(3000),
             qPrintable("Failed to start subprocess: " + clientProcess.errorString()));

    // Wait until the server has started and reports success.
    while (!clientProcess.canReadLine())
        QVERIFY(clientProcess.waitForReadyRead(3000));
    QByteArray clientGreeting = clientProcess.readLine();
    QCOMPARE(clientGreeting, QByteArray("ok\n"));

    // Let the client and server talk for 3 seconds
    QTest::qWait(3000);

    QStringList serverData = QString::fromLocal8Bit(serverProcess.readAll()).split("\n");
    QStringList clientData = QString::fromLocal8Bit(clientProcess.readAll()).split("\n");

    QVERIFY(serverData.size() > 5);
    QVERIFY(clientData.size() > 5);

    for (int i = 0; i < clientData.size() / 2; ++i) {
        QCOMPARE(clientData.at(i * 2), QString("readData()"));
        QCOMPARE(serverData.at(i * 3), QString("readData()"));

        QString cdata = clientData.at(i * 2 + 1);
        QString sdata = serverData.at(i * 3 + 1);
        QVERIFY(cdata.startsWith(QLatin1String("got ")));

        QCOMPARE(cdata.mid(4).trimmed().toInt(), sdata.mid(4).trimmed().toInt() * 2);
        QVERIFY(serverData.at(i * 3 + 2).startsWith(QLatin1String("sending ")));
        QCOMPARE(serverData.at(i * 3 + 2).trimmed().mid(8).toInt(),
                 sdata.mid(4).trimmed().toInt() * 2);
    }

    clientProcess.kill();
    QVERIFY(clientProcess.waitForFinished());
    serverProcess.kill();
    QVERIFY(serverProcess.waitForFinished());
}
#endif

void tst_QUdpSocket::zeroLengthDatagram()
{
    QFETCH_GLOBAL(bool, setProxy);
    if (setProxy)
        return;

    QUdpSocket receiver;
#ifdef FORCE_SESSION
    receiver.setProperty("_q_networksession", QVariant::fromValue(networkSession));
#endif
    QVERIFY(receiver.bind());

    QVERIFY(!receiver.waitForReadyRead(100));
    QVERIFY(!receiver.hasPendingDatagrams());

    QUdpSocket sender;
#ifdef FORCE_SESSION
    sender.setProperty("_q_networksession", QVariant::fromValue(networkSession));
#endif
    QCOMPARE(sender.writeDatagram(QByteArray(), QHostAddress::LocalHost, receiver.localPort()), qint64(0));

    QVERIFY(receiver.waitForReadyRead(1000));
    QVERIFY(receiver.hasPendingDatagrams());

    char buf;
    QCOMPARE(receiver.readDatagram(&buf, 1), qint64(0));
}

void tst_QUdpSocket::multicastTtlOption_data()
{
    QTest::addColumn<QHostAddress>("bindAddress");
    QTest::addColumn<int>("ttl");
    QTest::addColumn<int>("expected");

    QList<QHostAddress> addresses;
    addresses += QHostAddress(QHostAddress::Any);
    addresses += QHostAddress(QHostAddress::AnyIPv6);

    foreach (const QHostAddress &address, addresses) {
        QTest::newRow(QString("%1 0").arg(address.toString()).toLatin1()) << address << 0 << 0;
        QTest::newRow(QString("%1 1").arg(address.toString()).toLatin1()) << address << 1 << 1;
        QTest::newRow(QString("%1 2").arg(address.toString()).toLatin1()) << address << 2 << 2;
        QTest::newRow(QString("%1 128").arg(address.toString()).toLatin1()) << address << 128 << 128;
        QTest::newRow(QString("%1 255").arg(address.toString()).toLatin1()) << address << 255 << 255;
        QTest::newRow(QString("%1 1024").arg(address.toString()).toLatin1()) << address << 1024 << 1;
    }
}

void tst_QUdpSocket::multicastTtlOption()
{
    QFETCH_GLOBAL(bool, setProxy);
    QFETCH(QHostAddress, bindAddress);
    QFETCH(int, ttl);
    QFETCH(int, expected);
    if (setProxy) {
        // UDP multicast does not work with proxies
        expected = 0;
    }

    QUdpSocket udpSocket;
#ifdef FORCE_SESSION
    udpSocket.setProperty("_q_networksession", QVariant::fromValue(networkSession));
#endif
    // bind, but ignore the result, we are only interested in initializing the socket
    (void) udpSocket.bind(bindAddress, 0);
    udpSocket.setSocketOption(QUdpSocket::MulticastTtlOption, ttl);
    QCOMPARE(udpSocket.socketOption(QUdpSocket::MulticastTtlOption).toInt(), expected);
}

void tst_QUdpSocket::multicastLoopbackOption_data()
{
    QTest::addColumn<QHostAddress>("bindAddress");
    QTest::addColumn<int>("loopback");
    QTest::addColumn<int>("expected");

    QList<QHostAddress> addresses;
    addresses += QHostAddress(QHostAddress::Any);
    addresses += QHostAddress(QHostAddress::AnyIPv6);

    foreach (const QHostAddress &address, addresses) {
        QTest::newRow(QString("%1 0").arg(address.toString()).toLatin1()) << address << 0 << 0;
        QTest::newRow(QString("%1 1").arg(address.toString()).toLatin1()) << address << 1 << 1;
        QTest::newRow(QString("%1 2").arg(address.toString()).toLatin1()) << address << 2 << 1;
        QTest::newRow(QString("%1 0 again").arg(address.toString()).toLatin1()) << address << 0 << 0;
        QTest::newRow(QString("%1 2 again").arg(address.toString()).toLatin1()) << address << 2 << 1;
        QTest::newRow(QString("%1 0 last time").arg(address.toString()).toLatin1()) << address << 0 << 0;
        QTest::newRow(QString("%1 1 again").arg(address.toString()).toLatin1()) << address << 1 << 1;
    }
}

void tst_QUdpSocket::multicastLoopbackOption()
{
    QFETCH_GLOBAL(bool, setProxy);
    QFETCH(QHostAddress, bindAddress);
    QFETCH(int, loopback);
    QFETCH(int, expected);
    if (setProxy) {
        // UDP multicast does not work with proxies
        expected = 0;
    }

    QUdpSocket udpSocket;
#ifdef FORCE_SESSION
    udpSocket.setProperty("_q_networksession", QVariant::fromValue(networkSession));
#endif
    // bind, but ignore the result, we are only interested in initializing the socket
    (void) udpSocket.bind(bindAddress, 0);
    udpSocket.setSocketOption(QUdpSocket::MulticastLoopbackOption, loopback);
    QCOMPARE(udpSocket.socketOption(QUdpSocket::MulticastLoopbackOption).toInt(), expected);
}

void tst_QUdpSocket::multicastJoinBeforeBind_data()
{
    QTest::addColumn<QHostAddress>("groupAddress");
    QTest::newRow("valid ipv4 group address") << QHostAddress("239.255.118.62");
    QTest::newRow("invalid ipv4 group address") << QHostAddress(QHostAddress::Broadcast);
    QTest::newRow("valid ipv6 group address") << QHostAddress("FF01::114");
    QTest::newRow("invalid ipv6 group address") << QHostAddress(QHostAddress::AnyIPv6);
}

void tst_QUdpSocket::multicastJoinBeforeBind()
{
    QFETCH(QHostAddress, groupAddress);

    QUdpSocket udpSocket;
#ifdef FORCE_SESSION
    udpSocket.setProperty("_q_networksession", QVariant::fromValue(networkSession));
#endif
    // cannot join group before binding
    QTest::ignoreMessage(QtWarningMsg, "QUdpSocket::joinMulticastGroup() called on a QUdpSocket when not in QUdpSocket::BoundState");
    QVERIFY(!udpSocket.joinMulticastGroup(groupAddress));
}

void tst_QUdpSocket::multicastLeaveAfterClose_data()
{
    QTest::addColumn<QHostAddress>("groupAddress");
    QTest::newRow("valid ipv4 group address") << QHostAddress("239.255.118.62");
    QTest::newRow("valid ipv6 group address") << QHostAddress("FF01::114");
}

void tst_QUdpSocket::multicastLeaveAfterClose()
{
    QFETCH_GLOBAL(bool, setProxy);
    QFETCH(QHostAddress, groupAddress);
    if (setProxy)
        QSKIP("UDP Multicast does not work with proxies");
    if (!QtNetworkSettings::hasIPv6() && groupAddress.protocol() == QAbstractSocket::IPv6Protocol)
        QSKIP("system doesn't support ipv6!");

    QUdpSocket udpSocket;
#ifdef FORCE_SESSION
    udpSocket.setProperty("_q_networksession", QVariant::fromValue(networkSession));
#endif
    QVERIFY2(udpSocket.bind(groupAddress, 0),
             qPrintable(udpSocket.errorString()));
    QVERIFY2(udpSocket.joinMulticastGroup(groupAddress),
             qPrintable(udpSocket.errorString()));
    udpSocket.close();
    QTest::ignoreMessage(QtWarningMsg, "QUdpSocket::leaveMulticastGroup() called on a QUdpSocket when not in QUdpSocket::BoundState");
    QVERIFY(!udpSocket.leaveMulticastGroup(groupAddress));
}

void tst_QUdpSocket::setMulticastInterface_data()
{
    QTest::addColumn<QNetworkInterface>("iface");
    QTest::addColumn<QHostAddress>("address");
    QList<QNetworkInterface> interfaces = QNetworkInterface::allInterfaces();
    foreach (const QNetworkInterface &iface, interfaces) {
        foreach (const QNetworkAddressEntry &entry, iface.addressEntries()) {
            QTest::newRow(QString("%1:%2").arg(iface.name()).arg(entry.ip().toString()).toLatin1())
                    << iface
                    << entry.ip();
        }
    }
}

void tst_QUdpSocket::setMulticastInterface()
{
    QFETCH_GLOBAL(bool, setProxy);
    QFETCH(QNetworkInterface, iface);
    QFETCH(QHostAddress, address);

    QUdpSocket udpSocket;
    // bind initializes the socket
    bool bound = udpSocket.bind((address.protocol() == QAbstractSocket::IPv6Protocol
                                 ? QHostAddress(QHostAddress::AnyIPv6)
                                 : QHostAddress(QHostAddress::Any)),
                                0);
    if (!bound)
        QTest::ignoreMessage(QtWarningMsg, "QUdpSocket::setMulticastInterface() called on a QUdpSocket when not in QUdpSocket::BoundState");
    udpSocket.setMulticastInterface(iface);
    if (!bound)
        QTest::ignoreMessage(QtWarningMsg, "QUdpSocket::multicastInterface() called on a QUdpSocket when not in QUdpSocket::BoundState");
    QNetworkInterface iface2 = udpSocket.multicastInterface();
    if (!setProxy) {
        QVERIFY(iface2.isValid());
        QCOMPARE(iface.name(), iface2.name());
    } else {
        QVERIFY(!iface2.isValid());
    }
}

void tst_QUdpSocket::multicast_data()
{
    QHostAddress anyAddress = QHostAddress(QHostAddress::AnyIPv4);
    QHostAddress groupAddress = QHostAddress("239.255.118.62");
    QHostAddress any6Address = QHostAddress(QHostAddress::AnyIPv6);
    QHostAddress group6Address = QHostAddress("FF01::114");
    QHostAddress dualAddress = QHostAddress(QHostAddress::Any);

    QTest::addColumn<QHostAddress>("bindAddress");
    QTest::addColumn<bool>("bindResult");
    QTest::addColumn<QHostAddress>("groupAddress");
    QTest::addColumn<bool>("joinResult");
    QTest::newRow("valid bind, group ipv4 address") << anyAddress << true << groupAddress << true;
    QTest::newRow("valid bind, invalid group ipv4 address") << anyAddress << true << anyAddress << false;
    QTest::newRow("same bind, group ipv4 address") << groupAddress << true << groupAddress << true;
    QTest::newRow("valid bind, group ipv6 address") << any6Address << true << group6Address << true;
    QTest::newRow("valid bind, invalid group ipv6 address") << any6Address << true << any6Address << false;
    QTest::newRow("same bind, group ipv6 address") << group6Address << true << group6Address << true;
    QTest::newRow("dual bind, group ipv4 address") << dualAddress << true << groupAddress << false;
    QTest::newRow("dual bind, group ipv6 address") << dualAddress << true << group6Address << true;
}

void tst_QUdpSocket::multicast()
{
    QFETCH_GLOBAL(bool, setProxy);
    QFETCH(QHostAddress, bindAddress);
    QFETCH(bool, bindResult);
    QFETCH(QHostAddress, groupAddress);
    QFETCH(bool, joinResult);
    if (groupAddress.protocol() == QAbstractSocket::IPv6Protocol)
        QSKIP("system doesn't support ipv6!");
    if (setProxy) {
        // UDP multicast does not work with proxies
        if (
#ifndef Q_OS_WIN
            //windows native socket engine binds 0.0.0.0 instead of the requested multicast address
            (bindAddress.protocol() == QAbstractSocket::IPv4Protocol && (bindAddress.toIPv4Address() & 0xffff0000) == 0xefff0000) ||
#endif
            bindAddress.protocol() == QAbstractSocket::IPv6Protocol) {
            // proxy cannot bind to IPv6 or multicast addresses
            bindResult = false;
        }
        joinResult = false;
    }

    QUdpSocket receiver;
#ifdef FORCE_SESSION
    receiver.setProperty("_q_networksession", QVariant::fromValue(networkSession));
#endif

    // bind first, then verify that we can join the multicast group
    QVERIFY2(receiver.bind(bindAddress, 0) == bindResult,
             qPrintable(receiver.errorString()));
    if (!bindResult)
        return;

    QVERIFY2(receiver.joinMulticastGroup(groupAddress) == joinResult,
             qPrintable(receiver.errorString()));
    if (!joinResult)
        return;

    QList<QByteArray> datagrams = QList<QByteArray>()
                                  << QByteArray("0123")
                                  << QByteArray("4567")
                                  << QByteArray("89ab")
                                  << QByteArray("cdef");

    QUdpSocket sender;
#ifdef FORCE_SESSION
    sender.setProperty("_q_networksession", QVariant::fromValue(networkSession));
#endif
    sender.bind();
    foreach (const QByteArray &datagram, datagrams) {
        QCOMPARE(int(sender.writeDatagram(datagram, groupAddress, receiver.localPort())),
                 int(datagram.size()));
    }

    QVERIFY2(receiver.waitForReadyRead(),
             qPrintable(receiver.errorString()));
    QVERIFY(receiver.hasPendingDatagrams());
    QList<QByteArray> receivedDatagrams;
    while (receiver.hasPendingDatagrams()) {
        QByteArray datagram;
        datagram.resize(receiver.pendingDatagramSize());
        receiver.readDatagram(datagram.data(), datagram.size(), 0, 0);
        receivedDatagrams << datagram;
    }
    QCOMPARE(receivedDatagrams, datagrams);

    QVERIFY2(receiver.leaveMulticastGroup(groupAddress), qPrintable(receiver.errorString()));
}

void tst_QUdpSocket::echo_data()
{
    QTest::addColumn<bool>("connect");
    QTest::newRow("writeDatagram") << false;
    QTest::newRow("write") << true;
}

void tst_QUdpSocket::echo()
{
    QFETCH(bool, connect);
    QHostInfo info = QHostInfo::fromName(QtNetworkSettings::serverName());
    QVERIFY(info.addresses().count());
    QHostAddress remote = info.addresses().first();

    QUdpSocket sock;
#ifdef FORCE_SESSION
    sock.setProperty("_q_networksession", QVariant::fromValue(networkSession));
#endif
    if (connect) {
        sock.connectToHost(remote, 7);
        QVERIFY(sock.waitForConnected(10000));
    } else {
        sock.bind();
    }
    QByteArray out(30, 'x');
    QByteArray in;
    int successes = 0;
    for (int i=0;i<10;i++) {
        if (connect) {
            sock.write(out);
        } else {
            sock.writeDatagram(out, remote, 7);
        }
        if (sock.waitForReadyRead(1000)) {
            while (sock.hasPendingDatagrams()) {
                QHostAddress from;
                quint16 port;
                if (connect) {
                    in = sock.read(sock.pendingDatagramSize());
                } else {
                    in.resize(sock.pendingDatagramSize());
                    sock.readDatagram(in.data(), in.length(), &from, &port);
                }
                if (in==out)
                    successes++;
            }
        }
        if (!sock.isValid())
            QFAIL(sock.errorString().toLatin1().constData());
        qDebug() << "packets in" << successes << "out" << i;
        QTest::qWait(50); //choke to avoid triggering flood/DDoS protections on echo service
    }
    QVERIFY(successes >= 9);
}

void tst_QUdpSocket::linkLocalIPv6()
{
    QFETCH_GLOBAL(bool, setProxy);
    if (setProxy)
        return;

    QList <QHostAddress> addresses;
    QSet <QString> scopes;
    QHostAddress localMask("fe80::");
    foreach (const QNetworkInterface& iface, QNetworkInterface::allInterfaces()) {
        //Windows preallocates link local addresses to interfaces that are down.
        //These may or may not work depending on network driver
        if (iface.flags() & QNetworkInterface::IsUp) {
            // Do not add the Teredo Tunneling Pseudo Interface on Windows.
            if (iface.humanReadableName().contains("Teredo"))
                continue;
            foreach (QNetworkAddressEntry addressEntry, iface.addressEntries()) {
                QHostAddress addr(addressEntry.ip());
                if (!addr.scopeId().isEmpty() && addr.isInSubnet(localMask, 64)) {
                    scopes << addr.scopeId();
                    addresses << addr;
                    qDebug() << addr;
                }
            }
        }
    }
    if (addresses.isEmpty())
        QSKIP("No IPv6 link local addresses");

    QList <QUdpSocket*> sockets;
    quint16 port = 0;
    foreach (const QHostAddress& addr, addresses) {
        QUdpSocket *s = new QUdpSocket;
        QVERIFY2(s->bind(addr, port), qPrintable(s->errorString()));
        port = s->localPort(); //bind same port, different networks
        sockets << s;
    }

    QUdpSocket neutral;
    QVERIFY(neutral.bind(QHostAddress(QHostAddress::AnyIPv6)));
    QSignalSpy neutralReadSpy(&neutral, SIGNAL(readyRead()));

    QByteArray testData("hello");
    QByteArray receiveBuffer("xxxxx");
    foreach (QUdpSocket *s, sockets) {
        QSignalSpy spy(s, SIGNAL(readyRead()));

        neutralReadSpy.clear();
        QVERIFY(s->writeDatagram(testData, s->localAddress(), neutral.localPort()));
        QTRY_VERIFY(neutralReadSpy.count() > 0); //note may need to accept a firewall prompt
        QHostAddress from;
        quint16 fromPort;
        QCOMPARE((int)neutral.readDatagram(receiveBuffer.data(), receiveBuffer.length(), &from, &fromPort), testData.length());
        QCOMPARE(from, s->localAddress());
        QCOMPARE(fromPort, s->localPort());
        QCOMPARE(receiveBuffer, testData);

        QVERIFY(neutral.writeDatagram(testData, s->localAddress(), s->localPort()));
        QTRY_VERIFY(spy.count() > 0); //note may need to accept a firewall prompt
        QCOMPARE((int)s->readDatagram(receiveBuffer.data(), receiveBuffer.length(), &from, &fromPort), testData.length());
        QCOMPARE(receiveBuffer, testData);

        //sockets bound to other interfaces shouldn't have received anything
        foreach (QUdpSocket *s2, sockets) {
            QCOMPARE((int)s2->bytesAvailable(), 0);
        }

        //Sending to the same address with different scope should normally fail
        //However it will pass if there is a route between two interfaces,
        //e.g. connected to a home/office network via wired and wireless interfaces
        //which is a reasonably common case.
        //So this is not auto tested.
    }
    qDeleteAll(sockets);
}

void tst_QUdpSocket::linkLocalIPv4()
{
    QFETCH_GLOBAL(bool, setProxy);
    if (setProxy)
        return;

    QList <QHostAddress> addresses;
    QHostAddress localMask("169.254.0.0");
    foreach (const QNetworkInterface& iface, QNetworkInterface::allInterfaces()) {
        //Windows preallocates link local addresses to interfaces that are down.
        //These may or may not work depending on network driver (they do not work for the Bluetooth PAN driver)
        if (iface.flags() & QNetworkInterface::IsUp) {
            // Do not add the Teredo Tunneling Pseudo Interface on Windows.
            if (iface.humanReadableName().contains("Teredo"))
                continue;
            foreach (QNetworkAddressEntry addr, iface.addressEntries()) {
                if (addr.ip().isInSubnet(localMask, 16)) {
                    addresses << addr.ip();
                    qDebug() << addr.ip();
                }
            }
        }
    }
    if (addresses.isEmpty())
        QSKIP("No IPv4 link local addresses");

    QList <QUdpSocket*> sockets;
    quint16 port = 0;
    foreach (const QHostAddress& addr, addresses) {
        QUdpSocket *s = new QUdpSocket;
        QVERIFY2(s->bind(addr, port), qPrintable(s->errorString()));
        port = s->localPort(); //bind same port, different networks
        sockets << s;
    }

    QUdpSocket neutral;
    QVERIFY(neutral.bind(QHostAddress(QHostAddress::AnyIPv4)));

    QByteArray testData("hello");
    QByteArray receiveBuffer("xxxxx");
    foreach (QUdpSocket *s, sockets) {
        QVERIFY(s->writeDatagram(testData, s->localAddress(), neutral.localPort()));
        QVERIFY(neutral.waitForReadyRead(10000));
        QHostAddress from;
        quint16 fromPort;
        QCOMPARE((int)neutral.readDatagram(receiveBuffer.data(), receiveBuffer.length(), &from, &fromPort), testData.length());
        QCOMPARE(from, s->localAddress());
        QCOMPARE(fromPort, s->localPort());
        QCOMPARE(receiveBuffer, testData);

        QVERIFY(neutral.writeDatagram(testData, s->localAddress(), s->localPort()));
        QVERIFY(s->waitForReadyRead(10000));
        QCOMPARE((int)s->readDatagram(receiveBuffer.data(), receiveBuffer.length(), &from, &fromPort), testData.length());
        QCOMPARE(receiveBuffer, testData);

        //sockets bound to other interfaces shouldn't have received anything
        foreach (QUdpSocket *s2, sockets) {
            QCOMPARE((int)s2->bytesAvailable(), 0);
        }
    }
    qDeleteAll(sockets);
}

QTEST_MAIN(tst_QUdpSocket)
#include "tst_qudpsocket.moc"<|MERGE_RESOLUTION|>--- conflicted
+++ resolved
@@ -162,14 +162,10 @@
     QTest::addColumn<int>("proxyType");
 
     QTest::newRow("WithoutProxy") << false << 0;
-<<<<<<< HEAD
 #ifndef QT_NO_SOCKS5
-    QTest::newRow("WithSocks5Proxy") << true << int(QNetworkProxy::Socks5Proxy);
-#endif
-=======
     if (!newTestServer)
         QTest::newRow("WithSocks5Proxy") << true << int(QNetworkProxy::Socks5Proxy);
->>>>>>> 9764f860
+#endif
 
 #ifndef QT_NO_BEARERMANAGEMENT
     netConfMan = new QNetworkConfigurationManager(this);
