/****************************************************************************
**
** Copyright (C) 2018 Klarälvdalens Datakonsult AB, a KDAB Group company, info@kdab.com, author Sérgio Martins <sergio.martins@kdab.com>
** Copyright (C) 2019 The Qt Company Ltd.
** Contact: https://www.qt.io/licensing/
**
** This file is part of the test suite of the Qt Toolkit.
**
** $QT_BEGIN_LICENSE:GPL-EXCEPT$
** Commercial License Usage
** Licensees holding valid commercial Qt licenses may use this file in
** accordance with the commercial license agreement provided with the
** Software or, alternatively, in accordance with the terms contained in
** a written agreement between you and The Qt Company. For licensing terms
** and conditions see https://www.qt.io/terms-conditions. For further
** information use the contact form at https://www.qt.io/contact-us.
**
** GNU General Public License Usage
** Alternatively, this file may be used under the terms of the GNU
** General Public License version 3 as published by the Free Software
** Foundation with exceptions as appearing in the file LICENSE.GPL3-EXCEPT
** included in the packaging of this file. Please review the following
** information to ensure the GNU General Public License requirements will
** be met: https://www.gnu.org/licenses/gpl-3.0.html.
**
** $QT_END_LICENSE$
**
****************************************************************************/

#include <QtTest/QtTest>
#include <QtCore/QScopeGuard>

/*!
 \class tst_QScopeGuard
 \internal
 \since 5.11
 \brief Tests class QScopeGuard and function qScopeGuard

 */
class tst_QScopeGuard : public QObject
{
    Q_OBJECT

private Q_SLOTS:
    void construction();
    void constructionFromLvalue();
    void constructionFromRvalue();
    void leavingScope();
    void exceptions();
};

void func()
{
}

int intFunc()
{
    return 0;
}

Q_REQUIRED_RESULT int noDiscardFunc()
{
    return 0;
}

struct Callable
{
    Callable() { }
    Callable(const Callable &other)
    {
        Q_UNUSED(other);
        ++copied;
    }
    Callable(Callable &&other)
    {
        Q_UNUSED(other);
        ++moved;
    }
    void operator()() { }

    static int copied;
    static int moved;
    static void resetCounts()
    {
        copied = 0;
        moved = 0;
    }
};

int Callable::copied = 0;
int Callable::moved = 0;

static int s_globalState = 0;

void tst_QScopeGuard::construction()
{
#ifdef __cpp_deduction_guides
    QScopeGuard fromLambda([] { });
    QScopeGuard fromFunction(func);
    QScopeGuard fromFunctionPointer(&func);
    QScopeGuard fromNonVoidFunction(intFunc);
    QScopeGuard fromNoDiscardFunction(noDiscardFunc);
<<<<<<< HEAD
#ifndef __apple_build_version__
    QScopeGuard fromStdFunction{std::function(func)};
    std::function stdFunction(func);
=======
    QScopeGuard fromStdFunction{std::function<void()>(func)};
    std::function<void()> stdFunction(func);
>>>>>>> 14c55e29
    QScopeGuard fromNamedStdFunction(stdFunction);
#endif
#else
    QSKIP("This test requires C++17 Class Template Argument Deduction support enabled in the compiler.");
#endif
}

void tst_QScopeGuard::constructionFromLvalue()
{
#ifdef __cpp_deduction_guides
    Callable::resetCounts();
    {
        Callable callable;
        QScopeGuard guard(callable);
    }
    QCOMPARE(Callable::copied, 1);
    QCOMPARE(Callable::moved, 0);
    Callable::resetCounts();
    {
        Callable callable;
        auto guard = qScopeGuard(callable);
    }
    QCOMPARE(Callable::copied, 1);
    QCOMPARE(Callable::moved, 0);
#else
    QSKIP("This test requires C++17 Class Template Argument Deduction support enabled in the compiler.");
#endif
}

void tst_QScopeGuard::constructionFromRvalue()
{
#ifdef __cpp_deduction_guides
    Callable::resetCounts();
    {
        Callable callable;
        QScopeGuard guard(std::move(callable));
    }
    QCOMPARE(Callable::copied, 0);
    QCOMPARE(Callable::moved, 1);
    Callable::resetCounts();
    {
        Callable callable;
        auto guard = qScopeGuard(std::move(callable));
    }
    QCOMPARE(Callable::copied, 0);
    QCOMPARE(Callable::moved, 1);
#else
    QSKIP("This test requires C++17 Class Template Argument Deduction support enabled in the compiler.");
#endif
}

void tst_QScopeGuard::leavingScope()
{
    auto cleanup = qScopeGuard([] { s_globalState++; QCOMPARE(s_globalState, 3); });
    QCOMPARE(s_globalState, 0);

    {
        auto cleanup = qScopeGuard([] { s_globalState++; });
        QCOMPARE(s_globalState, 0);
    }

    QCOMPARE(s_globalState, 1);
    s_globalState++;
}

void tst_QScopeGuard::exceptions()
{
    s_globalState = 0;
    bool caught = false;
    QT_TRY
    {
        auto cleanup = qScopeGuard([] { s_globalState++; });
        QT_THROW(std::bad_alloc()); //if Qt compiled without exceptions this is noop
        s_globalState = 100;
    }
    QT_CATCH(...)
    {
        caught = true;
        QCOMPARE(s_globalState, 1);
    }

    QVERIFY((caught && s_globalState == 1) || (!caught && s_globalState == 101));

}

QTEST_MAIN(tst_QScopeGuard)
#include "tst_qscopeguard.moc"<|MERGE_RESOLUTION|>--- conflicted
+++ resolved
@@ -1,7 +1,7 @@
 /****************************************************************************
 **
 ** Copyright (C) 2018 Klarälvdalens Datakonsult AB, a KDAB Group company, info@kdab.com, author Sérgio Martins <sergio.martins@kdab.com>
-** Copyright (C) 2019 The Qt Company Ltd.
+** Copyright (C) 2020 The Qt Company Ltd.
 ** Contact: https://www.qt.io/licensing/
 **
 ** This file is part of the test suite of the Qt Toolkit.
@@ -100,14 +100,9 @@
     QScopeGuard fromFunctionPointer(&func);
     QScopeGuard fromNonVoidFunction(intFunc);
     QScopeGuard fromNoDiscardFunction(noDiscardFunc);
-<<<<<<< HEAD
 #ifndef __apple_build_version__
-    QScopeGuard fromStdFunction{std::function(func)};
-    std::function stdFunction(func);
-=======
     QScopeGuard fromStdFunction{std::function<void()>(func)};
     std::function<void()> stdFunction(func);
->>>>>>> 14c55e29
     QScopeGuard fromNamedStdFunction(stdFunction);
 #endif
 #else
