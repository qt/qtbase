/****************************************************************************
**
** Copyright (C) 2016 The Qt Company Ltd.
** Copyright (C) 2016 Intel Corporation.
** Contact: https://www.qt.io/licensing/
**
** This file is part of the test suite of the Qt Toolkit.
**
** $QT_BEGIN_LICENSE:GPL-EXCEPT$
** Commercial License Usage
** Licensees holding valid commercial Qt licenses may use this file in
** accordance with the commercial license agreement provided with the
** Software or, alternatively, in accordance with the terms contained in
** a written agreement between you and The Qt Company. For licensing terms
** and conditions see https://www.qt.io/terms-conditions. For further
** information use the contact form at https://www.qt.io/contact-us.
**
** GNU General Public License Usage
** Alternatively, this file may be used under the terms of the GNU
** General Public License version 3 as published by the Free Software
** Foundation with exceptions as appearing in the file LICENSE.GPL3-EXCEPT
** included in the packaging of this file. Please review the following
** information to ensure the GNU General Public License requirements will
** be met: https://www.gnu.org/licenses/gpl-3.0.html.
**
** $QT_END_LICENSE$
**
****************************************************************************/

#include <QtTest/QtTest>
#include <qplatformdefs.h>

#include <QCoreApplication>
#include <QDebug>
#include <QDir>
#include <QFile>
#include <QFileInfo>
#include <QTemporaryDir>

#include <private/qabstractfileengine_p.h>
#include <private/qfsfileengine_p.h>
#include <private/qfilesystemengine_p.h>

#ifdef Q_OS_WIN
QT_BEGIN_NAMESPACE
extern Q_CORE_EXPORT int qt_ntfs_permission_lookup;
QT_END_NAMESPACE
#endif

#if !defined(QT_NO_NETWORK)
#include <QHostInfo>
#endif
#include <QProcess>
#ifdef Q_OS_WIN
# include <qt_windows.h>
#else
# include <sys/types.h>
# include <unistd.h>
#endif
#ifdef Q_OS_MAC
# include <sys/mount.h>
#elif defined(Q_OS_LINUX)
# include <sys/vfs.h>
#elif defined(Q_OS_FREEBSD)
# include <sys/param.h>
# include <sys/mount.h>
#elif defined(Q_OS_IRIX)
# include <sys/statfs.h>
#elif defined(Q_OS_VXWORKS)
# include <fcntl.h>
#if defined(_WRS_KERNEL)
#undef QT_OPEN
#define QT_OPEN(path, oflag) ::open(path, oflag, 0)
#endif
#endif

#ifdef Q_OS_QNX
#ifdef open
#undef open
#endif
#endif

#include <stdio.h>
#include <errno.h>

#if defined(Q_OS_WIN)
#include "../../../network-settings.h"
#endif

#ifndef STDIN_FILENO
#define STDIN_FILENO 0
#endif

#ifndef STDOUT_FILENO
#define STDOUT_FILENO 1
#endif

#ifndef STDERR_FILENO
#define STDERR_FILENO 2
#endif

#ifndef QT_OPEN_BINARY
#define QT_OPEN_BINARY 0
#endif

Q_DECLARE_METATYPE(QFile::FileError)

class tst_QFile : public QObject
{
    Q_OBJECT
public:
    tst_QFile();

private slots:
    void init();
    void cleanup();
    void initTestCase();
    void cleanupTestCase();
    void exists();
    void open_data();
    void open();
    void openUnbuffered();
    void size_data();
    void size();
    void sizeNoExist();
    void seek();
    void setSize();
    void setSizeSeek();
    void atEnd();
    void readLine();
    void readLine2();
    void readLineNullInLine();
    void readAll_data();
    void readAll();
    void readAllBuffer();
    void readAllStdin();
    void readLineStdin();
    void readLineStdin_lineByLine();
    void text();
    void missingEndOfLine();
    void readBlock();
    void getch();
    void ungetChar();
    void createFile();
    void append();
    void permissions_data();
    void permissions();
#ifdef Q_OS_WIN
    void permissionsNtfs_data();
    void permissionsNtfs();
#endif
    void setPermissions();
    void copy();
    void copyAfterFail();
    void copyRemovesTemporaryFile() const;
    void copyShouldntOverwrite();
    void copyFallback();
    void link();
    void linkToDir();
    void absolutePathLinkToRelativePath();
    void readBrokenLink();
    void readTextFile_data();
    void readTextFile();
    void readTextFile2();
    void writeTextFile_data();
    void writeTextFile();
    /* void largeFileSupport(); */
#if defined(Q_OS_WIN) && !defined(Q_OS_WINRT)
    void largeUncFileSupport();
#endif
    void flush();
    void bufferedRead();
#ifdef Q_OS_UNIX
    void isSequential();
#endif
    void encodeName();
    void truncate();
    void seekToPos();
    void seekAfterEndOfFile();
    void FILEReadWrite();
    void i18nFileName_data();
    void i18nFileName();
    void longFileName_data();
    void longFileName();
    void fileEngineHandler();
#ifdef QT_BUILD_INTERNAL
    void useQFileInAFileHandler();
#endif
    void getCharFF();
    void remove_and_exists();
    void removeOpenFile();
    void fullDisk();
    void writeLargeDataBlock_data();
    void writeLargeDataBlock();
    void readFromWriteOnlyFile();
    void writeToReadOnlyFile();
#if defined(Q_OS_LINUX) || defined(Q_OS_AIX) || defined(Q_OS_FREEBSD) || defined(Q_OS_NETBSD)
    void virtualFile();
#endif
    void textFile();
    void rename_data();
    void rename();
    void renameWithAtEndSpecialFile() const;
    void renameFallback();
    void renameMultiple();
    void appendAndRead();
    void miscWithUncPathAsCurrentDir();
    void standarderror();
    void handle();
    void nativeHandleLeaks();

    void readEof_data();
    void readEof();

    void map_data();
    void map();
    void mapResource_data();
    void mapResource();
    void mapOpenMode_data();
    void mapOpenMode();
    void mapWrittenFile_data();
    void mapWrittenFile();

    void openStandardStreamsFileDescriptors();
    void openStandardStreamsBufferedStreams();

    void resize_data();
    void resize();

    void objectConstructors();

    void caseSensitivity();

    void autocloseHandle();

    void posAfterFailedStat();

    void openDirectory();
    void writeNothing();

    void invalidFile_data();
    void invalidFile();

private:
    enum FileType {
        OpenQFile,
        OpenFd,
        OpenStream,
        NumberOfFileTypes
    };

    bool openFd(QFile &file, QIODevice::OpenMode mode, QFile::FileHandleFlags handleFlags)
    {
        int fdMode = QT_OPEN_LARGEFILE | QT_OPEN_BINARY;

        // File will be truncated if in Write mode.
        if (mode & QIODevice::WriteOnly)
            fdMode |= QT_OPEN_WRONLY | QT_OPEN_TRUNC;
        if (mode & QIODevice::ReadOnly)
            fdMode |= QT_OPEN_RDONLY;

        fd_ = QT_OPEN(qPrintable(file.fileName()), fdMode);

        return (-1 != fd_) && file.open(fd_, mode, handleFlags);
    }

    bool openStream(QFile &file, QIODevice::OpenMode mode, QFile::FileHandleFlags handleFlags)
    {
        char const *streamMode = "";

        // File will be truncated if in Write mode.
        if (mode & QIODevice::WriteOnly)
            streamMode = "wb+";
        else if (mode & QIODevice::ReadOnly)
            streamMode = "rb";

        stream_ = QT_FOPEN(qPrintable(file.fileName()), streamMode);

        return stream_ && file.open(stream_, mode, handleFlags);
    }

    bool openFile(QFile &file, QIODevice::OpenMode mode, FileType type = OpenQFile, QFile::FileHandleFlags handleFlags = QFile::DontCloseHandle)
    {
        if (mode & QIODevice::WriteOnly && !file.exists())
        {
            // Make sure the file exists
            QFile createFile(file.fileName());
            if (!createFile.open(QIODevice::ReadWrite))
                return false;
        }

        // Note: openFd and openStream will truncate the file if write mode.
        switch (type)
        {
            case OpenQFile:
                return file.open(mode);

            case OpenFd:
                return openFd(file, mode, handleFlags);

            case OpenStream:
                return openStream(file, mode, handleFlags);

            case NumberOfFileTypes:
                break;
        }

        return false;
    }

    void closeFile(QFile &file)
    {
        file.close();

        if (-1 != fd_)
            QT_CLOSE(fd_);
        if (stream_)
            ::fclose(stream_);

        fd_ = -1;
        stream_ = 0;
    }

    int fd_;
    FILE *stream_;

    QTemporaryDir m_temporaryDir;
    const QString m_oldDir;
    QString m_stdinProcessDir;
    QString m_testSourceFile;
    QString m_testLogFile;
    QString m_dosFile;
    QString m_forCopyingFile;
    QString m_forRenamingFile;
    QString m_twoDotsFile;
    QString m_testFile;
    QString m_resourcesDir;
    QString m_noEndOfLineFile;
};

static const char noReadFile[] = "noreadfile";
static const char readOnlyFile[] = "readonlyfile";

void tst_QFile::init()
{
    fd_ = -1;
    stream_ = 0;
}

void tst_QFile::cleanup()
{
    if (-1 != fd_)
        QT_CLOSE(fd_);
    fd_ = -1;
    if (stream_)
        ::fclose(stream_);
    stream_ = 0;

    // Windows UNC tests set a different working directory which might not be restored on failures.
    if (QDir::currentPath() != m_temporaryDir.path())
        QVERIFY(QDir::setCurrent(m_temporaryDir.path()));

    // Clean out everything except the readonly-files.
    const QDir dir(m_temporaryDir.path());
    foreach (const QFileInfo &fi, dir.entryInfoList(QDir::AllEntries | QDir::NoDotAndDotDot)) {
        const QString fileName = fi.fileName();
        if (fileName != QLatin1String(noReadFile) && fileName != QLatin1String(readOnlyFile)) {
            const QString absoluteFilePath = fi.absoluteFilePath();
            if (fi.isDir() && !fi.isSymLink()) {
                QDir remainingDir(absoluteFilePath);
                QVERIFY2(remainingDir.removeRecursively(), qPrintable(absoluteFilePath));
            } else {
                QVERIFY2(QFile::remove(absoluteFilePath), qPrintable(absoluteFilePath));
            }
        }
    }
}

tst_QFile::tst_QFile() : m_oldDir(QDir::currentPath())
{
}

static QByteArray msgOpenFailed(QIODevice::OpenMode om, const QFile &file)
{
    QString result;
    QDebug(&result).noquote().nospace() << "Could not open \""
        << QDir::toNativeSeparators(file.fileName()) << "\" using "
        << om << ": " << file.errorString();
    return result.toLocal8Bit();
}

static QByteArray msgOpenFailed(const QFile &file)
{
    return (QLatin1String("Could not open \"") + QDir::toNativeSeparators(file.fileName())
        + QLatin1String("\": ") + file.errorString()).toLocal8Bit();
}

static QByteArray msgFileDoesNotExist(const QString &name)
{
    return (QLatin1Char('"') + QDir::toNativeSeparators(name)
        + QLatin1String("\" does not exist.")).toLocal8Bit();
}

void tst_QFile::initTestCase()
{
    QVERIFY2(m_temporaryDir.isValid(), qPrintable(m_temporaryDir.errorString()));
    m_stdinProcessDir = QFINDTESTDATA("stdinprocess");
    QVERIFY(!m_stdinProcessDir.isEmpty());
    m_testSourceFile = QFINDTESTDATA("tst_qfile.cpp");
    QVERIFY(!m_testSourceFile.isEmpty());
    m_testLogFile = QFINDTESTDATA("testlog.txt");
    QVERIFY(!m_testLogFile.isEmpty());
    m_dosFile = QFINDTESTDATA("dosfile.txt");
    QVERIFY(!m_dosFile.isEmpty());
    m_forCopyingFile = QFINDTESTDATA("forCopying.txt");
    QVERIFY(!m_forCopyingFile .isEmpty());
    m_forRenamingFile = QFINDTESTDATA("forRenaming.txt");
    QVERIFY(!m_forRenamingFile.isEmpty());
    m_twoDotsFile = QFINDTESTDATA("two.dots.file");
    QVERIFY(!m_twoDotsFile.isEmpty());
    m_testFile = QFINDTESTDATA("testfile.txt");
    QVERIFY(!m_testFile.isEmpty());
    m_resourcesDir = QFINDTESTDATA("resources");
    QVERIFY(!m_resourcesDir.isEmpty());
    m_noEndOfLineFile = QFINDTESTDATA("noendofline.txt");
    QVERIFY(!m_noEndOfLineFile.isEmpty());

    QVERIFY(QDir::setCurrent(m_temporaryDir.path()));

    // create a file and make it read-only
    QFile file(QString::fromLatin1(readOnlyFile));
    QVERIFY2(file.open(QFile::WriteOnly), msgOpenFailed(file).constData());
    file.write("a", 1);
    file.close();
    QVERIFY2(file.setPermissions(QFile::ReadOwner), qPrintable(file.errorString()));
    // create another file and make it not readable
    file.setFileName(QString::fromLatin1(noReadFile));
    QVERIFY2(file.open(QFile::WriteOnly), msgOpenFailed(file).constData());
    file.write("b", 1);
    file.close();
#ifndef Q_OS_WIN // Not supported on Windows.
    QVERIFY2(file.setPermissions(0), qPrintable(file.errorString()));
#else
    QVERIFY2(file.open(QFile::WriteOnly), msgOpenFailed(file).constData());
#endif
}

void tst_QFile::cleanupTestCase()
{
    QFile file(QString::fromLatin1(readOnlyFile));
    QVERIFY(file.setPermissions(QFile::ReadOwner | QFile::WriteOwner));
    file.setFileName(QString::fromLatin1(noReadFile));
    QVERIFY(file.setPermissions(QFile::ReadOwner | QFile::WriteOwner));
    QVERIFY(QDir::setCurrent(m_oldDir)); //release test directory for removal
}

//------------------------------------------
// The 'testfile' is currently just a
// testfile. The path of this file, the
// attributes and the contents itself
// will be changed as far as we have a
// proper way to handle files in the
// testing environment.
//------------------------------------------

void tst_QFile::exists()
{
    QFile f( m_testFile );
    QVERIFY2(f.exists(), msgFileDoesNotExist(m_testFile));

    QFile file("nobodyhassuchafile");
    file.remove();
    QVERIFY(!file.exists());

    QFile file2("nobodyhassuchafile");
    QVERIFY2(file2.open(QIODevice::WriteOnly), msgOpenFailed(file2).constData());
    file2.close();

    QVERIFY(file.exists());

    QVERIFY2(file.open(QIODevice::WriteOnly), msgOpenFailed(file).constData());
    file.close();
    QVERIFY(file.exists());

    file.remove();
    QVERIFY(!file.exists());

#if defined(Q_OS_WIN) && !defined(Q_OS_WINRT)
    const QString uncPath = "//" + QtNetworkSettings::winServerName() + "/testshare/readme.txt";
    QFile unc(uncPath);
    QVERIFY2(unc.exists(), msgFileDoesNotExist(uncPath).constData());
#endif
}

void tst_QFile::open_data()
{
    QTest::addColumn<QString>("filename");
    QTest::addColumn<int>("mode");
    QTest::addColumn<bool>("ok");
    QTest::addColumn<QFile::FileError>("status");

    QTest::newRow( "exist_readOnly"  )
        << m_testFile << int(QIODevice::ReadOnly)
        << true << QFile::NoError;

    QTest::newRow( "exist_writeOnly" )
        << QString::fromLatin1(readOnlyFile)
        << int(QIODevice::WriteOnly)
        << false
        << QFile::OpenError;

    QTest::newRow( "exist_append"    )
        << QString::fromLatin1(readOnlyFile) << int(QIODevice::Append)
        << false << QFile::OpenError;

    QTest::newRow( "nonexist_readOnly"  )
        << QString("nonExist.txt") << int(QIODevice::ReadOnly)
        << false << QFile::OpenError;

    QTest::newRow("emptyfile")
        << QString("")
        << int(QIODevice::ReadOnly)
        << false
        << QFile::OpenError;

    QTest::newRow("nullfile") << QString() << int(QIODevice::ReadOnly) << false
        << QFile::OpenError;

    QTest::newRow("two-dots") << m_twoDotsFile << int(QIODevice::ReadOnly) << true
        << QFile::NoError;

    QTest::newRow("readonlyfile") << QString::fromLatin1(readOnlyFile) << int(QIODevice::WriteOnly)
                                  << false << QFile::OpenError;
    QTest::newRow("noreadfile") << QString::fromLatin1(noReadFile) << int(QIODevice::ReadOnly)
                                << false << QFile::OpenError;
<<<<<<< HEAD
#if defined(Q_OS_WIN) && !defined(Q_OS_WINRT)
=======
    QTest::newRow("resource_file") << QString::fromLatin1(":/does/not/exist")
                                   << int(QIODevice::ReadOnly)
                                   << false
                                   << QFile::OpenError;
#if defined(Q_OS_WIN) && !defined(Q_OS_WINCE) && !defined(Q_OS_WINRT)
>>>>>>> b3fcaea5
    //opening devices requires administrative privileges (and elevation).
    HANDLE hTest = CreateFile(_T("\\\\.\\PhysicalDrive0"), GENERIC_READ, FILE_SHARE_READ | FILE_SHARE_WRITE, NULL, OPEN_EXISTING, 0, NULL);
    if (hTest != INVALID_HANDLE_VALUE) {
        CloseHandle(hTest);
        QTest::newRow("//./PhysicalDrive0") << QString("//./PhysicalDrive0") << int(QIODevice::ReadOnly)
                                            << true << QFile::NoError;
    } else {
        QTest::newRow("//./PhysicalDrive0") << QString("//./PhysicalDrive0") << int(QIODevice::ReadOnly)
                                            << false << QFile::OpenError;
    }
    QTest::newRow("uncFile") << "//" + QtNetworkSettings::winServerName() + "/testshare/test.pri" << int(QIODevice::ReadOnly)
                             << true << QFile::NoError;
#endif
}

void tst_QFile::open()
{
    QFETCH( QString, filename );
    QFETCH( int, mode );

    QFile f( filename );

    QFETCH( bool, ok );

#if defined(Q_OS_UNIX) && !defined(Q_OS_VXWORKS)
    if (::getuid() == 0)
        // root and Chuck Norris don't care for file permissions. Skip.
        QSKIP("Running this test as root doesn't make sense");
#endif

#if defined(Q_OS_WIN32)
    QEXPECT_FAIL("noreadfile", "Windows does not currently support non-readable files.", Abort);
#endif
    if (filename.isEmpty())
        QTest::ignoreMessage(QtWarningMsg, "QFSFileEngine::open: No file name specified");

    const QIODevice::OpenMode om(mode);
    const bool succeeded = f.open(om);
    if (ok)
        QVERIFY2(succeeded, msgOpenFailed(om, f).constData());
    else
        QVERIFY(!succeeded);

    QTEST( f.error(), "status" );
}

void tst_QFile::openUnbuffered()
{
    QFile file(m_testFile);
    QVERIFY2(file.open(QIODevice::ReadOnly | QIODevice::Unbuffered), msgOpenFailed(file).constData());
    char c = '\0';
    QVERIFY(file.seek(1));
    QCOMPARE(file.pos(), qint64(1));
    QVERIFY(file.getChar(&c));
    QCOMPARE(file.pos(), qint64(2));
    char d = '\0';
    QVERIFY(file.seek(3));
    QCOMPARE(file.pos(), qint64(3));
    QVERIFY(file.getChar(&d));
    QCOMPARE(file.pos(), qint64(4));
    QVERIFY(file.seek(1));
    QCOMPARE(file.pos(), qint64(1));
    char c2 = '\0';
    QVERIFY(file.getChar(&c2));
    QCOMPARE(file.pos(), qint64(2));
    QVERIFY(file.seek(3));
    QCOMPARE(file.pos(), qint64(3));
    char d2 = '\0';
    QVERIFY(file.getChar(&d2));
    QCOMPARE(file.pos(), qint64(4));
    QCOMPARE(c, c2);
    QCOMPARE(d, d2);
    QCOMPARE(c, '-');
    QCOMPARE(d, '-');
}

void tst_QFile::size_data()
{
    QTest::addColumn<QString>("filename");
    QTest::addColumn<qint64>("size");

    QTest::newRow( "exist01" ) << m_testFile << (qint64)245;
#if defined(Q_OS_WIN) && !defined(Q_OS_WINRT)
    // Only test UNC on Windows./
    QTest::newRow("unc") << "//" + QString(QtNetworkSettings::winServerName() + "/testshare/test.pri") << (qint64)34;
#endif
}

void tst_QFile::size()
{
    QFETCH( QString, filename );
    QFETCH( qint64, size );

    {
        QFile f( filename );
        QCOMPARE( f.size(), size );

        QVERIFY2(f.open(QIODevice::ReadOnly), msgOpenFailed(f).constData());
        QCOMPARE( f.size(), size );
    }

    {
        QFile f;
        FILE* stream = QT_FOPEN(filename.toLocal8Bit().constData(), "rb");
        QVERIFY( stream );
        QVERIFY( f.open(stream, QIODevice::ReadOnly) );
        QCOMPARE( f.size(), size );

        f.close();
        fclose(stream);
    }

    {
        QFile f;

        int fd = QT_OPEN(filename.toLocal8Bit().constData(), QT_OPEN_RDONLY);

        QVERIFY( fd != -1 );
        QVERIFY( f.open(fd, QIODevice::ReadOnly) );
        QCOMPARE( f.size(), size );

        f.close();
        QT_CLOSE(fd);
    }
}

void tst_QFile::sizeNoExist()
{
    QFile file("nonexist01");
    QVERIFY( !file.exists() );
    QCOMPARE( file.size(), (qint64)0 );
    QVERIFY( !file.open(QIODevice::ReadOnly) );
}

void tst_QFile::seek()
{
    QFile file("newfile.txt");
    QVERIFY2(file.open(QIODevice::WriteOnly), msgOpenFailed(file).constData());
    QCOMPARE(file.size(), qint64(0));
    QCOMPARE(file.pos(), qint64(0));
    QVERIFY(file.seek(10));
    QCOMPARE(file.pos(), qint64(10));
    QCOMPARE(file.size(), qint64(0));
    file.close();
}

void tst_QFile::setSize()
{
    QFile f("createme.txt");
    QVERIFY2(f.open(QIODevice::Truncate | QIODevice::ReadWrite), msgOpenFailed(f).constData());
    f.putChar('a');

    f.seek(0);
    char c = '\0';
    f.getChar(&c);
    QCOMPARE(c, 'a');

    QCOMPARE(f.size(), (qlonglong)1);
    bool ok = f.resize(99);
    QVERIFY(ok);
    QCOMPARE(f.size(), (qlonglong)99);

    f.seek(0);
    c = '\0';
    f.getChar(&c);
    QCOMPARE(c, 'a');

    QVERIFY(f.resize(1));
    QCOMPARE(f.size(), (qlonglong)1);

    f.seek(0);
    c = '\0';
    f.getChar(&c);
    QCOMPARE(c, 'a');

    f.close();

    QCOMPARE(f.size(), (qlonglong)1);
    QVERIFY(f.resize(100));
    QCOMPARE(f.size(), (qlonglong)100);
    QVERIFY(f.resize(50));
    QCOMPARE(f.size(), (qlonglong)50);
}

void tst_QFile::setSizeSeek()
{
    QFile f("setsizeseek.txt");
    QVERIFY2(f.open(QFile::WriteOnly), msgOpenFailed(f).constData());
    f.write("ABCD");

    QCOMPARE(f.pos(), qint64(4));
    f.resize(2);
    QCOMPARE(f.pos(), qint64(2));
    f.resize(4);
    QCOMPARE(f.pos(), qint64(2));
    f.resize(0);
    QCOMPARE(f.pos(), qint64(0));
    f.resize(4);
    QCOMPARE(f.pos(), qint64(0));

    f.seek(3);
    QCOMPARE(f.pos(), qint64(3));
    f.resize(2);
    QCOMPARE(f.pos(), qint64(2));
}

void tst_QFile::atEnd()
{
    QFile f( m_testFile );
    QVERIFY2(f.open(QFile::ReadOnly), msgOpenFailed(f).constData());

    int size = f.size();
    f.seek( size );

    bool end = f.atEnd();
    f.close();
    QVERIFY(end);
}

void tst_QFile::readLine()
{
    QFile f( m_testFile );
    QVERIFY2(f.open(QFile::ReadOnly), msgOpenFailed(f).constData());

    int i = 0;
    char p[128];
    int foo;
    while ( (foo=f.readLine( p, 128 )) > 0 ) {
        ++i;
        if ( i == 5 ) {
            QCOMPARE( p[0], 'T' );
            QCOMPARE( p[3], 's' );
            QCOMPARE( p[11], 'i' );
        }
    }
    f.close();
    QCOMPARE( i, 6 );
}

void tst_QFile::readLine2()
{
    QFile f( m_testFile );
    QVERIFY2(f.open(QFile::ReadOnly), msgOpenFailed(f).constData());


    char p[128];
    QCOMPARE(f.readLine(p, 60), qlonglong(59));
    QCOMPARE(f.readLine(p, 60), qlonglong(59));
    memset(p, '@', sizeof(p));
    QCOMPARE(f.readLine(p, 60), qlonglong(59));

    QCOMPARE(p[57], '-');
    QCOMPARE(p[58], '\n');
    QCOMPARE(p[59], '\0');
    QCOMPARE(p[60], '@');
}

void tst_QFile::readLineNullInLine()
{
    QFile::remove("nullinline.txt");
    QFile file("nullinline.txt");
    QVERIFY2(file.open(QFile::ReadWrite), msgOpenFailed(file).constData());
    QVERIFY(file.write("linewith\0null\nanotherline\0withnull\n\0\nnull\0", 42) > 0);
    QVERIFY(file.flush());
    file.reset();

    QCOMPARE(file.readLine(), QByteArray("linewith\0null\n", 14));
    QCOMPARE(file.readLine(), QByteArray("anotherline\0withnull\n", 21));
    QCOMPARE(file.readLine(), QByteArray("\0\n", 2));
    QCOMPARE(file.readLine(), QByteArray("null\0", 5));
    QCOMPARE(file.readLine(), QByteArray());
}

void tst_QFile::readAll_data()
{
    QTest::addColumn<bool>("textMode");
    QTest::addColumn<QString>("fileName");
    QTest::newRow( "TextMode unixfile" ) <<  true << m_testFile;
    QTest::newRow( "BinaryMode unixfile" ) <<  false << m_testFile;
    QTest::newRow( "TextMode dosfile" ) <<  true << m_dosFile;
    QTest::newRow( "BinaryMode dosfile" ) <<  false << m_dosFile;
    QTest::newRow( "TextMode bigfile" ) <<  true << m_testSourceFile;
    QTest::newRow( "BinaryMode  bigfile" ) <<  false << m_testSourceFile;
    QVERIFY(QFile(m_testSourceFile).size() > 64*1024);
}

void tst_QFile::readAll()
{
    QFETCH( bool, textMode );
    QFETCH( QString, fileName );

    QFile file(fileName);
    const QIODevice::OpenMode om = textMode ? (QFile::Text | QFile::ReadOnly) : QFile::ReadOnly;
    QVERIFY2(file.open(om), msgOpenFailed(om, file).constData());

    QByteArray a = file.readAll();
    file.reset();
    QCOMPARE(file.pos(), 0);

    QVERIFY(file.bytesAvailable() > 7);
    QByteArray b = file.read(1);
    char x;
    file.getChar(&x);
    b.append(x);
    b.append(file.read(5));
    b.append(file.readAll());

    QCOMPARE(a, b);
}

void tst_QFile::readAllBuffer()
{
    QString fileName = QLatin1String("readAllBuffer.txt");

    QFile::remove(fileName);

    QFile writer(fileName);
    QFile reader(fileName);

    QByteArray data1("This is arguably a very simple text.");
    QByteArray data2("This is surely not as simple a test.");

    QVERIFY2(writer.open(QIODevice::ReadWrite | QIODevice::Unbuffered), msgOpenFailed(writer).constData());
    QVERIFY2(reader.open(QIODevice::ReadOnly), msgOpenFailed(reader).constData());

    QCOMPARE( writer.write(data1), qint64(data1.size()) );
    QVERIFY( writer.seek(0) );

    QByteArray result;
    result = reader.read(18);
    QCOMPARE( result.size(), 18 );

    QCOMPARE( writer.write(data2), qint64(data2.size()) ); // new data, old version buffered in reader
    QCOMPARE( writer.write(data2), qint64(data2.size()) ); // new data, unbuffered in reader

    result += reader.readAll();

    QCOMPARE( result, data1 + data2 );

    QFile::remove(fileName);
}

#ifndef QT_NO_PROCESS
class StdinReaderProcessGuard { // Ensure the stdin reader process is stopped on destruction.
    Q_DISABLE_COPY(StdinReaderProcessGuard)

public:
    StdinReaderProcessGuard(QProcess *p) : m_process(p) {}
    ~StdinReaderProcessGuard() { stop(); }

    bool stop(int msecs = 30000)
    {
        if (m_process->state() != QProcess::Running)
            return true;
        m_process->closeWriteChannel();
        if (m_process->waitForFinished(msecs))
            return m_process->exitStatus() == QProcess::NormalExit && !m_process->exitCode();
        m_process->terminate();
        if (!m_process->waitForFinished())
            m_process->kill();
        return false;
    }

private:
    QProcess *m_process;
};
#endif // !QT_NO_PROCESS

void tst_QFile::readAllStdin()
{
#ifdef QT_NO_PROCESS
    QSKIP("No qprocess support", SkipAll);
#else
    QByteArray lotsOfData(1024, '@'); // 10 megs

    QProcess process;
    StdinReaderProcessGuard processGuard(&process);
    process.start(m_stdinProcessDir + QStringLiteral("/stdinprocess"), QStringList(QStringLiteral("all")));
    QVERIFY2(process.waitForStarted(), qPrintable(process.errorString()));
    for (int i = 0; i < 5; ++i) {
        QTest::qWait(1000);
        process.write(lotsOfData);
        while (process.bytesToWrite() > 0)
            QVERIFY(process.waitForBytesWritten());
    }

    QVERIFY(processGuard.stop());
    QCOMPARE(process.readAll().size(), lotsOfData.size() * 5);
#endif
}

void tst_QFile::readLineStdin()
{
#ifdef QT_NO_PROCESS
    QSKIP("No qprocess support", SkipAll);
#else
    QByteArray lotsOfData(1024, '@'); // 10 megs
    for (int i = 0; i < lotsOfData.size(); ++i) {
        if ((i % 32) == 31)
            lotsOfData[i] = '\n';
        else
            lotsOfData[i] = char('0' + i % 32);
    }

    for (int i = 0; i < 2; ++i) {
        QProcess process;
        StdinReaderProcessGuard processGuard(&process);
        process.start(m_stdinProcessDir + QStringLiteral("/stdinprocess"),
                      QStringList() << QStringLiteral("line") << QString::number(i),
                      QIODevice::Text | QIODevice::ReadWrite);
        QVERIFY2(process.waitForStarted(), qPrintable(process.errorString()));
        for (int i = 0; i < 5; ++i) {
            QTest::qWait(1000);
            process.write(lotsOfData);
            while (process.bytesToWrite() > 0)
                QVERIFY(process.waitForBytesWritten());
        }

        QVERIFY(processGuard.stop(5000));

        QByteArray array = process.readAll();
        QCOMPARE(array.size(), lotsOfData.size() * 5);
        for (int i = 0; i < array.size(); ++i) {
            if ((i % 32) == 31)
                QCOMPARE(char(array[i]), '\n');
            else
                QCOMPARE(char(array[i]), char('0' + i % 32));
        }
    }
#endif
}

void tst_QFile::readLineStdin_lineByLine()
{
#ifdef QT_NO_PROCESS
    QSKIP("No qprocess support", SkipAll);
#else
    for (int i = 0; i < 2; ++i) {
        QProcess process;
        StdinReaderProcessGuard processGuard(&process);
        process.start(m_stdinProcessDir + QStringLiteral("/stdinprocess"),
                      QStringList() << QStringLiteral("line") << QString::number(i),
                      QIODevice::Text | QIODevice::ReadWrite);
        QVERIFY2(process.waitForStarted(), qPrintable(process.errorString()));

        for (int j = 0; j < 3; ++j) {
            QByteArray line = "line " + QByteArray::number(j) + "\n";
            QCOMPARE(process.write(line), qint64(line.size()));
            QVERIFY(process.waitForBytesWritten(2000));
            if (process.bytesAvailable() == 0)
                QVERIFY(process.waitForReadyRead(2000));
            QCOMPARE(process.readAll(), line);
        }

        QVERIFY(processGuard.stop(5000));
    }
#endif
}

void tst_QFile::text()
{
    // dosfile.txt is a binary CRLF file
    QFile file(m_dosFile);
    QVERIFY2(file.open(QFile::Text | QFile::ReadOnly), msgOpenFailed(file).constData());
    QCOMPARE(file.readLine(),
            QByteArray("/dev/system/root     /                    reiserfs   acl,user_xattr        1 1\n"));
    QCOMPARE(file.readLine(),
            QByteArray("/dev/sda1            /boot                ext3       acl,user_xattr        1 2\n"));
    file.ungetChar('\n');
    file.ungetChar('2');
    QCOMPARE(file.readLine().constData(), QByteArray("2\n").constData());
}

void tst_QFile::missingEndOfLine()
{
    QFile file(m_noEndOfLineFile);
    QVERIFY2(file.open(QFile::ReadOnly), msgOpenFailed(file).constData());

    int nlines = 0;
    while (!file.atEnd()) {
        ++nlines;
        file.readLine();
    }

    QCOMPARE(nlines, 3);
}

void tst_QFile::readBlock()
{
    QFile f( m_testFile );
    f.open( QIODevice::ReadOnly );

    int length = 0;
    char p[256];
    length = f.read( p, 256 );
    f.close();
    QCOMPARE( length, 245 );
    QCOMPARE( p[59], 'D' );
    QCOMPARE( p[178], 'T' );
    QCOMPARE( p[199], 'l' );
}

void tst_QFile::getch()
{
    QFile f( m_testFile );
    f.open( QIODevice::ReadOnly );

    char c;
    int i = 0;
    while (f.getChar(&c)) {
        QCOMPARE(f.pos(), qint64(i + 1));
        if ( i == 59 )
            QCOMPARE( c, 'D' );
        ++i;
    }
    f.close();
    QCOMPARE( i, 245 );
}

void tst_QFile::ungetChar()
{
    QFile f(m_testFile);
    QVERIFY2(f.open(QFile::ReadOnly), msgOpenFailed(f).constData());

    QByteArray array = f.readLine();
    QCOMPARE(array.constData(), "----------------------------------------------------------\n");
    f.ungetChar('\n');

    array = f.readLine();
    QCOMPARE(array.constData(), "\n");

    f.ungetChar('\n');
    f.ungetChar('-');
    f.ungetChar('-');

    array = f.readLine();
    QCOMPARE(array.constData(), "--\n");

    QFile::remove("genfile.txt");
    QFile out("genfile.txt");
    QVERIFY2(out.open(QIODevice::ReadWrite), msgOpenFailed(out).constData());
    out.write("123");
    out.seek(0);
    QCOMPARE(out.readAll().constData(), "123");
    out.ungetChar('3');
    out.write("4");
    out.seek(0);
    QCOMPARE(out.readAll().constData(), "124");
    out.ungetChar('4');
    out.ungetChar('2');
    out.ungetChar('1');
    char buf[3];
    QCOMPARE(out.read(buf, sizeof(buf)), qint64(3));
    QCOMPARE(buf[0], '1');
    QCOMPARE(buf[1], '2');
    QCOMPARE(buf[2], '4');
}

#if defined(Q_OS_WIN) && !defined(Q_OS_WINRT)
QString driveLetters()
{
    wchar_t volumeName[MAX_PATH];
    wchar_t path[MAX_PATH];
    const HANDLE h = FindFirstVolumeW(volumeName, MAX_PATH);
    if (h == INVALID_HANDLE_VALUE)
        return QString();
    QString result;
    do {
        if (GetVolumePathNamesForVolumeNameW(volumeName, path, MAX_PATH, NULL)) {
            if (path[1] == L':')
                result.append(QChar(path[0]));
        }
    } while (FindNextVolumeW(h, volumeName, MAX_PATH));
    FindVolumeClose(h);
    return result;
}

static inline QChar invalidDriveLetter()
{
    const QString drives = driveLetters().toLower();
    for (char c = 'a'; c <= 'z'; ++c)
        if (!drives.contains(QLatin1Char(c)))
            return QLatin1Char(c);
    Q_ASSERT(false); // All drive letters used?!
    return QChar();
}

#endif // Q_OS_WIN

void tst_QFile::invalidFile_data()
{
    QTest::addColumn<QString>("fileName");
#if !defined(Q_OS_WIN)
    QTest::newRow( "x11" ) << QString( "qwe//" );
#else
#if !defined(Q_OS_WINRT)
    QTest::newRow( "colon2" ) << invalidDriveLetter() + QString::fromLatin1(":ail:invalid");
#endif
    QTest::newRow( "colon3" ) << QString( ":failinvalid" );
    QTest::newRow( "forwardslash" ) << QString( "fail/invalid" );
    QTest::newRow( "asterisk" ) << QString( "fail*invalid" );
    QTest::newRow( "questionmark" ) << QString( "fail?invalid" );
    QTest::newRow( "quote" ) << QString( "fail\"invalid" );
    QTest::newRow( "lt" ) << QString( "fail<invalid" );
    QTest::newRow( "gt" ) << QString( "fail>invalid" );
    QTest::newRow( "pipe" ) << QString( "fail|invalid" );
#endif
}

void tst_QFile::invalidFile()
{
    QFETCH( QString, fileName );
    QFile f( fileName );
    QVERIFY2( !f.open( QIODevice::ReadWrite ), qPrintable(fileName) );
}

void tst_QFile::createFile()
{
    if ( QFile::exists( "createme.txt" ) )
        QFile::remove( "createme.txt" );
    QVERIFY( !QFile::exists( "createme.txt" ) );

    QFile f( "createme.txt" );
    QVERIFY2( f.open(QIODevice::WriteOnly), msgOpenFailed(f).constData());
    f.close();
    QVERIFY( QFile::exists( "createme.txt" ) );
}

void tst_QFile::append()
{
    const QString name("appendme.txt");
    if (QFile::exists(name))
        QFile::remove(name);
    QVERIFY(!QFile::exists(name));

    QFile f(name);
    QVERIFY2(f.open(QIODevice::WriteOnly | QIODevice::Truncate), msgOpenFailed(f).constData());
    f.putChar('a');
    f.close();

    QVERIFY2(f.open(QIODevice::Append), msgOpenFailed(f).constData());
    QCOMPARE(f.pos(), 1);
    f.putChar('a');
    f.close();
    QCOMPARE(int(f.size()), 2);
}

void tst_QFile::permissions_data()
{
    QTest::addColumn<QString>("file");
    QTest::addColumn<uint>("perms");
    QTest::addColumn<bool>("expected");
    QTest::addColumn<bool>("create");

    QTest::newRow("data0") << QCoreApplication::instance()->applicationFilePath() << uint(QFile::ExeUser) << true << false;
    QTest::newRow("data1") << m_testSourceFile << uint(QFile::ReadUser) << true << false;
    QTest::newRow("readonly") << QString::fromLatin1("readonlyfile") << uint(QFile::WriteUser) << false << false;
    QTest::newRow("longfile") << QString::fromLatin1("longFileNamelongFileNamelongFileNamelongFileName"
                                                    "longFileNamelongFileNamelongFileNamelongFileName"
                                                    "longFileNamelongFileNamelongFileNamelongFileName"
                                                    "longFileNamelongFileNamelongFileNamelongFileName"
                                                    "longFileNamelongFileNamelongFileNamelongFileName.txt") << uint(QFile::ReadUser) << true << true;
    QTest::newRow("resource1") << ":/tst_qfileinfo/resources/file1.ext1" << uint(QFile::ReadUser) << true << false;
    QTest::newRow("resource2") << ":/tst_qfileinfo/resources/file1.ext1" << uint(QFile::WriteUser) << false << false;
    QTest::newRow("resource3") << ":/tst_qfileinfo/resources/file1.ext1" << uint(QFile::ExeUser) << false << false;
}

void tst_QFile::permissions()
{
    QFETCH(QString, file);
    QFETCH(uint, perms);
    QFETCH(bool, expected);
    QFETCH(bool, create);
    if (create) {
        QFile fc(file);
        QVERIFY2(fc.open(QFile::WriteOnly), msgOpenFailed(fc).constData());
        QVERIFY(fc.write("hello\n"));
        fc.close();
    }

    QFile f(file);
    QFile::Permissions memberResult = f.permissions() & perms;
    QFile::Permissions staticResult = QFile::permissions(file) & perms;

    if (create) {
        QFile::remove(file);
    }

#ifdef Q_OS_WIN
    if (qt_ntfs_permission_lookup)
        QEXPECT_FAIL("readonly", "QTBUG-25630", Abort);
#endif
#ifdef Q_OS_UNIX
    if (strcmp(QTest::currentDataTag(), "readonly") == 0) {
        // in case accidentally run as root
        if (::getuid() == 0)
            QSKIP("Running this test as root doesn't make sense");
    }
#endif
    QCOMPARE((memberResult == QFile::Permissions(perms)), expected);
    QCOMPARE((staticResult == QFile::Permissions(perms)), expected);
}

#ifdef Q_OS_WIN
void tst_QFile::permissionsNtfs_data()
{
    permissions_data();
}

void tst_QFile::permissionsNtfs()
{
    QScopedValueRollback<int> ntfsMode(qt_ntfs_permission_lookup);
    qt_ntfs_permission_lookup++;
    permissions();
}
#endif

void tst_QFile::setPermissions()
{
    if ( QFile::exists( "createme.txt" ) )
        QFile::remove( "createme.txt" );
    QVERIFY( !QFile::exists( "createme.txt" ) );

    QFile f("createme.txt");
    QVERIFY2(f.open(QIODevice::WriteOnly | QIODevice::Truncate), msgOpenFailed(f).constData());
    f.putChar('a');
    f.close();

    QFile::Permissions perms(QFile::WriteUser | QFile::ReadUser);
    QVERIFY(f.setPermissions(perms));
    QVERIFY((f.permissions() & perms) == perms);

}

void tst_QFile::copy()
{
    QFile::setPermissions("tst_qfile_copy.cpp", QFile::WriteUser);
    QFile::remove("tst_qfile_copy.cpp");
    QFile::remove("test2");
    QVERIFY(QFile::copy(m_testSourceFile, "tst_qfile_copy.cpp"));
    QFile in1(m_testSourceFile), in2("tst_qfile_copy.cpp");
    QVERIFY2(in1.open(QFile::ReadOnly), msgOpenFailed(in1).constData());
    QVERIFY2(in2.open(QFile::ReadOnly), msgOpenFailed(in2).constData());
    QByteArray data1 = in1.readAll(), data2 = in2.readAll();
    QCOMPARE(data1, data2);
    QFile::remove( "main_copy.cpp" );

    QFile::copy(QDir::currentPath(), QDir::currentPath() + QLatin1String("/test2"));
}

void tst_QFile::copyAfterFail()
{
    QFile file1("file-to-be-copied.txt");
    QFile file2("existing-file.txt");

    QVERIFY2(file1.open(QIODevice::ReadWrite), msgOpenFailed(file1).constData());
    QVERIFY2(file2.open(QIODevice::ReadWrite), msgOpenFailed(file1).constData());
    file2.close();
    QVERIFY(!QFile::exists("copied-file-1.txt") && "(test-precondition)");
    QVERIFY(!QFile::exists("copied-file-2.txt") && "(test-precondition)");

    QVERIFY(!file1.copy("existing-file.txt"));
    QCOMPARE(file1.error(), QFile::CopyError);

    QVERIFY(file1.copy("copied-file-1.txt"));
    QVERIFY(!file1.isOpen());
    QCOMPARE(file1.error(), QFile::NoError);

    QVERIFY(!file1.copy("existing-file.txt"));
    QCOMPARE(file1.error(), QFile::CopyError);

    QVERIFY(file1.copy("copied-file-2.txt"));
    QVERIFY(!file1.isOpen());
    QCOMPARE(file1.error(), QFile::NoError);

    QVERIFY(QFile::exists("copied-file-1.txt"));
    QVERIFY(QFile::exists("copied-file-2.txt"));
}

void tst_QFile::copyRemovesTemporaryFile() const
{
    const QString newName(QLatin1String("copyRemovesTemporaryFile"));
    QVERIFY(QFile::copy(m_forCopyingFile, newName));

    QVERIFY(!QFile::exists(QStringLiteral("qt_temp.XXXXXX")));
}

void tst_QFile::copyShouldntOverwrite()
{
    // Copy should not overwrite existing files.
    QFile::remove("tst_qfile.cpy");
    QFile file(m_testSourceFile);
    QVERIFY(file.copy("tst_qfile.cpy"));

    bool ok = QFile::setPermissions("tst_qfile.cpy", QFile::WriteOther);
    QVERIFY(ok);
    QVERIFY(!file.copy("tst_qfile.cpy"));
}

void tst_QFile::copyFallback()
{
    // Using a resource file to trigger QFile::copy's fallback handling
    QFile file(":/copy-fallback.qrc");
    QFile::remove("file-copy-destination.txt");

    QVERIFY2(file.exists(), "test precondition");
    QVERIFY2(!QFile::exists("file-copy-destination.txt"), "test precondition");

    // Fallback copy of closed file.
    QVERIFY(file.copy("file-copy-destination.txt"));
    QVERIFY(QFile::exists("file-copy-destination.txt"));
    QVERIFY(!file.isOpen());

     // Need to reset permissions on Windows to be able to delete
    QVERIFY(QFile::setPermissions("file-copy-destination.txt",
           QFile::ReadOwner | QFile::WriteOwner));
    QVERIFY(QFile::remove("file-copy-destination.txt"));

    // Fallback copy of open file.
    QVERIFY2(file.open(QIODevice::ReadOnly), msgOpenFailed(file).constData());
    QVERIFY(file.copy("file-copy-destination.txt"));
    QVERIFY(QFile::exists("file-copy-destination.txt"));
    QVERIFY(!file.isOpen());

    file.close();
    QFile::setPermissions("file-copy-destination.txt",
            QFile::ReadOwner | QFile::WriteOwner);
}

#ifdef Q_OS_WIN
#include <objbase.h>
#ifndef Q_OS_WINPHONE
#include <shlobj.h>
#endif
#endif

#if defined(Q_OS_WIN) && !defined(Q_OS_WINRT)
static QString getWorkingDirectoryForLink(const QString &linkFileName)
{
    bool neededCoInit = false;
    QString ret;

    IShellLink *psl;
    HRESULT hres = CoCreateInstance(CLSID_ShellLink, NULL, CLSCTX_INPROC_SERVER, IID_IShellLink, (void **)&psl);
    if (hres == CO_E_NOTINITIALIZED) { // COM was not initialized
        neededCoInit = true;
        CoInitialize(NULL);
        hres = CoCreateInstance(CLSID_ShellLink, NULL, CLSCTX_INPROC_SERVER, IID_IShellLink, (void **)&psl);
    }

    if (SUCCEEDED(hres)) {    // Get pointer to the IPersistFile interface.
        IPersistFile *ppf;
        hres = psl->QueryInterface(IID_IPersistFile, (LPVOID *)&ppf);
        if (SUCCEEDED(hres))  {
            hres = ppf->Load((LPOLESTR)linkFileName.utf16(), STGM_READ);
            //The original path of the link is retrieved. If the file/folder
            //was moved, the return value still have the old path.
            if(SUCCEEDED(hres)) {
                wchar_t szGotPath[MAX_PATH];
                if (psl->GetWorkingDirectory(szGotPath, MAX_PATH) == NOERROR)
                    ret = QString::fromWCharArray(szGotPath);
            }
            ppf->Release();
        }
        psl->Release();
    }

    if (neededCoInit) {
        CoUninitialize();
    }

    return ret;
}
#endif

void tst_QFile::link()
{
    QFile::remove("myLink.lnk");

    QFileInfo info1(m_testSourceFile);
    QString referenceTarget = QDir::cleanPath(info1.absoluteFilePath());

    QVERIFY(QFile::link(m_testSourceFile, "myLink.lnk"));

    QFileInfo info2("myLink.lnk");
    QVERIFY(info2.isSymLink());
    QCOMPARE(info2.symLinkTarget(), referenceTarget);

    QFile link("myLink.lnk");
    QVERIFY2(link.open(QIODevice::ReadOnly), msgOpenFailed(link).constData());
    QCOMPARE(link.symLinkTarget(), referenceTarget);
    link.close();

    QCOMPARE(QFile::symLinkTarget("myLink.lnk"), referenceTarget);

#if defined(Q_OS_WIN) && !defined(Q_OS_WINRT)
    QString wd = getWorkingDirectoryForLink(info2.absoluteFilePath());
    QCOMPARE(QDir::fromNativeSeparators(wd), QDir::cleanPath(info1.absolutePath()));
#endif
}

void tst_QFile::linkToDir()
{
    QFile::remove("myLinkToDir.lnk");
    QDir dir;
    dir.mkdir("myDir");
    QFileInfo info1("myDir");
    QVERIFY(QFile::link("myDir", "myLinkToDir.lnk"));
    QFileInfo info2("myLinkToDir.lnk");
#if !(defined Q_OS_HPUX && defined(__ia64))
    // absurd HP-UX filesystem bug on gravlaks - checking if a symlink
    // resolves or not alters the file system to make the broken symlink
    // later fail...
    QVERIFY(info2.isSymLink());
#endif
    QCOMPARE(info2.symLinkTarget(), info1.absoluteFilePath());
    QVERIFY(QFile::remove(info2.absoluteFilePath()));
}

void tst_QFile::absolutePathLinkToRelativePath()
{
    QFile::remove("myDir/test.txt");
    QFile::remove("myDir/myLink.lnk");
    QDir dir;
    dir.mkdir("myDir");
    QFile("myDir/test.txt").open(QFile::WriteOnly);

#ifdef Q_OS_WIN
    QVERIFY(QFile::link("test.txt", "myDir/myLink.lnk"));
#else
    QVERIFY(QFile::link("myDir/test.txt", "myDir/myLink.lnk"));
#endif
    QEXPECT_FAIL("", "Symlinking using relative paths is currently different on Windows and Unix", Continue);
    QCOMPARE(QFileInfo(QFile(QFileInfo("myDir/myLink.lnk").absoluteFilePath()).symLinkTarget()).absoluteFilePath(),
             QFileInfo("myDir/test.txt").absoluteFilePath());
}

void tst_QFile::readBrokenLink()
{
    QFile::remove("myLink2.lnk");
    QFileInfo info1("file12");
    QVERIFY(QFile::link("file12", "myLink2.lnk"));
    QFileInfo info2("myLink2.lnk");
    QVERIFY(info2.isSymLink());
    QCOMPARE(info2.symLinkTarget(), info1.absoluteFilePath());
    QVERIFY(QFile::remove(info2.absoluteFilePath()));
    QVERIFY(QFile::link("ole/..", "myLink2.lnk"));
    QCOMPARE(QFileInfo("myLink2.lnk").symLinkTarget(), QDir::currentPath());
}

void tst_QFile::readTextFile_data()
{
    QTest::addColumn<QByteArray>("in");
    QTest::addColumn<QByteArray>("out");

    QTest::newRow("empty") << QByteArray() << QByteArray();
    QTest::newRow("a") << QByteArray("a") << QByteArray("a");
    QTest::newRow("a\\rb") << QByteArray("a\rb") << QByteArray("ab");
    QTest::newRow("\\n") << QByteArray("\n") << QByteArray("\n");
    QTest::newRow("\\r\\n") << QByteArray("\r\n") << QByteArray("\n");
    QTest::newRow("\\r") << QByteArray("\r") << QByteArray();
    QTest::newRow("twolines") << QByteArray("Hello\r\nWorld\r\n") << QByteArray("Hello\nWorld\n");
    QTest::newRow("twolines no endline") << QByteArray("Hello\r\nWorld") << QByteArray("Hello\nWorld");
}

void tst_QFile::readTextFile()
{
    QFETCH(QByteArray, in);
    QFETCH(QByteArray, out);

    QFile winfile("winfile.txt");
    QVERIFY2(winfile.open(QFile::WriteOnly | QFile::Truncate), msgOpenFailed(winfile).constData());
    winfile.write(in);
    winfile.close();

    QVERIFY2(winfile.open(QFile::ReadOnly), msgOpenFailed(winfile).constData());
    QCOMPARE(winfile.readAll(), in);
    winfile.close();

    QVERIFY2(winfile.open(QFile::ReadOnly | QFile::Text), msgOpenFailed(winfile).constData());
    QCOMPARE(winfile.readAll(), out);
}

void tst_QFile::readTextFile2()
{
    {
        QFile file(m_testLogFile);
        QVERIFY2(file.open(QIODevice::ReadOnly), msgOpenFailed(file).constData());
        file.read(4097);
    }

    {
        QFile file(m_testLogFile);
        QVERIFY2(file.open(QIODevice::ReadOnly | QIODevice::Text), msgOpenFailed(file).constData());
        file.read(4097);
    }
}

void tst_QFile::writeTextFile_data()
{
    QTest::addColumn<QByteArray>("in");

    QTest::newRow("empty") << QByteArray();
    QTest::newRow("a") << QByteArray("a");
    QTest::newRow("a\\rb") << QByteArray("a\rb");
    QTest::newRow("\\n") << QByteArray("\n");
    QTest::newRow("\\r\\n") << QByteArray("\r\n");
    QTest::newRow("\\r") << QByteArray("\r");
    QTest::newRow("twolines crlf") << QByteArray("Hello\r\nWorld\r\n");
    QTest::newRow("twolines crlf no endline") << QByteArray("Hello\r\nWorld");
    QTest::newRow("twolines lf") << QByteArray("Hello\nWorld\n");
    QTest::newRow("twolines lf no endline") << QByteArray("Hello\nWorld");
    QTest::newRow("mixed") << QByteArray("this\nis\r\na\nmixed\r\nfile\n");
}

void tst_QFile::writeTextFile()
{
    QFETCH(QByteArray, in);

    QFile file("textfile.txt");
    QVERIFY2(file.open(QFile::WriteOnly | QFile::Truncate | QFile::Text),
             msgOpenFailed(file).constData());
    QByteArray out = in;
#ifdef Q_OS_WIN
    out.replace('\n', "\r\n");
#endif
    QCOMPARE(file.write(in), qlonglong(in.size()));
    file.close();

    file.open(QFile::ReadOnly);
    QCOMPARE(file.readAll(), out);
}

#if defined(Q_OS_WIN) && !defined(Q_OS_WINRT)
void tst_QFile::largeUncFileSupport()
{
    qint64 size = Q_INT64_C(8589934592);
    qint64 dataOffset = Q_INT64_C(8589914592);
    QByteArray knownData("LargeFile content at offset 8589914592");
    QString largeFile("//" + QtNetworkSettings::winServerName() + "/testsharelargefile/file.bin");

    {
        // 1) Native file handling.
        QFile file(largeFile);
        QVERIFY2(file.exists(), msgFileDoesNotExist(largeFile));

        QCOMPARE(file.size(), size);
        QVERIFY2(file.open(QIODevice::ReadOnly), msgOpenFailed(file).constData());
        QCOMPARE(file.size(), size);
        QVERIFY(file.seek(dataOffset));
        QCOMPARE(file.read(knownData.size()), knownData);
    }
    {
        // 2) stdlib file handling.
        QFile file;
        FILE *fh = fopen(QFile::encodeName(largeFile).data(), "rb");
        QVERIFY(file.open(fh, QIODevice::ReadOnly));
        QCOMPARE(file.size(), size);
        QVERIFY(file.seek(dataOffset));
        QCOMPARE(file.read(knownData.size()), knownData);
        fclose(fh);
    }
    {
        // 3) stdio file handling.
        QFile file;
        FILE *fh = fopen(QFile::encodeName(largeFile).data(), "rb");
        int fd = int(_fileno(fh));
        QVERIFY(file.open(fd, QIODevice::ReadOnly));
        QCOMPARE(file.size(), size);
        QVERIFY(file.seek(dataOffset));
        QCOMPARE(file.read(knownData.size()), knownData);
        fclose(fh);
    }
}
#endif

void tst_QFile::flush()
{
    QString fileName("stdfile.txt");

    QFile::remove(fileName);

    {
        QFile file(fileName);
        QVERIFY2(file.open(QFile::WriteOnly), msgOpenFailed(file).constData());
        QCOMPARE(file.write("abc", 3),qint64(3));
    }

    {
        QFile file(fileName);
        QVERIFY2(file.open(QFile::WriteOnly | QFile::Append), msgOpenFailed(file).constData());
        QCOMPARE(file.pos(), qlonglong(3));
        QCOMPARE(file.write("def", 3), qlonglong(3));
        QCOMPARE(file.pos(), qlonglong(6));
    }

    {
        QFile file("stdfile.txt");
        QVERIFY2(file.open(QFile::ReadOnly), msgOpenFailed(file).constData());
        QCOMPARE(file.readAll(), QByteArray("abcdef"));
    }
}

void tst_QFile::bufferedRead()
{
    QFile::remove("stdfile.txt");

    QFile file("stdfile.txt");
    QVERIFY2(file.open(QFile::WriteOnly), msgOpenFailed(file).constData());
    file.write("abcdef");
    file.close();

    FILE *stdFile = fopen("stdfile.txt", "r");
    QVERIFY(stdFile);
    char c;
    QCOMPARE(int(fread(&c, 1, 1, stdFile)), 1);
    QCOMPARE(c, 'a');
    QCOMPARE(int(ftell(stdFile)), 1);

    {
        QFile file;
        QVERIFY2(file.open(stdFile, QFile::ReadOnly), msgOpenFailed(file).constData());
        QCOMPARE(file.pos(), qlonglong(1));
        QCOMPARE(file.read(&c, 1), qlonglong(1));
        QCOMPARE(c, 'b');
        QCOMPARE(file.pos(), qlonglong(2));
    }

    fclose(stdFile);
}

#ifdef Q_OS_UNIX
void tst_QFile::isSequential()
{
    QFile zero("/dev/null");
    QVERIFY2(zero.open(QFile::ReadOnly), msgOpenFailed(zero).constData());
    QVERIFY(zero.isSequential());
}
#endif

void tst_QFile::encodeName()
{
    QCOMPARE(QFile::encodeName(QString::null), QByteArray());
}

void tst_QFile::truncate()
{
    for (int i = 0; i < 2; ++i) {
        QFile file("truncate.txt");
        QVERIFY2(file.open(QFile::WriteOnly), msgOpenFailed(file).constData());
        file.write(QByteArray(200, '@'));
        file.close();

        QVERIFY2(file.open((i ? QFile::WriteOnly : QFile::ReadWrite) | QFile::Truncate), msgOpenFailed(file).constData());
        file.write(QByteArray(100, '$'));
        file.close();

        QVERIFY2(file.open(QFile::ReadOnly), msgOpenFailed(file).constData());
        QCOMPARE(file.readAll(), QByteArray(100, '$'));
    }
}

void tst_QFile::seekToPos()
{
    {
        QFile file("seekToPos.txt");
        QVERIFY2(file.open(QFile::WriteOnly), msgOpenFailed(file).constData());
        file.write("a\r\nb\r\nc\r\n");
        file.flush();
    }

    QFile file("seekToPos.txt");
    QVERIFY2(file.open(QFile::ReadOnly | QFile::Text), msgOpenFailed(file).constData());
    file.seek(1);
    char c;
    QVERIFY(file.getChar(&c));
    QCOMPARE(c, '\n');

    QCOMPARE(file.pos(), qint64(3));
    file.seek(file.pos());
    QCOMPARE(file.pos(), qint64(3));

    file.seek(1);
    file.seek(file.pos());
    QCOMPARE(file.pos(), qint64(1));

}

void tst_QFile::seekAfterEndOfFile()
{
    QLatin1String filename("seekAfterEof.dat");
    QFile::remove(filename);
    {
        QFile file(filename);
        QVERIFY2(file.open(QFile::WriteOnly), msgOpenFailed(file).constData());
        file.write("abcd");
        QCOMPARE(file.size(), qint64(4));
        file.seek(8);
        file.write("ijkl");
        QCOMPARE(file.size(), qint64(12));
        file.seek(4);
        file.write("efgh");
        QCOMPARE(file.size(), qint64(12));
        file.seek(16);
        file.write("----");
        QCOMPARE(file.size(), qint64(20));
        file.flush();
    }

    QFile file(filename);
    QVERIFY2(file.open(QFile::ReadOnly), msgOpenFailed(file).constData());
    QByteArray contents = file.readAll();
    QCOMPARE(contents.left(12), QByteArray("abcdefghijkl", 12));
    //bytes 12-15 are uninitialised so we don't care what they read as.
    QCOMPARE(contents.mid(16), QByteArray("----", 4));
    file.close();
}

void tst_QFile::FILEReadWrite()
{
    // Tests modifying a file. First creates it then reads in 4 bytes and then overwrites these
    // 4 bytes with new values. At the end check to see the file contains the new values.

    QFile::remove("FILEReadWrite.txt");

    // create test file
    {
        QFile f("FILEReadWrite.txt");
        QVERIFY2(f.open(QFile::WriteOnly), msgOpenFailed(f).constData());
        QDataStream ds(&f);
        qint8 c = 0;
        ds << c;
        c = 1;
        ds << c;
        c = 2;
        ds << c;
        c = 3;
        ds << c;
        c = 4;
        ds << c;
        c = 5;
        ds << c;
        c = 6;
        ds << c;
        c = 7;
        ds << c;
        c = 8;
        ds << c;
        c = 9;
        ds << c;
        c = 10;
        ds << c;
        c = 11;
        ds << c;
        f.close();
    }

    FILE *fp = fopen("FILEReadWrite.txt", "r+b");
    QVERIFY(fp);
    QFile file;
    QVERIFY2(file.open(fp, QFile::ReadWrite), msgOpenFailed(file).constData());
    QDataStream sfile(&file) ;

    qint8 var1,var2,var3,var4;
    while (!sfile.atEnd())
    {
        qint64 base = file.pos();

        QCOMPARE(file.pos(), base + 0);
        sfile >> var1;
        QCOMPARE(file.pos(), base + 1);
        file.flush(); // flushing should not change the base
        QCOMPARE(file.pos(), base + 1);
        sfile >> var2;
        QCOMPARE(file.pos(), base + 2);
        sfile >> var3;
        QCOMPARE(file.pos(), base + 3);
        sfile >> var4;
        QCOMPARE(file.pos(), base + 4);
        file.seek(file.pos() - 4) ;   // Move it back 4, for we are going to write new values based on old ones
        QCOMPARE(file.pos(), base + 0);
        sfile << qint8(var1 + 5);
        QCOMPARE(file.pos(), base + 1);
        sfile << qint8(var2 + 5);
        QCOMPARE(file.pos(), base + 2);
        sfile << qint8(var3 + 5);
        QCOMPARE(file.pos(), base + 3);
        sfile << qint8(var4 + 5);
        QCOMPARE(file.pos(), base + 4);

    }
    file.close();
    fclose(fp);

    // check modified file
    {
        QFile f("FILEReadWrite.txt");
        QVERIFY2(f.open(QFile::ReadOnly), msgOpenFailed(file).constData());
        QDataStream ds(&f);
        qint8 c = 0;
        ds >> c;
        QCOMPARE(c, (qint8)5);
        ds >> c;
        QCOMPARE(c, (qint8)6);
        ds >> c;
        QCOMPARE(c, (qint8)7);
        ds >> c;
        QCOMPARE(c, (qint8)8);
        ds >> c;
        QCOMPARE(c, (qint8)9);
        ds >> c;
        QCOMPARE(c, (qint8)10);
        ds >> c;
        QCOMPARE(c, (qint8)11);
        ds >> c;
        QCOMPARE(c, (qint8)12);
        ds >> c;
        QCOMPARE(c, (qint8)13);
        ds >> c;
        QCOMPARE(c, (qint8)14);
        ds >> c;
        QCOMPARE(c, (qint8)15);
        ds >> c;
        QCOMPARE(c, (qint8)16);
        f.close();
    }
}


/*
#include <qglobal.h>
#define BUFFSIZE 1
#define FILESIZE   0x10000000f
void tst_QFile::largeFileSupport()
{
#ifdef Q_OS_SOLARIS
    QSKIP("Solaris does not support statfs");
#else
    qlonglong sizeNeeded = 2147483647;
    sizeNeeded *= 2;
    sizeNeeded += 1024;
    qlonglong freespace = qlonglong(0);
#ifdef Q_OS_WIN
    _ULARGE_INTEGER free;
    if (::GetDiskFreeSpaceEx((wchar_t*)QDir::currentPath().utf16(), &free, 0, 0))
        freespace = free.QuadPart;
    if (freespace != 0) {
#elif defined(Q_OS_IRIX)
    struct statfs info;
    if (statfs(QDir::currentPath().local8Bit(), &info, sizeof(struct statfs), 0) == 0) {
        freespace = qlonglong(info.f_bfree * info.f_bsize);
#else
    struct statfs info;
    if (statfs(const_cast<char *>(QDir::currentPath().toLocal8Bit().constData()), &info) == 0) {
        freespace = qlonglong(info.f_bavail * info.f_bsize);
#endif
        if (freespace > sizeNeeded) {
            QFile bigFile("bigfile");
            if (bigFile.open(QFile::ReadWrite)) {
                char c[BUFFSIZE] = {'a'};
                QVERIFY(bigFile.write(c, BUFFSIZE) == BUFFSIZE);
                qlonglong oldPos = bigFile.pos();
                QVERIFY(bigFile.resize(sizeNeeded));
                QCOMPARE(oldPos, bigFile.pos());
                QVERIFY(bigFile.seek(sizeNeeded - BUFFSIZE));
                QVERIFY(bigFile.write(c, BUFFSIZE) == BUFFSIZE);

                bigFile.close();
                if (bigFile.open(QFile::ReadOnly)) {
                    QVERIFY(bigFile.read(c, BUFFSIZE) == BUFFSIZE);
                    int i = 0;
                    for (i=0; i<BUFFSIZE; i++)
                        QCOMPARE(c[i], 'a');
                    QVERIFY(bigFile.seek(sizeNeeded - BUFFSIZE));
                    QVERIFY(bigFile.read(c, BUFFSIZE) == BUFFSIZE);
                    for (i=0; i<BUFFSIZE; i++)
                        QCOMPARE(c[i], 'a');
                    bigFile.close();
                    QVERIFY(bigFile.remove());
                } else {
                    QVERIFY(bigFile.remove());
                    QFAIL("Could not reopen file");
                }
            } else {
                QFAIL("Could not open file");
            }
        } else {
            QSKIP("Not enough space to run test");
        }
    } else {
        QFAIL("Could not determin disk space");
    }
#endif
}
*/

void tst_QFile::i18nFileName_data()
{
    QTest::addColumn<QString>("fileName");

    QTest::newRow( "01" ) << QString::fromUtf8("xxxxxxx.txt");
}

void tst_QFile::i18nFileName()
{
     QFETCH(QString, fileName);
     if (QFile::exists(fileName)) {
         QVERIFY(QFile::remove(fileName));
     }
     {
        QFile file(fileName);
        QVERIFY2(file.open(QFile::WriteOnly | QFile::Text), msgOpenFailed(file).constData());
        QTextStream ts(&file);
        ts.setCodec("UTF-8");
        ts << fileName << endl;
     }
     {
        QFile file(fileName);
        QVERIFY2(file.open(QFile::ReadOnly | QFile::Text), msgOpenFailed(file).constData());
        QTextStream ts(&file);
        ts.setCodec("UTF-8");
        QString line = ts.readLine();
        QCOMPARE(line, fileName);
     }
}


void tst_QFile::longFileName_data()
{
    QTest::addColumn<QString>("fileName");

    QTest::newRow( "16 chars" ) << QString::fromLatin1("longFileName.txt");
    QTest::newRow( "52 chars" ) << QString::fromLatin1("longFileNamelongFileNamelongFileNamelongFileName.txt");
    QTest::newRow( "148 chars" ) << QString::fromLatin1("longFileNamelongFileNamelongFileNamelongFileName"
                                                     "longFileNamelongFileNamelongFileNamelongFileName"
                                                     "longFileNamelongFileNamelongFileNamelongFileName.txt");
    QTest::newRow( "244 chars" ) << QString::fromLatin1("longFileNamelongFileNamelongFileNamelongFileName"
                                                     "longFileNamelongFileNamelongFileNamelongFileName"
                                                     "longFileNamelongFileNamelongFileNamelongFileName"
                                                     "longFileNamelongFileNamelongFileNamelongFileName"
                                                     "longFileNamelongFileNamelongFileNamelongFileName.txt");
    QTest::newRow( "244 chars to absolutepath" ) << QFileInfo(QString::fromLatin1("longFileNamelongFileNamelongFileNamelongFileName"
                                                     "longFileNamelongFileNamelongFileNamelongFileName"
                                                     "longFileNamelongFileNamelongFileNamelongFileName"
                                                     "longFileNamelongFileNamelongFileNamelongFileName"
                                                     "longFileNamelongFileNamelongFileNamelongFileName.txt")).absoluteFilePath();
  /* needs to be put on a windows 2000 > test machine
  QTest::newRow( "244 chars on UNC" ) <<  QString::fromLatin1("//arsia/D/troll/tmp/longFileNamelongFileNamelongFileNamelongFileName"
                                                     "longFileNamelongFileNamelongFileNamelongFileName"
                                                     "longFileNamelongFileNamelongFileNamelongFileName"
                                                     "longFileNamelongFileNamelongFileNamelongFileName"
                                                     "longFileNamelongFileNamelongFileNamelongFileName.txt");*/
}

void tst_QFile::longFileName()
{
    QFETCH(QString, fileName);
    if (QFile::exists(fileName)) {
        QVERIFY(QFile::remove(fileName));
    }
    {
        QFile file(fileName);
        QVERIFY2(file.open(QFile::WriteOnly | QFile::Text), msgOpenFailed(file).constData());
        QTextStream ts(&file);
        ts << fileName << endl;
    }
    {
        QFile file(fileName);
        QVERIFY2(file.open(QFile::ReadOnly | QFile::Text), msgOpenFailed(file).constData());
        QTextStream ts(&file);
        QString line = ts.readLine();
        QCOMPARE(line, fileName);
    }
    QString newName = fileName + QLatin1Char('1');
    {
        QVERIFY(QFile::copy(fileName, newName));
        QFile file(newName);
        QVERIFY2(file.open(QFile::ReadOnly | QFile::Text), msgOpenFailed(file).constData());
        QTextStream ts(&file);
        QString line = ts.readLine();
        QCOMPARE(line, fileName);

    }
    QVERIFY(QFile::remove(newName));
    {
        QVERIFY(QFile::rename(fileName, newName));
        QFile file(newName);
        QVERIFY2(file.open(QFile::ReadOnly | QFile::Text), msgOpenFailed(file).constData());
        QTextStream ts(&file);
        QString line = ts.readLine();
        QCOMPARE(line, fileName);
    }
    QVERIFY2(QFile::exists(newName), msgFileDoesNotExist(newName).constData());
}

#ifdef QT_BUILD_INTERNAL
class MyEngine : public QAbstractFileEngine
{
public:
    MyEngine(int n) { number = n; }
    virtual ~MyEngine() {}

    void setFileName(const QString &) {}
    bool open(QIODevice::OpenMode) { return false; }
    bool close() { return false; }
    bool flush() { return false; }
    qint64 size() const { return 123 + number; }
    qint64 at() const { return -1; }
    bool seek(qint64) { return false; }
    bool isSequential() const { return false; }
    qint64 read(char *, qint64) { return -1; }
    qint64 write(const char *, qint64) { return -1; }
    bool remove() { return false; }
    bool copy(const QString &) { return false; }
    bool rename(const QString &) { return false; }
    bool link(const QString &) { return false; }
    bool mkdir(const QString &, bool) const { return false; }
    bool rmdir(const QString &, bool) const { return false; }
    bool setSize(qint64) { return false; }
    QStringList entryList(QDir::Filters, const QStringList &) const { return QStringList(); }
    bool caseSensitive() const { return false; }
    bool isRelativePath() const { return false; }
    FileFlags fileFlags(FileFlags) const { return 0; }
    bool chmod(uint) { return false; }
    QString fileName(FileName) const { return name; }
    uint ownerId(FileOwner) const { return 0; }
    QString owner(FileOwner) const { return QString(); }
    QDateTime fileTime(FileTime) const { return QDateTime(); }

private:
    int number;
    QString name;
};

class MyHandler : public QAbstractFileEngineHandler
{
public:
    inline QAbstractFileEngine *create(const QString &) const
    {
        return new MyEngine(1);
    }
};

class MyHandler2 : public QAbstractFileEngineHandler
{
public:
    inline QAbstractFileEngine *create(const QString &) const
    {
        return new MyEngine(2);
    }
};
#endif

void tst_QFile::fileEngineHandler()
{
    // A file that does not exist has a size of 0.
    QFile::remove("ole.bull");
    QFile file("ole.bull");
    QCOMPARE(file.size(), qint64(0));

#ifdef QT_BUILD_INTERNAL
    // Instantiating our handler will enable the new engine.
    MyHandler handler;
    file.setFileName("ole.bull");
    QCOMPARE(file.size(), qint64(124));

    // A new, identical handler should take preference over the last one.
    MyHandler2 handler2;
    file.setFileName("ole.bull");
    QCOMPARE(file.size(), qint64(125));
#endif
}

#ifdef QT_BUILD_INTERNAL
class MyRecursiveHandler : public QAbstractFileEngineHandler
{
public:
    inline QAbstractFileEngine *create(const QString &fileName) const
    {
        if (fileName.startsWith(":!")) {
            QDir dir;

            QString realFile = QFINDTESTDATA(fileName.mid(2));
            if (dir.exists(realFile))
                return new QFSFileEngine(realFile);
        }
        return 0;
    }
};
#endif

#ifdef QT_BUILD_INTERNAL
void tst_QFile::useQFileInAFileHandler()
{
    // This test should not dead-lock
    MyRecursiveHandler handler;
    QFile file(":!tst_qfile.cpp");
    QVERIFY(file.exists());
}
#endif

void tst_QFile::getCharFF()
{
    QFile file("file.txt");
    file.open(QFile::ReadWrite);
    file.write("\xff\xff\xff");
    file.flush();
    file.seek(0);

    char c;
    QVERIFY(file.getChar(&c));
    QVERIFY(file.getChar(&c));
    QVERIFY(file.getChar(&c));
}

void tst_QFile::remove_and_exists()
{
    QFile::remove("tull_i_grunn.txt");
    QFile f("tull_i_grunn.txt");

    QVERIFY(!f.exists());

    bool opened = f.open(QIODevice::WriteOnly);
    QVERIFY(opened);

    f.write("testing that remove/exists work...");
    f.close();

    QVERIFY(f.exists());

    f.remove();
    QVERIFY(!f.exists());
}

void tst_QFile::removeOpenFile()
{
    {
        // remove an opened, write-only file
        QFile::remove("remove_unclosed.txt");
        QFile f("remove_unclosed.txt");

        QVERIFY(!f.exists());
        bool opened = f.open(QIODevice::WriteOnly);
        QVERIFY(opened);
        f.write("testing that remove closes the file first...");

        bool removed = f.remove(); // remove should both close and remove the file
        QVERIFY(removed);
        QVERIFY(!f.isOpen());
        QVERIFY(!f.exists());
        QCOMPARE(f.error(), QFile::NoError);
    }

    {
        // remove an opened, read-only file
        QFile::remove("remove_unclosed.txt");

        // first, write a file that we can remove
        {
            QFile f("remove_unclosed.txt");
            QVERIFY(!f.exists());
            bool opened = f.open(QIODevice::WriteOnly);
            QVERIFY(opened);
            f.write("testing that remove closes the file first...");
            f.close();
        }

        QFile f("remove_unclosed.txt");
        bool opened = f.open(QIODevice::ReadOnly);
        QVERIFY(opened);
        f.readAll();
        // this used to only fail on FreeBSD (and OS X)
        QVERIFY(f.flush());
        bool removed = f.remove(); // remove should both close and remove the file
        QVERIFY(removed);
        QVERIFY(!f.isOpen());
        QVERIFY(!f.exists());
        QCOMPARE(f.error(), QFile::NoError);
    }
}

void tst_QFile::fullDisk()
{
    QFile file("/dev/full");
    if (!file.exists())
        QSKIP("/dev/full doesn't exist on this system");

    QVERIFY2(file.open(QIODevice::WriteOnly), msgOpenFailed(file).constData());
    file.write("foobar", 6);

    QVERIFY(!file.flush());
    QCOMPARE(file.error(), QFile::ResourceError);
    QVERIFY(!file.flush());
    QCOMPARE(file.error(), QFile::ResourceError);

    char c = 0;
    file.write(&c, 0);
    QVERIFY(!file.flush());
    QCOMPARE(file.error(), QFile::ResourceError);
    QCOMPARE(file.write(&c, 1), qint64(1));
    QVERIFY(!file.flush());
    QCOMPARE(file.error(), QFile::ResourceError);

    file.close();
    QVERIFY(!file.isOpen());
    QCOMPARE(file.error(), QFile::ResourceError);

    file.open(QIODevice::WriteOnly);
    QCOMPARE(file.error(), QFile::NoError);
    QVERIFY(file.flush()); // Shouldn't inherit write buffer
    file.close();
    QCOMPARE(file.error(), QFile::NoError);

    // try again without flush:
    QVERIFY2(file.open(QIODevice::WriteOnly), msgOpenFailed(file).constData());
    file.write("foobar", 6);
    file.close();
    QVERIFY(file.error() != QFile::NoError);
}

void tst_QFile::writeLargeDataBlock_data()
{
    QTest::addColumn<QString>("fileName");
    QTest::addColumn<int>("type");

    QTest::newRow("localfile-QFile")  << "./largeblockfile.txt" << (int)OpenQFile;
    QTest::newRow("localfile-Fd")     << "./largeblockfile.txt" << (int)OpenFd;
    QTest::newRow("localfile-Stream") << "./largeblockfile.txt" << (int)OpenStream;

#if defined(Q_OS_WIN) && !defined(Q_OS_WINRT) && !defined(QT_NO_NETWORK)
    // Some semi-randomness to avoid collisions.
    QTest::newRow("unc file")
        << QString("//" + QtNetworkSettings::winServerName() + "/TESTSHAREWRITABLE/largefile-%1-%2.txt")
        .arg(QHostInfo::localHostName())
        .arg(QTime::currentTime().msec()) << (int)OpenQFile;
#endif
}

static QByteArray getLargeDataBlock()
{
    static QByteArray array;

    if (array.isNull())
    {
#if defined(Q_OS_VXWORKS)
        int resizeSize = 1024 * 1024; // VxWorks does not have much space
#else
        int resizeSize = 64 * 1024 * 1024;
#endif
        array.resize(resizeSize);
        for (int i = 0; i < array.size(); ++i)
            array[i] = uchar(i);
    }

    return array;
}

void tst_QFile::writeLargeDataBlock()
{
    QFETCH(QString, fileName);
    QFETCH( int, type );

    QByteArray const originalData = getLargeDataBlock();

    {
        QFile file(fileName);

        QVERIFY2(openFile(file, QIODevice::WriteOnly, (FileType)type), msgOpenFailed(file));
        qint64 fileWriteOriginalData = file.write(originalData);
        qint64 originalDataSize      = (qint64)originalData.size();
#if defined(Q_OS_WIN)
        if (fileWriteOriginalData != originalDataSize) {
            qWarning() << qPrintable(QString("Error writing a large data block to [%1]: %2")
                .arg(fileName)
                .arg(file.errorString()));
            QEXPECT_FAIL("unc file", "QTBUG-26906 writing", Abort);
        }
#endif
        QCOMPARE( fileWriteOriginalData, originalDataSize );
        QVERIFY( file.flush() );

        closeFile(file);
    }

    QByteArray readData;

    {
        QFile file(fileName);

        QVERIFY2( openFile(file, QIODevice::ReadOnly, (FileType)type),
            qPrintable(QString("Couldn't open file for reading: [%1]").arg(fileName)) );
        readData = file.readAll();

#if defined(Q_OS_WIN)
        if (readData != originalData) {
            qWarning() << qPrintable(QString("Error reading a large data block from [%1]: %2")
                .arg(fileName)
                .arg(file.errorString()));
            QEXPECT_FAIL("unc file", "QTBUG-26906 reading", Abort);
        }
#endif
        closeFile(file);
    }
    QCOMPARE( readData, originalData );
    QVERIFY( QFile::remove(fileName) );
}

void tst_QFile::readFromWriteOnlyFile()
{
    QFile file("writeonlyfile");
    QVERIFY2(file.open(QFile::WriteOnly), msgOpenFailed(file).constData());
    char c;
    QTest::ignoreMessage(QtWarningMsg, "QIODevice::read (QFile, \"writeonlyfile\"): WriteOnly device");
    QCOMPARE(file.read(&c, 1), qint64(-1));
}

void tst_QFile::writeToReadOnlyFile()
{
    QFile file("readonlyfile");
    QVERIFY2(file.open(QFile::ReadOnly), msgOpenFailed(file).constData());
    char c = 0;
    QTest::ignoreMessage(QtWarningMsg, "QIODevice::write (QFile, \"readonlyfile\"): ReadOnly device");
    QCOMPARE(file.write(&c, 1), qint64(-1));
}

#if defined(Q_OS_LINUX) || defined(Q_OS_AIX) || defined(Q_OS_FREEBSD) || defined(Q_OS_NETBSD)
// This platform have 0-sized virtual files
void tst_QFile::virtualFile()
{
    // test if QFile works with virtual files
    QString fname;
#if defined(Q_OS_LINUX)
    fname = "/proc/self/maps";
#elif defined(Q_OS_AIX)
    fname = QString("/proc/%1/map").arg(getpid());
#else // defined(Q_OS_FREEBSD) || defined(Q_OS_NETBSD)
    fname = "/proc/curproc/map";
#endif

    // consistency check
    QFileInfo fi(fname);
    QVERIFY2(fi.exists(), msgFileDoesNotExist(fname).constData());
    QVERIFY(fi.isFile());
    QCOMPARE(fi.size(), Q_INT64_C(0));

    // open the file
    QFile f(fname);
    QVERIFY2(f.open(QIODevice::ReadOnly), msgOpenFailed(f).constData());
    QCOMPARE(f.size(), Q_INT64_C(0));
    QVERIFY(f.atEnd());

    // read data
    QByteArray data = f.read(16);
    QCOMPARE(data.size(), 16);
    QCOMPARE(f.pos(), Q_INT64_C(16));

    // line-reading
    data = f.readLine();
    QVERIFY(!data.isEmpty());

    // read all:
    data = f.readAll();
    QVERIFY(f.pos() != 0);
    QVERIFY(!data.isEmpty());

    // seeking
    QVERIFY(f.seek(1));
    QCOMPARE(f.pos(), Q_INT64_C(1));
}
#endif

void tst_QFile::textFile()
{
#if defined(Q_OS_WIN)
    FILE *fs = ::fopen("writeabletextfile", "wt");
#else
    FILE *fs = ::fopen("writeabletextfile", "w");
#endif
    QFile f;
    QByteArray part1("This\nis\na\nfile\nwith\nnewlines\n");
    QByteArray part2("Add\nsome\nmore\nnewlines\n");

    QVERIFY(f.open(fs, QIODevice::WriteOnly));
    f.write(part1);
    f.write(part2);
    f.close();
    ::fclose(fs);

    QFile file("writeabletextfile");
    QVERIFY2(file.open(QIODevice::ReadOnly), msgOpenFailed(file).constData());

    QByteArray data = file.readAll();

    QByteArray expected = part1 + part2;
#ifdef Q_OS_WIN
    expected.replace("\n", "\015\012");
#endif
    QCOMPARE(data, expected);
    file.close();
}

static const char renameSourceFile[] = "renamefile";

void tst_QFile::rename_data()
{
    QTest::addColumn<QString>("source");
    QTest::addColumn<QString>("destination");
    QTest::addColumn<bool>("result");

    QTest::newRow("a -> b") << QString("a") << QString("b") << false;
    QTest::newRow("a -> .") << QString("a") << QString(".") << false;
    QTest::newRow("renamefile -> renamefile") << QString::fromLatin1(renameSourceFile) << QString::fromLatin1(renameSourceFile) << false;
    QTest::newRow("renamefile -> noreadfile") << QString::fromLatin1(renameSourceFile) << QString::fromLatin1(noReadFile) << false;
#if defined(Q_OS_UNIX)
    QTest::newRow("renamefile -> /etc/renamefile") << QString::fromLatin1(renameSourceFile) << QString("/etc/renamefile") << false;
#endif
    QTest::newRow("renamefile -> renamedfile") << QString::fromLatin1(renameSourceFile) << QString("renamedfile") << true;
    QTest::newRow("renamefile -> ..") << QString::fromLatin1(renameSourceFile) << QString("..") << false;
    QTest::newRow("renamefile -> rEnAmEfIlE") << QString::fromLatin1(renameSourceFile) << QStringLiteral("rEnAmEfIlE") << true;
}

void tst_QFile::rename()
{
    QFETCH(QString, source);
    QFETCH(QString, destination);
    QFETCH(bool, result);

    const QByteArray content = QByteArrayLiteral("testdatacontent") + QTime::currentTime().toString().toLatin1();

#if defined(Q_OS_UNIX)
    if (strcmp(QTest::currentDataTag(), "renamefile -> /etc/renamefile") == 0) {
#if !defined(Q_OS_VXWORKS)
        if (::getuid() == 0)
#endif
            QSKIP("Running this test as root doesn't make sense");
    }
#endif

    const QString sourceFileName = QString::fromLatin1(renameSourceFile);
    QFile sourceFile(sourceFileName);
    QVERIFY2(sourceFile.open(QFile::WriteOnly | QFile::Text), qPrintable(sourceFile.errorString()));
    QVERIFY2(sourceFile.write(content), qPrintable(sourceFile.errorString()));
    sourceFile.close();

    QFile file(source);
    const bool success = file.rename(destination);
    if (result) {
        QVERIFY2(success, qPrintable(file.errorString()));
        QCOMPARE(file.error(), QFile::NoError);
        // This will report the source file still existing for a rename changing the case
        // on Windows, Mac.
        if (sourceFileName.compare(destination, Qt::CaseInsensitive))
            QVERIFY(!sourceFile.exists());
        QFile destinationFile(destination);
        QVERIFY2(destinationFile.open(QFile::ReadOnly | QFile::Text), qPrintable(destinationFile.errorString()));
        QCOMPARE(destinationFile.readAll(), content);
        destinationFile.close();
    } else {
        QVERIFY(!success);
        QCOMPARE(file.error(), QFile::RenameError);
    }
}

/*!
 \since 4.5

 Some special files have QFile::atEnd() returning true, even though there is
 more data available. True for corner cases, as well as some mounts on OS X.

 Here, we reproduce that condition by having a QFile sub-class with this
 peculiar atEnd() behavior.
*/
void tst_QFile::renameWithAtEndSpecialFile() const
{
    class PeculiarAtEnd : public QFile
    {
    public:
        virtual bool atEnd() const
        {
            return true;
        }
    };

    const QString newName(QLatin1String("newName.txt"));
    /* Cleanup, so we're a bit more robust. */
    QFile::remove(newName);

    const QString originalName = QStringLiteral("forRenaming.txt");
    // Copy from source tree
    if (!QFile::exists(originalName))
        QVERIFY(QFile::copy(m_forRenamingFile, originalName));

    PeculiarAtEnd file;
    file.setFileName(originalName);
    QVERIFY2(file.open(QIODevice::ReadOnly), qPrintable(file.errorString()));

    QVERIFY(file.rename(newName));

    file.close();
}

void tst_QFile::renameFallback()
{
    // Using a resource file both to trigger QFile::rename's fallback handling
    // and as a *read-only* source whose move should fail.
    QFile file(":/rename-fallback.qrc");
    QVERIFY(file.exists() && "(test-precondition)");
    QFile::remove("file-rename-destination.txt");

    QVERIFY(!file.rename("file-rename-destination.txt"));
    QVERIFY(!QFile::exists("file-rename-destination.txt"));
    QVERIFY(!file.isOpen());
}

void tst_QFile::renameMultiple()
{
    // create the file if it doesn't exist
    QFile file("file-to-be-renamed.txt");
    QFile file2("existing-file.txt");
    QVERIFY2(file.open(QIODevice::ReadWrite), msgOpenFailed(file).constData());
    QVERIFY2(file2.open(QIODevice::ReadWrite), msgOpenFailed(file2).constData());

    // any stale files from previous test failures?
    QFile::remove("file-renamed-once.txt");
    QFile::remove("file-renamed-twice.txt");

    // begin testing
    QVERIFY(QFile::exists("existing-file.txt"));
    QVERIFY(!file.rename("existing-file.txt"));
    QCOMPARE(file.error(), QFile::RenameError);
    QCOMPARE(file.fileName(), QString("file-to-be-renamed.txt"));

    QVERIFY(file.rename("file-renamed-once.txt"));
    QVERIFY(!file.isOpen());
    QCOMPARE(file.fileName(), QString("file-renamed-once.txt"));

    QVERIFY(QFile::exists("existing-file.txt"));
    QVERIFY(!file.rename("existing-file.txt"));
    QCOMPARE(file.error(), QFile::RenameError);
    QCOMPARE(file.fileName(), QString("file-renamed-once.txt"));

    QVERIFY(file.rename("file-renamed-twice.txt"));
    QVERIFY(!file.isOpen());
    QCOMPARE(file.fileName(), QString("file-renamed-twice.txt"));

    QVERIFY(QFile::exists("existing-file.txt"));
    QVERIFY(!QFile::exists("file-to-be-renamed.txt"));
    QVERIFY(!QFile::exists("file-renamed-once.txt"));
    QVERIFY(QFile::exists("file-renamed-twice.txt"));

    file.remove();
    file2.remove();
    QVERIFY(!QFile::exists("file-renamed-twice.txt"));
    QVERIFY(!QFile::exists("existing-file.txt"));
}

void tst_QFile::appendAndRead()
{
    QFile writeFile(QLatin1String("appendfile.txt"));
    QVERIFY2(writeFile.open(QIODevice::WriteOnly | QIODevice::Truncate), msgOpenFailed(writeFile).constData());

    QFile readFile(QLatin1String("appendfile.txt"));
    QVERIFY2(readFile.open(QIODevice::ReadOnly), msgOpenFailed(readFile).constData());

    // Write to the end of the file, then read that character back, and so on.
    for (int i = 0; i < 100; ++i) {
        char c = '\0';
        writeFile.putChar(char(i % 256));
        writeFile.flush();
        QVERIFY(readFile.getChar(&c));
        QCOMPARE(c, char(i % 256));
        QCOMPARE(readFile.pos(), writeFile.pos());
    }

    // Write blocks and read them back
    for (int j = 0; j < 18; ++j) {
        writeFile.write(QByteArray(1 << j, '@'));
        writeFile.flush();
        QCOMPARE(readFile.read(1 << j).size(), 1 << j);
    }

    readFile.close();
}

void tst_QFile::miscWithUncPathAsCurrentDir()
{
#if defined(Q_OS_WIN) && !defined(Q_OS_WINRT)
    QString current = QDir::currentPath();
    const QString path = QLatin1String("//") + QtNetworkSettings::winServerName()
        + QLatin1String("/testshare");
    QVERIFY2(QDir::setCurrent(path), qPrintable(QDir::toNativeSeparators(path)));
    QFile file("test.pri");
    QVERIFY2(file.exists(), msgFileDoesNotExist(file.fileName()).constData());
    QCOMPARE(int(file.size()), 34);
    QVERIFY2(file.open(QIODevice::ReadOnly), msgOpenFailed(file).constData());
    QVERIFY(QDir::setCurrent(current));
#endif
}

void tst_QFile::standarderror()
{
    QFile f;
    bool ok = f.open(stderr, QFile::WriteOnly);
    QVERIFY(ok);
    f.close();
}

void tst_QFile::handle()
{
    int fd;
    QFile file(m_testSourceFile);
    QVERIFY2(file.open(QIODevice::ReadOnly), msgOpenFailed(file).constData());
    fd = int(file.handle());
    QVERIFY(fd > 2);
    QCOMPARE(int(file.handle()), fd);
    char c = '\0';
    QT_READ(int(file.handle()), &c, 1);
    QCOMPARE(c, '/');

    // test if the QFile and the handle remain in sync
    QVERIFY(file.getChar(&c));
    QCOMPARE(c, '*');

    // same, but read from QFile first now
    file.close();
    QVERIFY2(file.open(QIODevice::ReadOnly | QIODevice::Unbuffered), msgOpenFailed(file).constData());
    fd = int(file.handle());
    QVERIFY(fd > 2);
    QVERIFY(file.getChar(&c));
    QCOMPARE(c, '/');
#ifdef Q_OS_UNIX
    QCOMPARE(QT_READ(fd, &c, 1), ssize_t(1));
#else
    QCOMPARE(QT_READ(fd, &c, 1), 1);
#endif

    QCOMPARE(c, '*');

    //test round trip of adopted stdio file handle
    QFile file2;
    FILE *fp = fopen(qPrintable(m_testSourceFile), "r");
    file2.open(fp, QIODevice::ReadOnly);
    QCOMPARE(int(file2.handle()), int(fileno(fp)));
    QCOMPARE(int(file2.handle()), int(fileno(fp)));
    fclose(fp);

    //test round trip of adopted posix file handle
#ifdef Q_OS_UNIX
    QFile file3;
    fd = QT_OPEN(qPrintable(m_testSourceFile), QT_OPEN_RDONLY);
    file3.open(fd, QIODevice::ReadOnly);
    QCOMPARE(int(file3.handle()), fd);
    QT_CLOSE(fd);
#endif
}

void tst_QFile::nativeHandleLeaks()
{
    int fd1, fd2;

#ifdef Q_OS_WIN
    HANDLE handle1, handle2;
#endif

    {
        QFile file("qt_file.tmp");
        QVERIFY2(file.open(QIODevice::ReadWrite), msgOpenFailed(file).constData());

        fd1 = file.handle();
        QVERIFY( -1 != fd1 );
    }

#ifdef Q_OS_WIN
# ifndef Q_OS_WINRT
    handle1 = ::CreateFileA("qt_file.tmp", GENERIC_READ, 0, NULL,
            OPEN_ALWAYS, FILE_ATTRIBUTE_NORMAL, NULL);
# else
    handle1 = ::CreateFile2(L"qt_file.tmp", GENERIC_READ, 0, OPEN_ALWAYS, NULL);
# endif
    QVERIFY( INVALID_HANDLE_VALUE != handle1 );
    QVERIFY( ::CloseHandle(handle1) );
#endif

    {
        QFile file("qt_file.tmp");
        QVERIFY2(file.open(QIODevice::ReadOnly), msgOpenFailed(file).constData());

        fd2 = file.handle();
        QVERIFY( -1 != fd2 );
    }

#ifdef Q_OS_WIN
# ifndef Q_OS_WINRT
    handle2 = ::CreateFileA("qt_file.tmp", GENERIC_READ, 0, NULL,
            OPEN_ALWAYS, FILE_ATTRIBUTE_NORMAL, NULL);
# else
    handle2 = ::CreateFile2(L"qt_file.tmp", GENERIC_READ, 0, OPEN_ALWAYS, NULL);
# endif
    QVERIFY( INVALID_HANDLE_VALUE != handle2 );
    QVERIFY( ::CloseHandle(handle2) );
#endif

    QCOMPARE( fd2, fd1 );

#ifdef Q_OS_WIN
    QCOMPARE( handle2, handle1 );
#endif
}

void tst_QFile::readEof_data()
{
    QTest::addColumn<QString>("filename");
    QTest::addColumn<int>("imode");

    QTest::newRow("buffered") << m_testFile << 0;
    QTest::newRow("unbuffered") << m_testFile << int(QIODevice::Unbuffered);

#if defined(Q_OS_UNIX)
    QTest::newRow("sequential,buffered") << "/dev/null" << 0;
    QTest::newRow("sequential,unbuffered") << "/dev/null" << int(QIODevice::Unbuffered);
#endif
}

void tst_QFile::readEof()
{
    QFETCH(QString, filename);
    QFETCH(int, imode);
    QIODevice::OpenMode mode = QIODevice::OpenMode(imode);

    {
        QFile file(filename);
        QVERIFY2(file.open(QIODevice::ReadOnly | mode), msgOpenFailed(file).constData());
        bool isSequential = file.isSequential();
        if (!isSequential) {
            QVERIFY(file.seek(245));
            QVERIFY(file.atEnd());
        }

        char buf[10];
        int ret = file.read(buf, sizeof buf);
        QCOMPARE(ret, 0);
        QCOMPARE(file.error(), QFile::NoError);
        QVERIFY(file.atEnd());

        // Do it again to ensure that we get the same result
        ret = file.read(buf, sizeof buf);
        QCOMPARE(ret, 0);
        QCOMPARE(file.error(), QFile::NoError);
        QVERIFY(file.atEnd());
    }

    {
        QFile file(filename);
        QVERIFY2(file.open(QIODevice::ReadOnly | mode), msgOpenFailed(file).constData());
        bool isSequential = file.isSequential();
        if (!isSequential) {
            QVERIFY(file.seek(245));
            QVERIFY(file.atEnd());
        }

        QByteArray ret = file.read(10);
        QVERIFY(ret.isEmpty());
        QCOMPARE(file.error(), QFile::NoError);
        QVERIFY(file.atEnd());

        // Do it again to ensure that we get the same result
        ret = file.read(10);
        QVERIFY(ret.isEmpty());
        QCOMPARE(file.error(), QFile::NoError);
        QVERIFY(file.atEnd());
    }

    {
        QFile file(filename);
        QVERIFY2(file.open(QIODevice::ReadOnly | mode), msgOpenFailed(file).constData());
        bool isSequential = file.isSequential();
        if (!isSequential) {
            QVERIFY(file.seek(245));
            QVERIFY(file.atEnd());
        }

        char buf[10];
        int ret = file.readLine(buf, sizeof buf);
        QCOMPARE(ret, -1);
        QCOMPARE(file.error(), QFile::NoError);
        QVERIFY(file.atEnd());

        // Do it again to ensure that we get the same result
        ret = file.readLine(buf, sizeof buf);
        QCOMPARE(ret, -1);
        QCOMPARE(file.error(), QFile::NoError);
        QVERIFY(file.atEnd());
    }

    {
        QFile file(filename);
        QVERIFY2(file.open(QIODevice::ReadOnly | mode), msgOpenFailed(file).constData());
        bool isSequential = file.isSequential();
        if (!isSequential) {
            QVERIFY(file.seek(245));
            QVERIFY(file.atEnd());
        }

        QByteArray ret = file.readLine();
        QVERIFY(ret.isNull());
        QCOMPARE(file.error(), QFile::NoError);
        QVERIFY(file.atEnd());

        // Do it again to ensure that we get the same result
        ret = file.readLine();
        QVERIFY(ret.isNull());
        QCOMPARE(file.error(), QFile::NoError);
        QVERIFY(file.atEnd());
    }

    {
        QFile file(filename);
        QVERIFY2(file.open(QIODevice::ReadOnly | mode), msgOpenFailed(file).constData());
        bool isSequential = file.isSequential();
        if (!isSequential) {
            QVERIFY(file.seek(245));
            QVERIFY(file.atEnd());
        }

        char c;
        QVERIFY(!file.getChar(&c));
        QCOMPARE(file.error(), QFile::NoError);
        QVERIFY(file.atEnd());

        // Do it again to ensure that we get the same result
        QVERIFY(!file.getChar(&c));
        QCOMPARE(file.error(), QFile::NoError);
        QVERIFY(file.atEnd());
    }
}

void tst_QFile::posAfterFailedStat()
{
    // Regression test for a bug introduced in 4.3.0; after a failed stat,
    // pos() could no longer be calculated correctly.
    QFile::remove("tmp.txt");
    QFile file("tmp.txt");
    QVERIFY(!file.exists());
    QVERIFY2(file.open(QIODevice::Append), msgOpenFailed(file).constData());
    QVERIFY(file.exists());
    file.write("qt430", 5);
    QVERIFY(!file.isSequential());
    QCOMPARE(file.pos(), qint64(5));
    file.remove();
}

#define FILESIZE 65536 * 3

void tst_QFile::map_data()
{
    QTest::addColumn<int>("fileSize");
    QTest::addColumn<int>("offset");
    QTest::addColumn<int>("size");
    QTest::addColumn<QFile::FileError>("error");

    QTest::newRow("zero")         << FILESIZE << 0     << FILESIZE         << QFile::NoError;
    QTest::newRow("small, but 0") << FILESIZE << 30    << FILESIZE - 30    << QFile::NoError;
    QTest::newRow("a page")       << FILESIZE << 4096  << FILESIZE - 4096  << QFile::NoError;
    QTest::newRow("+page")        << FILESIZE << 5000  << FILESIZE - 5000  << QFile::NoError;
    QTest::newRow("++page")       << FILESIZE << 65576 << FILESIZE - 65576 << QFile::NoError;
    QTest::newRow("bad size")     << FILESIZE << 0     << -1               << QFile::ResourceError;
    QTest::newRow("bad offset")   << FILESIZE << -1    << 1                << QFile::UnspecifiedError;
    QTest::newRow("zerozero")     << FILESIZE << 0     << 0                << QFile::UnspecifiedError;
}

void tst_QFile::map()
{
    QFETCH(int, fileSize);
    QFETCH(int, offset);
    QFETCH(int, size);
    QFETCH(QFile::FileError, error);

    QString fileName = QDir::currentPath() + '/' + "qfile_map_testfile";

    if (QFile::exists(fileName)) {
        QVERIFY(QFile::setPermissions(fileName,
            QFile::WriteOwner | QFile::ReadOwner | QFile::WriteUser | QFile::ReadUser));
        QFile::remove(fileName);
    }
    QFile file(fileName);

    // invalid, not open
    uchar *memory = file.map(0, size);
    QVERIFY(!memory);
    QCOMPARE(file.error(), QFile::PermissionsError);
    QVERIFY(!file.unmap(memory));
    QCOMPARE(file.error(), QFile::PermissionsError);

    // make a file
    QVERIFY2(file.open(QFile::ReadWrite), msgOpenFailed(file).constData());
    QVERIFY(file.resize(fileSize));
    QVERIFY(file.flush());
    file.close();
    QVERIFY2(file.open(QFile::ReadWrite), msgOpenFailed(file).constData());
    memory = file.map(offset, size);
    if (error != QFile::NoError) {
        QVERIFY(file.error() != QFile::NoError);
        return;
    }

    QCOMPARE(file.error(), error);
    QVERIFY(memory);
    memory[0] = 'Q';
    QVERIFY(file.unmap(memory));
    QCOMPARE(file.error(), QFile::NoError);

    // Verify changes were saved
    memory = file.map(offset, size);
    QCOMPARE(file.error(), QFile::NoError);
    QVERIFY(memory);
    QCOMPARE(memory[0], uchar('Q'));
    QVERIFY(file.unmap(memory));
    QCOMPARE(file.error(), QFile::NoError);

    // hpux won't let you map multiple times.
#if !defined(Q_OS_HPUX) && !defined(Q_USE_DEPRECATED_MAP_API)
    // exotic test to make sure that multiple maps work

    // note: windows ce does not reference count mutliple maps
    // it's essentially just the same reference but it
    // cause a resource lock on the file which prevents it
    // from being removed    uchar *memory1 = file.map(0, file.size());
    uchar *memory1 = file.map(0, file.size());
    QCOMPARE(file.error(), QFile::NoError);
    uchar *memory2 = file.map(0, file.size());
    QCOMPARE(file.error(), QFile::NoError);
    QVERIFY(memory1);
    QVERIFY(memory2);
    QVERIFY(file.unmap(memory1));
    QCOMPARE(file.error(), QFile::NoError);
    QVERIFY(file.unmap(memory2));
    QCOMPARE(file.error(), QFile::NoError);
    memory1 = file.map(0, file.size());
    QCOMPARE(file.error(), QFile::NoError);
    QVERIFY(memory1);
    QVERIFY(file.unmap(memory1));
    QCOMPARE(file.error(), QFile::NoError);
#endif

    file.close();

#if !defined(Q_OS_VXWORKS)
#if defined(Q_OS_UNIX)
    if (::getuid() != 0)
        // root always has permissions
#endif
    {
        // Change permissions on a file, just to confirm it would fail
        QFile::Permissions originalPermissions = file.permissions();
        QVERIFY(file.setPermissions(QFile::ReadOther));
        QVERIFY(!file.open(QFile::ReadWrite));
        memory = file.map(offset, size);
        QCOMPARE(file.error(), QFile::PermissionsError);
        QVERIFY(!memory);
        QVERIFY(file.setPermissions(originalPermissions));
    }
#endif
    QVERIFY(file.remove());
}

void tst_QFile::mapResource_data()
{
    QTest::addColumn<int>("offset");
    QTest::addColumn<int>("size");
    QTest::addColumn<QFile::FileError>("error");
    QTest::addColumn<QString>("fileName");

    QString validFile = ":/tst_qfileinfo/resources/file1.ext1";
    QString invalidFile = ":/tst_qfileinfo/resources/filefoo.ext1";

    for (int i = 0; i < 2; ++i) {
        QString file = (i == 0) ? validFile : invalidFile;
        QTest::newRow("0, 0") << 0 << 0 << QFile::UnspecifiedError << file;
        QTest::newRow("0, BIG") << 0 << 4096 << QFile::UnspecifiedError << file;
        QTest::newRow("-1, 0") << -1 << 0 << QFile::UnspecifiedError << file;
        QTest::newRow("0, -1") << 0 << -1 << QFile::UnspecifiedError << file;
    }

    QTest::newRow("0, 1") << 0 << 1 << QFile::NoError << validFile;
}

void tst_QFile::mapResource()
{
    QFETCH(QString, fileName);
    QFETCH(int, offset);
    QFETCH(int, size);
    QFETCH(QFile::FileError, error);

    QFile file(fileName);
    uchar *memory = file.map(offset, size);
    QCOMPARE(file.error(), error);
    QVERIFY((error == QFile::NoError) ? (memory != 0) : (memory == 0));
    if (error == QFile::NoError)
        QCOMPARE(QString(memory[0]), QString::number(offset + 1));
    QVERIFY(file.unmap(memory));
}

void tst_QFile::mapOpenMode_data()
{
    QTest::addColumn<int>("openMode");
    QTest::addColumn<int>("flags");

    QTest::newRow("ReadOnly") << int(QIODevice::ReadOnly) << int(QFileDevice::NoOptions);
    //QTest::newRow("WriteOnly") << int(QIODevice::WriteOnly); // this doesn't make sense
    QTest::newRow("ReadWrite") << int(QIODevice::ReadWrite) << int(QFileDevice::NoOptions);
    QTest::newRow("ReadOnly,Unbuffered") << int(QIODevice::ReadOnly | QIODevice::Unbuffered) << int(QFileDevice::NoOptions);
    QTest::newRow("ReadWrite,Unbuffered") << int(QIODevice::ReadWrite | QIODevice::Unbuffered) << int(QFileDevice::NoOptions);
    QTest::newRow("ReadOnly + MapPrivate") << int(QIODevice::ReadOnly) << int(QFileDevice::MapPrivateOption);
    QTest::newRow("ReadWrite + MapPrivate") << int(QIODevice::ReadWrite) << int(QFileDevice::MapPrivateOption);
}

void tst_QFile::mapOpenMode()
{
    QFETCH(int, openMode);
    QFETCH(int, flags);
    static const qint64 fileSize = 4096;

    QByteArray pattern(fileSize, 'A');

    QString fileName = QDir::currentPath() + '/' + "qfile_map_testfile";
    if (QFile::exists(fileName)) {
        QVERIFY(QFile::setPermissions(fileName,
            QFile::WriteOwner | QFile::ReadOwner | QFile::WriteUser | QFile::ReadUser));
        QFile::remove(fileName);
    }
    QFile file(fileName);

    // make a file
    QVERIFY2(file.open(QFile::ReadWrite), msgOpenFailed(file).constData());
    QVERIFY(file.write(pattern));
    QVERIFY(file.flush());
    file.close();

    // open according to our mode
    const QIODevice::OpenMode om(openMode);
    QVERIFY2(file.open(om), msgOpenFailed(om, file).constData());

    uchar *memory = file.map(0, fileSize, QFileDevice::MemoryMapFlags(flags));
    QVERIFY(memory);
    QVERIFY(memcmp(memory, pattern, fileSize) == 0);

    if ((openMode & QIODevice::WriteOnly) || (flags & QFileDevice::MapPrivateOption)) {
        // try to write to the file
        *memory = 'a';
        file.unmap(memory);
        file.close();
        file.open(QIODevice::OpenMode(openMode));
        file.seek(0);
        char c;
        QVERIFY(file.getChar(&c));
        QCOMPARE(c, (flags & QFileDevice::MapPrivateOption) ? 'A' : 'a');
    }

    file.close();
}

void tst_QFile::mapWrittenFile_data()
{
    QTest::addColumn<int>("mode");
    QTest::newRow("buffered") << 0;
    QTest::newRow("unbuffered") << int(QIODevice::Unbuffered);
}

void tst_QFile::mapWrittenFile()
{
    static const char data[128] = "Some data padded with nulls\n";
    QFETCH(int, mode);

    QString fileName = QDir::currentPath() + '/' + "qfile_map_testfile";

    if (QFile::exists(fileName)) {
        QVERIFY(QFile::setPermissions(fileName,
            QFile::WriteOwner | QFile::ReadOwner | QFile::WriteUser | QFile::ReadUser));
        QFile::remove(fileName);
    }
    QFile file(fileName);
    const QIODevice::OpenMode om = QIODevice::ReadWrite | QIODevice::OpenMode(mode);
    QVERIFY2(file.open(om), msgOpenFailed(om, file).constData());
    QCOMPARE(file.write(data, sizeof data), qint64(sizeof data));
    if ((mode & QIODevice::Unbuffered) == 0)
        file.flush();

    // test that we can read the data we've just written, without closing the file
    uchar *memory = file.map(0, sizeof data);
    QVERIFY(memory);
    QVERIFY(memcmp(memory, data, sizeof data) == 0);

    file.close();
    file.remove();
}

void tst_QFile::openDirectory()
{
    QFile f1(m_resourcesDir);
    // it's a directory, it must exist
    QVERIFY(f1.exists());

    // ...but not be openable
    QVERIFY(!f1.open(QIODevice::ReadOnly));
    f1.close();
    QVERIFY(!f1.open(QIODevice::ReadOnly|QIODevice::Unbuffered));
    f1.close();
    QVERIFY(!f1.open(QIODevice::ReadWrite));
    f1.close();
    QVERIFY(!f1.open(QIODevice::WriteOnly));
    f1.close();
    QVERIFY(!f1.open(QIODevice::WriteOnly|QIODevice::Unbuffered));
    f1.close();
}

static qint64 streamExpectedSize(int fd)
{
    QT_STATBUF sb;
    if (QT_FSTAT(fd, &sb) != -1)
        return sb.st_size;
    return 0;
}

static qint64 streamCurrentPosition(int fd)
{
    QT_OFF_T pos = QT_LSEEK(fd, 0, SEEK_CUR);
    if (pos != -1)
        return pos;
    return 0;
}

static qint64 streamCurrentPosition(FILE *f)
{
    QT_OFF_T pos = QT_FTELL(f);
    if (pos != -1)
        return pos;
    return 0;
}

class MessageHandler {
public:
    MessageHandler(QtMessageHandler messageHandler = handler)
    {
        ok = true;
        oldMessageHandler = qInstallMessageHandler(messageHandler);
    }

    ~MessageHandler()
    {
        qInstallMessageHandler(oldMessageHandler);
    }

    static bool testPassed()
    {
        return ok;
    }
protected:
    static void handler(QtMsgType type, const QMessageLogContext &context, const QString &msg)
    {
        if (msg == QString::fromLatin1("QIODevice::seek: Cannot call seek on a sequential device"))
            ok = false;
        // Defer to old message handler.
        if (oldMessageHandler)
            oldMessageHandler(type, context, msg);
    }

    static QtMessageHandler oldMessageHandler;
    static bool ok;
};

bool MessageHandler::ok = true;
QtMessageHandler MessageHandler::oldMessageHandler = 0;

void tst_QFile::openStandardStreamsFileDescriptors()
{

    // Check that QIODevice::seek() isn't called when opening a sequential device (QFile).
    MessageHandler msgHandler;

    {
        QFile in;
        in.open(STDIN_FILENO, QIODevice::ReadOnly);
        QCOMPARE( in.pos(), streamCurrentPosition(STDIN_FILENO) );
        QCOMPARE( in.size(), streamExpectedSize(STDIN_FILENO) );
    }

    {
        QFile out;
        QVERIFY(out.open(STDOUT_FILENO, QIODevice::WriteOnly));
        QCOMPARE( out.pos(), streamCurrentPosition(STDOUT_FILENO) );
        QCOMPARE( out.size(), streamExpectedSize(STDOUT_FILENO) );
    }

    {
        QFile err;
        err.open(STDERR_FILENO, QIODevice::WriteOnly);
        QCOMPARE( err.pos(), streamCurrentPosition(STDERR_FILENO) );
        QCOMPARE( err.size(), streamExpectedSize(STDERR_FILENO) );
    }

    QVERIFY(msgHandler.testPassed());
}

void tst_QFile::openStandardStreamsBufferedStreams()
{
    // Check that QIODevice::seek() isn't called when opening a sequential device (QFile).
    MessageHandler msgHandler;

    // Using streams
    {
        QFile in;
        in.open(stdin, QIODevice::ReadOnly);
        QCOMPARE( in.pos(), streamCurrentPosition(stdin) );
        QCOMPARE( in.size(), streamExpectedSize(QT_FILENO(stdin)) );
    }

    {
        QFile out;
        out.open(stdout, QIODevice::WriteOnly);
        QCOMPARE( out.pos(), streamCurrentPosition(stdout) );
        QCOMPARE( out.size(), streamExpectedSize(QT_FILENO(stdout)) );
    }

    {
        QFile err;
        err.open(stderr, QIODevice::WriteOnly);
        QCOMPARE( err.pos(), streamCurrentPosition(stderr) );
        QCOMPARE( err.size(), streamExpectedSize(QT_FILENO(stderr)) );
    }

    QVERIFY(msgHandler.testPassed());
}

void tst_QFile::writeNothing()
{
    for (int i = 0; i < NumberOfFileTypes; ++i) {
        QFile file("file.txt");
        QVERIFY( openFile(file, QIODevice::WriteOnly | QIODevice::Unbuffered, FileType(i)) );
        QVERIFY( 0 == file.write((char *)0, 0) );
        QCOMPARE( file.error(), QFile::NoError );
        closeFile(file);
    }
}

void tst_QFile::resize_data()
{
    QTest::addColumn<int>("filetype");

    QTest::newRow("native") << int(OpenQFile);
    QTest::newRow("fileno") << int(OpenFd);
    QTest::newRow("stream") << int(OpenStream);
}

void tst_QFile::resize()
{
    QFETCH(int, filetype);
    QString filename(QLatin1String("file.txt"));
    QFile file(filename);
    QVERIFY(openFile(file, QIODevice::ReadWrite, FileType(filetype)));
    QVERIFY(file.resize(8));
    QCOMPARE(file.size(), qint64(8));
    closeFile(file);
    QFile::resize(filename, 4);
    QCOMPARE(QFileInfo(filename).size(), qint64(4));
}

void tst_QFile::objectConstructors()
{
    QObject ob;
    QFile* file1 = new QFile(m_testFile, &ob);
    QFile* file2 = new QFile(&ob);
    QVERIFY(file1->exists());
    QVERIFY(!file2->exists());
}

void tst_QFile::caseSensitivity()
{
#if defined(Q_OS_WIN)
    const bool caseSensitive = false;
#elif defined(Q_OS_MAC)
     const bool caseSensitive = pathconf(QDir::currentPath().toLatin1().constData(), _PC_CASE_SENSITIVE);
#else
    const bool caseSensitive = true;
#endif

    QByteArray testData("a little test");
    QString filename("File.txt");
    {
        QFile f(filename);
        QVERIFY2(f.open(QIODevice::WriteOnly), msgOpenFailed(f));
        QVERIFY(f.write(testData));
        f.close();
    }
    QStringList alternates;
    QFileInfo fi(filename);
    QVERIFY(fi.exists());
    alternates << "file.txt" << "File.TXT" << "fIlE.TxT" << fi.absoluteFilePath().toUpper() << fi.absoluteFilePath().toLower();
    foreach (QString alt, alternates) {
        QFileInfo fi2(alt);
        QCOMPARE(fi2.exists(), !caseSensitive);
        QCOMPARE(fi.size() == fi2.size(), !caseSensitive);
        QFile f2(alt);
        QCOMPARE(f2.open(QIODevice::ReadOnly), !caseSensitive);
        if (!caseSensitive)
            QCOMPARE(f2.readAll(), testData);
    }
}

//MSVCRT asserts when any function is called with a closed file handle.
//This replaces the default crashing error handler with one that ignores the error (allowing EBADF to be returned)
class AutoIgnoreInvalidParameter
{
public:
#if defined(Q_OS_WIN) && defined (Q_CC_MSVC)
    static void ignore_invalid_parameter(const wchar_t*, const wchar_t*, const wchar_t*, unsigned int, uintptr_t) {}
    AutoIgnoreInvalidParameter()
    {
        oldHandler = _set_invalid_parameter_handler(ignore_invalid_parameter);
        //also disable the abort/retry/ignore popup
        oldReportMode = _CrtSetReportMode(_CRT_ASSERT, _CRTDBG_MODE_DEBUG);
    }
    ~AutoIgnoreInvalidParameter()
    {
        //restore previous settings
        _set_invalid_parameter_handler(oldHandler);
        _CrtSetReportMode(_CRT_ASSERT, oldReportMode);
    }
    _invalid_parameter_handler oldHandler;
    int oldReportMode;
#endif
};

void tst_QFile::autocloseHandle()
{
    {
        QFile file("readonlyfile");
        QVERIFY(openFile(file, QIODevice::ReadOnly, OpenFd, QFile::AutoCloseHandle));
        int fd = fd_;
        QCOMPARE(file.handle(), fd);
        file.close();
        fd_ = -1;
        QCOMPARE(file.handle(), -1);
        AutoIgnoreInvalidParameter a;
        Q_UNUSED(a);
        //file is closed, read should fail
        char buf;
        QCOMPARE((int)QT_READ(fd, &buf, 1), -1);
        QVERIFY(errno = EBADF);
    }

    {
        QFile file("readonlyfile");
        QVERIFY(openFile(file, QIODevice::ReadOnly, OpenFd, QFile::DontCloseHandle));
        QCOMPARE(file.handle(), fd_);
        file.close();
        QCOMPARE(file.handle(), -1);
        //file is not closed, read should succeed
        char buf;
        QCOMPARE((int)QT_READ(fd_, &buf, 1), 1);
        QT_CLOSE(fd_);
        fd_ = -1;
    }

    {
        QFile file("readonlyfile");
        QVERIFY(openFile(file, QIODevice::ReadOnly, OpenStream, QFile::AutoCloseHandle));
        int fd = QT_FILENO(stream_);
        QCOMPARE(file.handle(), fd);
        file.close();
        stream_ = 0;
        QCOMPARE(file.handle(), -1);
        AutoIgnoreInvalidParameter a;
        Q_UNUSED(a);
        //file is closed, read should fail
        char buf;
        QCOMPARE((int)QT_READ(fd, &buf, 1), -1); //not using fread because the FILE* was freed by fclose
    }

    {
        QFile file("readonlyfile");
        QVERIFY(openFile(file, QIODevice::ReadOnly, OpenStream, QFile::DontCloseHandle));
        QCOMPARE(file.handle(), int(QT_FILENO(stream_)));
        file.close();
        QCOMPARE(file.handle(), -1);
        //file is not closed, read should succeed
        char buf;
        QCOMPARE(int(::fread(&buf, 1, 1, stream_)), 1);
        ::fclose(stream_);
        stream_ = 0;
    }
}

QTEST_MAIN(tst_QFile)
#include "tst_qfile.moc"<|MERGE_RESOLUTION|>--- conflicted
+++ resolved
@@ -533,15 +533,11 @@
                                   << false << QFile::OpenError;
     QTest::newRow("noreadfile") << QString::fromLatin1(noReadFile) << int(QIODevice::ReadOnly)
                                 << false << QFile::OpenError;
-<<<<<<< HEAD
-#if defined(Q_OS_WIN) && !defined(Q_OS_WINRT)
-=======
     QTest::newRow("resource_file") << QString::fromLatin1(":/does/not/exist")
                                    << int(QIODevice::ReadOnly)
                                    << false
                                    << QFile::OpenError;
-#if defined(Q_OS_WIN) && !defined(Q_OS_WINCE) && !defined(Q_OS_WINRT)
->>>>>>> b3fcaea5
+#if defined(Q_OS_WIN) && !defined(Q_OS_WINRT)
     //opening devices requires administrative privileges (and elevation).
     HANDLE hTest = CreateFile(_T("\\\\.\\PhysicalDrive0"), GENERIC_READ, FILE_SHARE_READ | FILE_SHARE_WRITE, NULL, OPEN_EXISTING, 0, NULL);
     if (hTest != INVALID_HANDLE_VALUE) {
