--- conflicted
+++ resolved
@@ -143,7 +143,6 @@
 
     QTest::newRow("default") << "" << "tst_qtemporarydir-" << "";
 
-<<<<<<< HEAD
     QTest::newRow("xxx-suffix") << "qt_XXXXXXxxx" << "qt_" << "xxx";
     QTest::newRow("xXx-suffix") << "qt_XXXXXXxXx" << "qt_" << "xXx";
     QTest::newRow("no-suffix") << "qt_XXXXXX" << "qt_" << "";
@@ -151,21 +150,7 @@
     QTest::newRow("4Xsuffix") << "qt_XXXXXX_XXXX" << "qt_" << "_XXXX";
     QTest::newRow("4Xprefix") << "qt_XXXX" << "qt_XXXX" << "";
     QTest::newRow("5Xprefix") << "qt_XXXXX" << "qt_XXXXX" << "";
-    if (canHandleUnicodeFileNames()) {
-=======
-    QTest::newRow("constructor default") << "" << "tst_qtemporarydir-";
-
-    QTest::newRow("constructor with xxx sufix") << "qt_XXXXXXxxx" << "qt_XXXXXXxxx";
-    QTest::newRow("constructor with xXx sufix") << "qt_XXXXXXxXx" << "qt_XXXXXXxXx";
-    QTest::newRow("constructor with no suffix") << "qt_XXXXXX" << "qt_";
-    QTest::newRow("constructor with >6 X's, no suffix") << "qt_XXXXXXXXXX" << "qt_";
-    // When more than 6 X are present at the end, linux and windows will only replace the last 6,
-    // while Mac OS will actually replace all of them so we can only expect "qt_" (and check isValid).
-    QTest::newRow("constructor with XXXX suffix") << "qt_XXXXXX_XXXX" << "qt_";
-    QTest::newRow("constructor with XXXX prefix") << "qt_XXXX" << "qt_";
-    QTest::newRow("constructor with XXXXX prefix") << "qt_XXXXX" << "qt_";
     if (QTestPrivate::canHandleUnicodeFileNames()) {
->>>>>>> 579d0cb2
         // Test Umlauts (contained in Latin1)
         QString prefix = "qt_" + umlautTestText();
         QTest::newRow("Umlauts") << (prefix + "XXXXXX") << prefix << "";
