TEMPLATE = subdirs
TESTPLUGINS =

win32 {
    contains(QT_CONFIG, debug): TESTPLUGINS += debugplugin
    contains(QT_CONFIG, release): TESTPLUGINS += releaseplugin
} else:osx {
    CONFIG(debug, debug|release): TESTPLUGINS += debugplugin
    CONFIG(release, debug|release): TESTPLUGINS += releaseplugin
} else {
    TESTPLUGINS = debugplugin releaseplugin
}
<<<<<<< HEAD
!win32:!mac:{
    SUBDIRS = debugplugin releaseplugin
    tst_qplugin_pro.depends += debugplugin releaseplugin
} 
SUBDIRS += tst_qplugin.pro

=======

SUBDIRS += main $$TESTPLUGINS
main.file = tst_qplugin.pro
main.depends = $$TESTPLUGINS
>>>>>>> 67ca7279
<|MERGE_RESOLUTION|>--- conflicted
+++ resolved
@@ -10,16 +10,7 @@
 } else {
     TESTPLUGINS = debugplugin releaseplugin
 }
-<<<<<<< HEAD
-!win32:!mac:{
-    SUBDIRS = debugplugin releaseplugin
-    tst_qplugin_pro.depends += debugplugin releaseplugin
-} 
-SUBDIRS += tst_qplugin.pro
-
-=======
 
 SUBDIRS += main $$TESTPLUGINS
 main.file = tst_qplugin.pro
 main.depends = $$TESTPLUGINS
->>>>>>> 67ca7279
