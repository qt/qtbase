--- conflicted
+++ resolved
@@ -85,13 +85,8 @@
         blockSignals(true);
         bool r = QStandardItemModel::removeRows(row, count, parent);
         blockSignals(false);
-<<<<<<< HEAD
         beginResetModel();
         endResetModel();
-=======
-        emit beginResetModel();
-        emit endResetModel();
->>>>>>> da4ab444
         return r;
     }
     virtual bool insertRows(int row, int count, const QModelIndex &parent = QModelIndex())
@@ -99,13 +94,8 @@
         blockSignals(true);
         bool r = QStandardItemModel::insertRows(row, count, parent);
         blockSignals(false);
-<<<<<<< HEAD
         beginResetModel();
         endResetModel();
-=======
-        emit beginResetModel();
-        emit endResetModel();
->>>>>>> da4ab444
         return r;
     }
 };
