/****************************************************************************
**
** Copyright (C) 2016 The Qt Company Ltd.
** Contact: https://www.qt.io/licensing/
**
** This file is part of the test suite of the Qt Toolkit.
**
** $QT_BEGIN_LICENSE:GPL-EXCEPT$
** Commercial License Usage
** Licensees holding valid commercial Qt licenses may use this file in
** accordance with the commercial license agreement provided with the
** Software or, alternatively, in accordance with the terms contained in
** a written agreement between you and The Qt Company. For licensing terms
** and conditions see https://www.qt.io/terms-conditions. For further
** information use the contact form at https://www.qt.io/contact-us.
**
** GNU General Public License Usage
** Alternatively, this file may be used under the terms of the GNU
** General Public License version 3 as published by the Free Software
** Foundation with exceptions as appearing in the file LICENSE.GPL3-EXCEPT
** included in the packaging of this file. Please review the following
** information to ensure the GNU General Public License requirements will
** be met: https://www.gnu.org/licenses/gpl-3.0.html.
**
** $QT_END_LICENSE$
**
****************************************************************************/

#include "../../../../shared/fakedirmodel.h"
#include <qabstractitemview.h>
#include <QtTest/QtTest>
#include <QtGui/QtGui>
#include <QtWidgets/QtWidgets>
#include <private/qtreeview_p.h>

#ifndef QT_NO_DRAGANDDROP
Q_DECLARE_METATYPE(QAbstractItemView::DragDropMode)
#endif
Q_DECLARE_METATYPE(QAbstractItemView::EditTriggers)
Q_DECLARE_METATYPE(QAbstractItemView::EditTrigger)

static void initStandardTreeModel(QStandardItemModel *model)
{
    QStandardItem *item;
    item = new QStandardItem(QLatin1String("Row 1 Item"));
    model->insertRow(0, item);

    item = new QStandardItem(QLatin1String("Row 2 Item"));
    item->setCheckable(true);
    model->insertRow(1, item);

    QStandardItem *childItem = new QStandardItem(QLatin1String("Row 2 Child Item"));
    item->setChild(0, childItem);

    item = new QStandardItem(QLatin1String("Row 3 Item"));
    item->setIcon(QIcon());
    model->insertRow(2, item);
}

// Make a widget frameless to prevent size constraints of title bars
// from interfering (Windows).
static inline void setFrameless(QWidget *w)
{
    Qt::WindowFlags flags = w->windowFlags();
    flags |= Qt::FramelessWindowHint;
    flags &= ~(Qt::WindowTitleHint | Qt::WindowSystemMenuHint | Qt::WindowMinMaxButtonsHint | Qt::WindowCloseButtonHint);
    w->setWindowFlags(flags);
}

class tst_QTreeView : public QObject
{
    Q_OBJECT

public slots:
    void selectionOrderTest();

private slots:
    void initTestCase();

    void getSetCheck();

    // one test per QTreeView property
    void construction();
    void alternatingRowColors();
    void currentIndex_data();
    void currentIndex();
#ifndef QT_NO_DRAGANDDROP
    void dragDropMode_data();
    void dragDropMode();
    void dragDropModeFromDragEnabledAndAcceptDrops_data();
    void dragDropModeFromDragEnabledAndAcceptDrops();
    void dragDropOverwriteMode();
#endif
    void editTriggers_data();
    void editTriggers();
    void hasAutoScroll();
    void horizontalScrollMode();
    void iconSize();
    void indexAt();
    void indexWidget();
    void itemDelegate();
    void itemDelegateForColumnOrRow();
    void keyboardSearch();
    void keyboardSearchMultiColumn();
    void setModel();
    void openPersistentEditor();
    void rootIndex();

    // specialized tests below
    void setHeader();
    void columnHidden();
    void rowHidden();
    void noDelegate();
    void noModel();
    void emptyModel();
    void removeRows();
    void removeCols();
    void limitedExpand();
    void expandAndCollapse_data();
    void expandAndCollapse();
    void expandAndCollapseAll();
    void expandWithNoChildren();
#ifndef QT_NO_ANIMATION
    void quickExpandCollapse();
#endif
    void keyboardNavigation();
    void headerSections();
    void moveCursor_data();
    void moveCursor();
    void setSelection_data();
    void setSelection();
    void extendedSelection_data();
    void extendedSelection();
    void indexAbove();
    void indexBelow();
    void clicked();
    void mouseDoubleClick();
    void rowsAboutToBeRemoved();
    void headerSections_unhideSection();
    void columnAt();
    void scrollTo();
    void rowsAboutToBeRemoved_move();
    void resizeColumnToContents();
    void insertAfterSelect();
    void removeAfterSelect();
    void hiddenItems();
    void spanningItems();
    void rowSizeHint();
    void setSortingEnabledTopLevel();
    void setSortingEnabledChild();
    void headerHidden();
    void indentation();

    void selection();
    void removeAndInsertExpandedCol0();
    void selectionWithHiddenItems();
    void selectAll();

    void disabledButCheckable();
    void sortByColumn_data();
    void sortByColumn();

    void evilModel_data();
    void evilModel();

    void indexRowSizeHint();
    void addRowsWhileSectionsAreHidden();
    void filterProxyModelCrash();
    void renderToPixmap_data();
    void renderToPixmap();
    void styleOptionViewItem();
    void keyboardNavigationWithDisabled();

    // task-specific tests:
    void task174627_moveLeftToRoot();
    void task171902_expandWith1stColHidden();
    void task203696_hidingColumnsAndRowsn();
    void task211293_removeRootIndex();
    void task216717_updateChildren();
    void task220298_selectColumns();
    void task224091_appendColumns();
    void task225539_deleteModel();
    void task230123_setItemsExpandable();
    void task202039_closePersistentEditor();
    void task238873_avoidAutoReopening();
    void task244304_clickOnDecoration();
    void task246536_scrollbarsNotWorking();
    void task250683_wrongSectionSize();
    void task239271_addRowsWithFirstColumnHidden();
    void task254234_proxySort();
    void task248022_changeSelection();
    void task245654_changeModelAndExpandAll();
    void doubleClickedWithSpans();
    void taskQTBUG_6450_selectAllWith1stColumnHidden();
    void taskQTBUG_9216_setSizeAndUniformRowHeightsWrongRepaint();
    void taskQTBUG_11466_keyboardNavigationRegression();
    void taskQTBUG_13567_removeLastItemRegression();
    void taskQTBUG_25333_adjustViewOptionsForIndex();
    void taskQTBUG_18539_emitLayoutChanged();
    void taskQTBUG_8176_emitOnExpandAll();
    void taskQTBUG_37813_crash();
    void taskQTBUG_45697_crash();
    void taskQTBUG_7232_AllowUserToControlSingleStep();
    void testInitialFocus();
};

class QtTestModel: public QAbstractItemModel
{
public:
    QtTestModel(QObject *parent = 0): QAbstractItemModel(parent),
       fetched(false), rows(0), cols(0), levels(INT_MAX), wrongIndex(false) { init(); }

    QtTestModel(int _rows, int _cols, QObject *parent = 0): QAbstractItemModel(parent),
       fetched(false), rows(_rows), cols(_cols), levels(INT_MAX), wrongIndex(false) { init(); }

    void init() {
        decorationsEnabled = false;
    }

    inline qint32 level(const QModelIndex &index) const {
        return index.isValid() ? qint32(index.internalId()) : qint32(-1);
    }

    bool canFetchMore(const QModelIndex &) const {
        return !fetched;
    }

    void fetchMore(const QModelIndex &) {
        fetched = true;
    }

    bool hasChildren(const QModelIndex &parent = QModelIndex()) const {
        bool hasFetched = fetched;
        fetched = true;
        bool r = QAbstractItemModel::hasChildren(parent);
        fetched = hasFetched;
        return r;
    }

    int rowCount(const QModelIndex& parent = QModelIndex()) const {
        if (!fetched)
            qFatal("%s: rowCount should not be called before fetching", Q_FUNC_INFO);
        if ((parent.column() > 0) || (level(parent) > levels))
            return 0;
        return rows;
    }
    int columnCount(const QModelIndex& parent = QModelIndex()) const {
        if ((parent.column() > 0) || (level(parent) > levels))
            return 0;
        return cols;
    }

    bool isEditable(const QModelIndex &index) const {
        if (index.isValid())
            return true;
        return false;
    }

    QModelIndex index(int row, int column, const QModelIndex &parent = QModelIndex()) const
    {
        if (row < 0 || column < 0 || (level(parent) > levels) || column >= cols || row >= rows) {
            return QModelIndex();
        }
        QModelIndex i = createIndex(row, column, level(parent) + 1);
        parentHash[i] = parent;
        return i;
    }

    QModelIndex parent(const QModelIndex &index) const
    {
        if (!parentHash.contains(index))
            return QModelIndex();
        return parentHash[index];
    }

    QVariant data(const QModelIndex &idx, int role) const
    {
        if (!idx.isValid())
            return QVariant();

        if (role == Qt::DisplayRole) {
            if (idx.row() < 0 || idx.column() < 0 || idx.column() >= cols || idx.row() >= rows) {
                wrongIndex = true;
                qWarning("Invalid modelIndex [%d,%d,%p]", idx.row(), idx.column(),
                         idx.internalPointer());
            }
            QString result = QLatin1Char('[') + QString::number(idx.row()) + QLatin1Char(',')
                + QString::number(idx.column()) + QLatin1Char(',') +  QString::number(level(idx))
                + QLatin1Char(']');
            if (idx.row() & 1)
                result += QLatin1String(" - this item is extra wide");
            return result;
        }
        if (decorationsEnabled && role == Qt::DecorationRole) {
            QPixmap pm(16,16);
            pm.fill(QColor::fromHsv((idx.column() % 16)*8 + 64, 254, (idx.row() % 16)*8 + 32));
            return pm;
        }
        return QVariant();
    }

    void removeLastRow()
    {
        beginRemoveRows(QModelIndex(), rows - 1, rows - 1);
        --rows;
        endRemoveRows();
    }

    void removeAllRows()
    {
        beginRemoveRows(QModelIndex(), 0, rows - 1);
        rows = 0;
        endRemoveRows();
    }

    void removeLastColumn()
    {
        beginRemoveColumns(QModelIndex(), cols - 1, cols - 1);
        --cols;
        endRemoveColumns();
    }

    void removeAllColumns()
    {
        beginRemoveColumns(QModelIndex(), 0, cols - 1);
        cols = 0;
        endRemoveColumns();
    }

    void insertNewRow()
    {
        beginInsertRows(QModelIndex(), rows - 1, rows - 1);
        ++rows;
        endInsertRows();
    }

    void setDecorationsEnabled(bool enable)
    {
        decorationsEnabled = enable;
    }

    mutable bool fetched;
    bool decorationsEnabled;
    int rows, cols;
    int levels;
    mutable bool wrongIndex;
    mutable QMap<QModelIndex,QModelIndex> parentHash;
};

void tst_QTreeView::initTestCase()
{
#ifdef Q_OS_WINCE //disable magic for WindowsCE
    qApp->setAutoMaximizeThreshold(-1);
#endif
}

// Testing get/set functions
void tst_QTreeView::getSetCheck()
{
    QTreeView obj1;

    // int QTreeView::indentation()
    // void QTreeView::setIndentation(int)
    const int styledIndentation = obj1.style()->pixelMetric(QStyle::PM_TreeViewIndentation, 0, &obj1);
    QCOMPARE(obj1.indentation(), styledIndentation);
    obj1.setIndentation(0);
    QCOMPARE(obj1.indentation(), 0);
    obj1.setIndentation(INT_MIN);
    QCOMPARE(obj1.indentation(), INT_MIN);
    obj1.setIndentation(INT_MAX);
    QCOMPARE(obj1.indentation(), INT_MAX);

    // bool QTreeView::rootIsDecorated()
    // void QTreeView::setRootIsDecorated(bool)
    QCOMPARE(obj1.rootIsDecorated(), true);
    obj1.setRootIsDecorated(false);
    QCOMPARE(obj1.rootIsDecorated(), false);
    obj1.setRootIsDecorated(true);
    QCOMPARE(obj1.rootIsDecorated(), true);

    // bool QTreeView::uniformRowHeights()
    // void QTreeView::setUniformRowHeights(bool)
    QCOMPARE(obj1.uniformRowHeights(), false);
    obj1.setUniformRowHeights(false);
    QCOMPARE(obj1.uniformRowHeights(), false);
    obj1.setUniformRowHeights(true);
    QCOMPARE(obj1.uniformRowHeights(), true);

    // bool QTreeView::itemsExpandable()
    // void QTreeView::setItemsExpandable(bool)
    QCOMPARE(obj1.itemsExpandable(), true);
    obj1.setItemsExpandable(false);
    QCOMPARE(obj1.itemsExpandable(), false);
    obj1.setItemsExpandable(true);
    QCOMPARE(obj1.itemsExpandable(), true);

    // bool QTreeView::allColumnsShowFocus
    // void QTreeView::setAllColumnsShowFocus
    QCOMPARE(obj1.allColumnsShowFocus(), false);
    obj1.setAllColumnsShowFocus(false);
    QCOMPARE(obj1.allColumnsShowFocus(), false);
    obj1.setAllColumnsShowFocus(true);
    QCOMPARE(obj1.allColumnsShowFocus(), true);

    // bool QTreeView::isAnimated
    // void QTreeView::setAnimated
    QCOMPARE(obj1.isAnimated(), false);
    obj1.setAnimated(false);
    QCOMPARE(obj1.isAnimated(), false);
    obj1.setAnimated(true);
    QCOMPARE(obj1.isAnimated(), true);

    // bool QTreeView::setSortingEnabled
    // void QTreeView::isSortingEnabled
    QCOMPARE(obj1.isSortingEnabled(), false);
    obj1.setSortingEnabled(false);
    QCOMPARE(obj1.isSortingEnabled(), false);
    obj1.setSortingEnabled(true);
    QCOMPARE(obj1.isSortingEnabled(), true);
}

void tst_QTreeView::construction()
{
    QTreeView view;

    // QAbstractItemView properties
    QVERIFY(!view.alternatingRowColors());
    QCOMPARE(view.currentIndex(), QModelIndex());
#ifndef QT_NO_DRAGANDDROP
    QCOMPARE(view.dragDropMode(), QAbstractItemView::NoDragDrop);
    QVERIFY(!view.dragDropOverwriteMode());
    QVERIFY(!view.dragEnabled());
#endif
    QCOMPARE(view.editTriggers(), QAbstractItemView::EditKeyPressed | QAbstractItemView::DoubleClicked);
    QVERIFY(view.hasAutoScroll());
    QCOMPARE(view.horizontalScrollMode(), QAbstractItemView::ScrollPerPixel);
    QCOMPARE(view.iconSize(), QSize());
    QCOMPARE(view.indexAt(QPoint()), QModelIndex());
    QVERIFY(!view.indexWidget(QModelIndex()));
    QVERIFY(qobject_cast<QStyledItemDelegate *>(view.itemDelegate()));
    QVERIFY(!view.itemDelegateForColumn(-1));
    QVERIFY(!view.itemDelegateForColumn(0));
    QVERIFY(!view.itemDelegateForColumn(1));
    QVERIFY(!view.itemDelegateForRow(-1));
    QVERIFY(!view.itemDelegateForRow(0));
    QVERIFY(!view.itemDelegateForRow(1));
    QVERIFY(!view.model());
    QCOMPARE(view.rootIndex(), QModelIndex());
    QCOMPARE(view.selectionBehavior(), QAbstractItemView::SelectRows);
    QCOMPARE(view.selectionMode(), QAbstractItemView::SingleSelection);
    QVERIFY(!view.selectionModel());
#ifndef QT_NO_DRAGANDDROP
    QVERIFY(view.showDropIndicator());
#endif
    QCOMPARE(view.QAbstractItemView::sizeHintForColumn(-1), -1); // <- protected in QTreeView
    QCOMPARE(view.QAbstractItemView::sizeHintForColumn(0), -1); // <- protected in QTreeView
    QCOMPARE(view.QAbstractItemView::sizeHintForColumn(1), -1); // <- protected in QTreeView
    QCOMPARE(view.sizeHintForIndex(QModelIndex()), QSize());
    QCOMPARE(view.sizeHintForRow(-1), -1);
    QCOMPARE(view.sizeHintForRow(0), -1);
    QCOMPARE(view.sizeHintForRow(1), -1);
    QVERIFY(!view.tabKeyNavigation());
    QCOMPARE(view.textElideMode(), Qt::ElideRight);
    QCOMPARE(static_cast<int>(view.verticalScrollMode()), view.style()->styleHint(QStyle::SH_ItemView_ScrollMode, 0, &view));
    QCOMPARE(view.visualRect(QModelIndex()), QRect());

    // QTreeView properties
    QVERIFY(!view.allColumnsShowFocus());
    QCOMPARE(view.autoExpandDelay(), -1);
    QCOMPARE(view.columnAt(-1), -1);
    QCOMPARE(view.columnAt(0), -1);
    QCOMPARE(view.columnAt(1), -1);
    QCOMPARE(view.columnViewportPosition(-1), -1);
    QCOMPARE(view.columnViewportPosition(0), -1);
    QCOMPARE(view.columnViewportPosition(1), -1);
    QCOMPARE(view.columnWidth(-1), 0);
    QCOMPARE(view.columnWidth(0), 0);
    QCOMPARE(view.columnWidth(1), 0);
    QVERIFY(view.header());
    const int styledIndentation = view.style()->pixelMetric(QStyle::PM_TreeViewIndentation, 0, &view);
    QCOMPARE(view.indentation(), styledIndentation);
    QCOMPARE(view.indexAbove(QModelIndex()), QModelIndex());
    QCOMPARE(view.indexBelow(QModelIndex()), QModelIndex());
    QVERIFY(!view.isAnimated());
    QVERIFY(!view.isColumnHidden(-1));
    QVERIFY(!view.isColumnHidden(0));
    QVERIFY(!view.isColumnHidden(1));
    QVERIFY(!view.isExpanded(QModelIndex()));
    QVERIFY(!view.isRowHidden(-1, QModelIndex()));
    QVERIFY(!view.isRowHidden(0, QModelIndex()));
    QVERIFY(!view.isRowHidden(1, QModelIndex()));
    QVERIFY(!view.isFirstColumnSpanned(-1, QModelIndex()));
    QVERIFY(!view.isFirstColumnSpanned(0, QModelIndex()));
    QVERIFY(!view.isFirstColumnSpanned(1, QModelIndex()));
    QVERIFY(!view.isSortingEnabled());
    QVERIFY(view.itemsExpandable());
    QVERIFY(view.rootIsDecorated());
    QVERIFY(!view.uniformRowHeights());
    QCOMPARE(view.visualRect(QModelIndex()), QRect());
    QVERIFY(!view.wordWrap());
}

void tst_QTreeView::alternatingRowColors()
{
    QTreeView view;
    QVERIFY(!view.alternatingRowColors());
    view.setAlternatingRowColors(true);
    QVERIFY(view.alternatingRowColors());
    view.setAlternatingRowColors(false);
    QVERIFY(!view.alternatingRowColors());

    // ### Test visual effect.
}

void tst_QTreeView::currentIndex_data()
{
    QTest::addColumn<int>("row");
    QTest::addColumn<int>("column");
    QTest::addColumn<int>("indexRow");
    QTest::addColumn<int>("indexColumn");
    QTest::addColumn<int>("parentIndexRow");
    QTest::addColumn<int>("parentIndexColumn");

    QTest::newRow("-1, -1") << -1 << -1 << -1 << -1 << -1 << -1;
    QTest::newRow("-1, 0") << -1 << 0 << -1 << -1 << -1 << -1;
    QTest::newRow("0, -1") << 0 << -1 << -1 << -1 << -1 << -1;
    QTest::newRow("0, 0") << 0 << 0 << 0 << 0 << -1 << -1;
    QTest::newRow("0, 1") << 0 << 0 << 0 << 0 << -1 << -1;
    QTest::newRow("1, 0") << 1 << 0 << 1 << 0 << -1 << -1;
    QTest::newRow("1, 1") << 1 << 1 << -1 << -1 << -1 << -1;
    QTest::newRow("2, 0") << 2 << 0 << 2 << 0 << -1 << -1;
    QTest::newRow("2, 1") << 2 << 1 << -1 << -1 << -1 << -1;
    QTest::newRow("3, -1") << 3 << -1 << -1 << -1 << -1 << -1;
    QTest::newRow("3, 0") << 3 << 0 << -1 << -1 << -1 << -1;
    QTest::newRow("3, 1") << 3 << 1 << -1 << -1 << -1 << -1;
}

void tst_QTreeView::currentIndex()
{
    QFETCH(int, row);
    QFETCH(int, column);
    QFETCH(int, indexRow);
    QFETCH(int, indexColumn);
    QFETCH(int, parentIndexRow);
    QFETCH(int, parentIndexColumn);

    QTreeView view;
    QStandardItemModel treeModel;
    initStandardTreeModel(&treeModel);
    view.setModel(&treeModel);

    QCOMPARE(view.currentIndex(), QModelIndex());
    view.setCurrentIndex(view.model()->index(row, column));
    QCOMPARE(view.currentIndex().row(), indexRow);
    QCOMPARE(view.currentIndex().column(), indexColumn);
    QCOMPARE(view.currentIndex().parent().row(), parentIndexRow);
    QCOMPARE(view.currentIndex().parent().column(), parentIndexColumn);

    // ### Test child and grandChild indexes.
}

#ifndef QT_NO_DRAGANDDROP

void tst_QTreeView::dragDropMode_data()
{
    QTest::addColumn<QAbstractItemView::DragDropMode>("dragDropMode");
    QTest::addColumn<bool>("acceptDrops");
    QTest::addColumn<bool>("dragEnabled");
    QTest::newRow("NoDragDrop") << QAbstractItemView::NoDragDrop << false << false;
    QTest::newRow("DragOnly") << QAbstractItemView::DragOnly << false << true;
    QTest::newRow("DropOnly") << QAbstractItemView::DropOnly << true << false;
    QTest::newRow("DragDrop") << QAbstractItemView::DragDrop << true << true;
    QTest::newRow("InternalMove") << QAbstractItemView::InternalMove << true << true;
}

void tst_QTreeView::dragDropMode()
{
    QFETCH(QAbstractItemView::DragDropMode, dragDropMode);
    QFETCH(bool, acceptDrops);
    QFETCH(bool, dragEnabled);

    QTreeView view;
    QCOMPARE(view.dragDropMode(), QAbstractItemView::NoDragDrop);
    QVERIFY(!view.acceptDrops());
    QVERIFY(!view.dragEnabled());

    view.setDragDropMode(dragDropMode);
    QCOMPARE(view.dragDropMode(), dragDropMode);
    QCOMPARE(view.acceptDrops(), acceptDrops);
    QCOMPARE(view.dragEnabled(), dragEnabled);

    // ### Test effects of this mode
}

void tst_QTreeView::dragDropModeFromDragEnabledAndAcceptDrops_data()
{
    QTest::addColumn<bool>("dragEnabled");
    QTest::addColumn<bool>("acceptDrops");
    QTest::addColumn<QAbstractItemView::DragDropMode>("dragDropMode");
    QTest::addColumn<bool>("setBehavior");
    QTest::addColumn<QAbstractItemView::DragDropMode>("behavior");

    QTest::newRow("NoDragDrop -1") << false << false << QAbstractItemView::NoDragDrop << false << QAbstractItemView::DragDropMode();
    QTest::newRow("NoDragDrop 0") << false << false << QAbstractItemView::NoDragDrop << true << QAbstractItemView::NoDragDrop;
    QTest::newRow("NoDragDrop 1") << false << false << QAbstractItemView::NoDragDrop << true << QAbstractItemView::DragOnly;
    QTest::newRow("NoDragDrop 2") << false << false << QAbstractItemView::NoDragDrop << true << QAbstractItemView::DropOnly;
    QTest::newRow("NoDragDrop 3") << false << false << QAbstractItemView::NoDragDrop << true << QAbstractItemView::DragDrop;
    QTest::newRow("NoDragDrop 4") << false << false << QAbstractItemView::NoDragDrop << true << QAbstractItemView::InternalMove;
    QTest::newRow("DragOnly -1") << true << false << QAbstractItemView::DragOnly << false << QAbstractItemView::DragDropMode();
    QTest::newRow("DragOnly 0") << true << false << QAbstractItemView::DragOnly << true << QAbstractItemView::NoDragDrop;
    QTest::newRow("DragOnly 1") << true << false << QAbstractItemView::DragOnly << true << QAbstractItemView::DragOnly;
    QTest::newRow("DragOnly 2") << true << false << QAbstractItemView::DragOnly << true << QAbstractItemView::DropOnly;
    QTest::newRow("DragOnly 3") << true << false << QAbstractItemView::DragOnly << true << QAbstractItemView::DragDrop;
    QTest::newRow("DragOnly 4") << true << false << QAbstractItemView::DragOnly << true << QAbstractItemView::InternalMove;
    QTest::newRow("DropOnly -1") << false << true << QAbstractItemView::DropOnly << false << QAbstractItemView::DragDropMode();
    QTest::newRow("DropOnly 0") << false << true << QAbstractItemView::DropOnly << true << QAbstractItemView::NoDragDrop;
    QTest::newRow("DropOnly 1") << false << true << QAbstractItemView::DropOnly << true << QAbstractItemView::DragOnly;
    QTest::newRow("DropOnly 2") << false << true << QAbstractItemView::DropOnly << true << QAbstractItemView::DropOnly;
    QTest::newRow("DropOnly 3") << false << true << QAbstractItemView::DropOnly << true << QAbstractItemView::DragDrop;
    QTest::newRow("DropOnly 4") << false << true << QAbstractItemView::DropOnly << true << QAbstractItemView::InternalMove;
    QTest::newRow("DragDrop -1") << true << true << QAbstractItemView::DragDrop << false << QAbstractItemView::DragDropMode();
    QTest::newRow("DragDrop 0") << true << true << QAbstractItemView::DragDrop << false << QAbstractItemView::DragDropMode();
    QTest::newRow("DragDrop 1") << true << true << QAbstractItemView::DragDrop << true << QAbstractItemView::NoDragDrop;
    QTest::newRow("DragDrop 2") << true << true << QAbstractItemView::DragDrop << true << QAbstractItemView::DragOnly;
    QTest::newRow("DragDrop 3") << true << true << QAbstractItemView::DragDrop << true << QAbstractItemView::DropOnly;
    QTest::newRow("DragDrop 4") << true << true << QAbstractItemView::DragDrop << true << QAbstractItemView::DragDrop;
    QTest::newRow("DragDrop 5") << true << true << QAbstractItemView::InternalMove << true << QAbstractItemView::InternalMove;
}

void tst_QTreeView::dragDropModeFromDragEnabledAndAcceptDrops()
{
    QFETCH(bool, acceptDrops);
    QFETCH(bool, dragEnabled);
    QFETCH(QAbstractItemView::DragDropMode, dragDropMode);
    QFETCH(bool, setBehavior);
    QFETCH(QAbstractItemView::DragDropMode, behavior);

    QTreeView view;
    QCOMPARE(view.dragDropMode(), QAbstractItemView::NoDragDrop);

    if (setBehavior)
        view.setDragDropMode(behavior);

    view.setAcceptDrops(acceptDrops);
    view.setDragEnabled(dragEnabled);
    QCOMPARE(view.dragDropMode(), dragDropMode);

    // ### Test effects of this mode
}

void tst_QTreeView::dragDropOverwriteMode()
{
    QTreeView view;
    QVERIFY(!view.dragDropOverwriteMode());
    view.setDragDropOverwriteMode(true);
    QVERIFY(view.dragDropOverwriteMode());
    view.setDragDropOverwriteMode(false);
    QVERIFY(!view.dragDropOverwriteMode());

    // ### This property changes the behavior of dropIndicatorPosition(),
    // which is protected and called only from within QListWidget and
    // QTableWidget, from their reimplementations of dropMimeData(). Hard to
    // test.
}
#endif

void tst_QTreeView::editTriggers_data()
{
    QTest::addColumn<QAbstractItemView::EditTriggers>("editTriggers");
    QTest::addColumn<QAbstractItemView::EditTrigger>("triggeredTrigger");
    QTest::addColumn<bool>("editorOpened");

    // NoEditTriggers
    QTest::newRow("NoEditTriggers 0") << QAbstractItemView::EditTriggers(QAbstractItemView::NoEditTriggers)
                                      << QAbstractItemView::NoEditTriggers << false;
    QTest::newRow("NoEditTriggers 1") << QAbstractItemView::EditTriggers(QAbstractItemView::NoEditTriggers)
                                      << QAbstractItemView::CurrentChanged << false;
    QTest::newRow("NoEditTriggers 2") << QAbstractItemView::EditTriggers(QAbstractItemView::NoEditTriggers)
                                      << QAbstractItemView::DoubleClicked << false;
    QTest::newRow("NoEditTriggers 3") << QAbstractItemView::EditTriggers(QAbstractItemView::NoEditTriggers)
                                      << QAbstractItemView::SelectedClicked << false;
    QTest::newRow("NoEditTriggers 4") << QAbstractItemView::EditTriggers(QAbstractItemView::NoEditTriggers)
                                      << QAbstractItemView::EditKeyPressed << false;

    // CurrentChanged
    QTest::newRow("CurrentChanged 0") << QAbstractItemView::EditTriggers(QAbstractItemView::CurrentChanged)
                                      << QAbstractItemView::NoEditTriggers << false;
    QTest::newRow("CurrentChanged 1") << QAbstractItemView::EditTriggers(QAbstractItemView::CurrentChanged)
                                      << QAbstractItemView::CurrentChanged << true;
    QTest::newRow("CurrentChanged 2") << QAbstractItemView::EditTriggers(QAbstractItemView::CurrentChanged)
                                      << QAbstractItemView::DoubleClicked << false;
    QTest::newRow("CurrentChanged 3") << QAbstractItemView::EditTriggers(QAbstractItemView::CurrentChanged)
                                      << QAbstractItemView::SelectedClicked << false;
    QTest::newRow("CurrentChanged 4") << QAbstractItemView::EditTriggers(QAbstractItemView::CurrentChanged)
                                      << QAbstractItemView::EditKeyPressed << false;

    // DoubleClicked
    QTest::newRow("DoubleClicked 0") << QAbstractItemView::EditTriggers(QAbstractItemView::DoubleClicked)
                                     << QAbstractItemView::NoEditTriggers << false;
    QTest::newRow("DoubleClicked 1") << QAbstractItemView::EditTriggers(QAbstractItemView::DoubleClicked)
                                     << QAbstractItemView::CurrentChanged << false;
    QTest::newRow("DoubleClicked 2") << QAbstractItemView::EditTriggers(QAbstractItemView::DoubleClicked)
                                     << QAbstractItemView::DoubleClicked << true;
    QTest::newRow("DoubleClicked 3") << QAbstractItemView::EditTriggers(QAbstractItemView::DoubleClicked)
                                     << QAbstractItemView::SelectedClicked << false;
    QTest::newRow("DoubleClicked 4") << QAbstractItemView::EditTriggers(QAbstractItemView::DoubleClicked)
                                     << QAbstractItemView::EditKeyPressed << false;

    // SelectedClicked
    QTest::newRow("SelectedClicked 0") << QAbstractItemView::EditTriggers(QAbstractItemView::SelectedClicked)
                                       << QAbstractItemView::NoEditTriggers << false;
    QTest::newRow("SelectedClicked 1") << QAbstractItemView::EditTriggers(QAbstractItemView::SelectedClicked)
                                       << QAbstractItemView::CurrentChanged << false;
    QTest::newRow("SelectedClicked 2") << QAbstractItemView::EditTriggers(QAbstractItemView::SelectedClicked)
                                       << QAbstractItemView::DoubleClicked << false;
    QTest::newRow("SelectedClicked 3") << QAbstractItemView::EditTriggers(QAbstractItemView::SelectedClicked)
                                       << QAbstractItemView::SelectedClicked << true;
    QTest::newRow("SelectedClicked 4") << QAbstractItemView::EditTriggers(QAbstractItemView::SelectedClicked)
                                       << QAbstractItemView::EditKeyPressed << false;

    // EditKeyPressed
    QTest::newRow("EditKeyPressed 0") << QAbstractItemView::EditTriggers(QAbstractItemView::EditKeyPressed)
                                      << QAbstractItemView::NoEditTriggers << false;
    QTest::newRow("EditKeyPressed 1") << QAbstractItemView::EditTriggers(QAbstractItemView::EditKeyPressed)
                                      << QAbstractItemView::CurrentChanged << false;
    QTest::newRow("EditKeyPressed 2") << QAbstractItemView::EditTriggers(QAbstractItemView::EditKeyPressed)
                                      << QAbstractItemView::DoubleClicked << false;
    QTest::newRow("EditKeyPressed 3") << QAbstractItemView::EditTriggers(QAbstractItemView::EditKeyPressed)
                                      << QAbstractItemView::SelectedClicked << false;
    QTest::newRow("EditKeyPressed 4") << QAbstractItemView::EditTriggers(QAbstractItemView::EditKeyPressed)
                                      << QAbstractItemView::EditKeyPressed << true;
}

void tst_QTreeView::editTriggers()
{
    QFETCH(QAbstractItemView::EditTriggers, editTriggers);
    QFETCH(QAbstractItemView::EditTrigger, triggeredTrigger);
    QFETCH(bool, editorOpened);

    QTreeView view;
    QStandardItemModel treeModel;
    initStandardTreeModel(&treeModel);
    view.setModel(&treeModel);
    view.show();

    QCOMPARE(view.editTriggers(), QAbstractItemView::EditKeyPressed | QAbstractItemView::DoubleClicked);

    // Initialize the first index
    view.setCurrentIndex(view.model()->index(0, 0));

    // Verify that we don't have any editor initially
    QVERIFY(!view.findChild<QLineEdit *>(QString()));

    // Set the triggers
    view.setEditTriggers(editTriggers);

    // Interact with the view
    switch (triggeredTrigger) {
    case QAbstractItemView::NoEditTriggers:
        // Do nothing, the editor shouldn't be there
        break;
    case QAbstractItemView::CurrentChanged:
        // Change the index to open an editor
        view.setCurrentIndex(view.model()->index(1, 0));
        break;
    case QAbstractItemView::DoubleClicked:
        // Doubleclick the center of the current cell
        QTest::mouseClick(view.viewport(), Qt::LeftButton, 0,
                          view.visualRect(view.model()->index(0, 0)).center());
        QTest::mouseDClick(view.viewport(), Qt::LeftButton, 0,
                           view.visualRect(view.model()->index(0, 0)).center());
        break;
    case QAbstractItemView::SelectedClicked:
        // Click the center of the current cell
        view.selectionModel()->select(view.model()->index(0, 0), QItemSelectionModel::Select);
        QTest::mouseClick(view.viewport(), Qt::LeftButton, 0,
                          view.visualRect(view.model()->index(0, 0)).center());
        QTest::qWait(int(QApplication::doubleClickInterval() * 1.5));
        break;
    case QAbstractItemView::EditKeyPressed:
        view.setFocus();
#ifdef Q_OS_MAC
        // OS X uses Enter for editing
        QTest::keyPress(&view, Qt::Key_Enter);
#else
        // All other platforms use F2
        QTest::keyPress(&view, Qt::Key_F2);
#endif
        break;
    default:
        break;
    }

    // Check if we got an editor
    QTRY_COMPARE(view.findChild<QLineEdit *>(QString()) != 0, editorOpened);
}

void tst_QTreeView::hasAutoScroll()
{
    QTreeView view;
    QVERIFY(view.hasAutoScroll());
    view.setAutoScroll(false);
    QVERIFY(!view.hasAutoScroll());
    view.setAutoScroll(true);
    QVERIFY(view.hasAutoScroll());
}

void tst_QTreeView::horizontalScrollMode()
{
    QStandardItemModel model;
    for (int i = 0; i < 100; ++i) {
        model.appendRow(QList<QStandardItem *>()
                        << new QStandardItem("An item that has very long text and should"
                                             " cause the horizontal scroll bar to appear.")
                        << new QStandardItem("An item that has very long text and should"
                                             " cause the horizontal scroll bar to appear."));
    }

    QTreeView view;
    setFrameless(&view);
    view.setModel(&model);
    view.setFixedSize(100, 100);
    view.header()->resizeSection(0, 200);
    view.show();

    QCOMPARE(view.horizontalScrollMode(), QAbstractItemView::ScrollPerPixel);
    QCOMPARE(view.horizontalScrollBar()->minimum(), 0);
    QVERIFY(view.horizontalScrollBar()->maximum() > 2);

    view.setHorizontalScrollMode(QAbstractItemView::ScrollPerItem);
    QCOMPARE(view.horizontalScrollMode(), QAbstractItemView::ScrollPerItem);
    QCOMPARE(view.horizontalScrollBar()->minimum(), 0);
    QCOMPARE(view.horizontalScrollBar()->maximum(), 1);

    view.setHorizontalScrollMode(QAbstractItemView::ScrollPerPixel);
    QCOMPARE(view.horizontalScrollMode(), QAbstractItemView::ScrollPerPixel);
    QCOMPARE(view.horizontalScrollBar()->minimum(), 0);
    QVERIFY(view.horizontalScrollBar()->maximum() > 2);
}

class RepaintTreeView : public QTreeView
{
public:
    RepaintTreeView() : repainted(false) { }
    bool repainted;

protected:
    void paintEvent(QPaintEvent *event)
    { repainted = true; QTreeView::paintEvent(event); }
};

void tst_QTreeView::iconSize()
{
    RepaintTreeView view;
    QCOMPARE(view.iconSize(), QSize());

    QStandardItemModel treeModel;
    initStandardTreeModel(&treeModel);
    view.setModel(&treeModel);
    QCOMPARE(view.iconSize(), QSize());
    QVERIFY(!view.repainted);

    view.show();
    view.update();
    QVERIFY(QTest::qWaitForWindowExposed(&view));
    QTRY_VERIFY(view.repainted);
    QCOMPARE(view.iconSize(), QSize());

    view.repainted = false;
    view.setIconSize(QSize());
    QTRY_VERIFY(!view.repainted);
    QCOMPARE(view.iconSize(), QSize());

    view.setIconSize(QSize(10, 10));
    QTRY_VERIFY(view.repainted);
    QCOMPARE(view.iconSize(), QSize(10, 10));

    view.repainted = false;
    view.setIconSize(QSize(10000, 10000));
    QTRY_VERIFY(view.repainted);
    QCOMPARE(view.iconSize(), QSize(10000, 10000));
}

void tst_QTreeView::indexAt()
{
    QtTestModel model;
    model.rows = model.cols = 5;

    QTreeView view;
    QCOMPARE(view.indexAt(QPoint()), QModelIndex());
    view.setModel(&model);
    QVERIFY(view.indexAt(QPoint()) != QModelIndex());

    QSize itemSize = view.visualRect(model.index(0, 0)).size();
    for (int i = 0; i < model.rowCount(); ++i) {
        QPoint pos(itemSize.width() / 2, (i * itemSize.height()) + (itemSize.height() / 2));
        QModelIndex index = view.indexAt(pos);
        QCOMPARE(index, model.index(i, 0));
    }

    /*
      // ### this is wrong; the widget _will_ affect the item size
    for (int j = 0; j < model.rowCount(); ++j)
        view.setIndexWidget(model.index(j, 0), new QPushButton);
    */

    for (int k = 0; k < model.rowCount(); ++k) {
        QPoint pos(itemSize.width() / 2, (k * itemSize.height()) + (itemSize.height() / 2));
        QModelIndex index = view.indexAt(pos);
        QCOMPARE(index, model.index(k, 0));
    }

    view.show();
    view.resize(600, 600);
    view.header()->setStretchLastSection(false);
    QCOMPARE(view.indexAt(QPoint(550, 20)), QModelIndex());
}

void tst_QTreeView::indexWidget()
{
    QTreeView view;
    QStandardItemModel treeModel;
    initStandardTreeModel(&treeModel);
    view.setModel(&treeModel);

    QModelIndex index = view.model()->index(0, 0);

    QVERIFY(!view.indexWidget(QModelIndex()));
    QVERIFY(!view.indexWidget(index));

    QString text = QLatin1String("TestLabel");

    QWidget *label = new QLabel(text);
    view.setIndexWidget(QModelIndex(), label);
    QVERIFY(!view.indexWidget(QModelIndex()));
    QVERIFY(!label->parent());
    view.setIndexWidget(index, label);
    QCOMPARE(view.indexWidget(index), label);
    QCOMPARE(label->parentWidget(), view.viewport());


    QTextEdit *widget = new QTextEdit(text);
    widget->setFixedSize(200,100);
    view.setIndexWidget(index, widget);
    QCOMPARE(view.indexWidget(index), static_cast<QWidget *>(widget));

    QCOMPARE(widget->parentWidget(), view.viewport());
    QCOMPARE(widget->geometry(), view.visualRect(index).intersected(widget->geometry()));
    QCOMPARE(widget->toPlainText(), text);

    //now let's try to do that later when the widget is already shown
    view.show();
    index = view.model()->index(1, 0);
    QVERIFY(!view.indexWidget(index));

    widget = new QTextEdit(text);
    widget->setFixedSize(200,100);
    view.setIndexWidget(index, widget);
    QCOMPARE(view.indexWidget(index), static_cast<QWidget *>(widget));

    QCOMPARE(widget->parentWidget(), view.viewport());
    QCOMPARE(widget->geometry(), view.visualRect(index).intersected(widget->geometry()));
    QCOMPARE(widget->toPlainText(), text);
}

void tst_QTreeView::itemDelegate()
{
    QPointer<QAbstractItemDelegate> oldDelegate;
    QPointer<QItemDelegate> otherItemDelegate;

    {
        QTreeView view;
        QVERIFY(qobject_cast<QStyledItemDelegate *>(view.itemDelegate()));
        QPointer<QAbstractItemDelegate> oldDelegate = view.itemDelegate();

        otherItemDelegate = new QItemDelegate;
        view.setItemDelegate(otherItemDelegate);
        QVERIFY(!otherItemDelegate->parent());
        QVERIFY(oldDelegate);

        QCOMPARE(view.itemDelegate(), (QAbstractItemDelegate *)otherItemDelegate);

        view.setItemDelegate(0);
        QVERIFY(!view.itemDelegate()); // <- view does its own drawing?
        QVERIFY(otherItemDelegate);
    }

    // This is strange. Why doesn't setItemDelegate() reparent the delegate?
    QVERIFY(!oldDelegate);
    QVERIFY(otherItemDelegate);

    delete otherItemDelegate;
}

void tst_QTreeView::itemDelegateForColumnOrRow()
{
    QTreeView view;
    QAbstractItemDelegate *defaultDelegate = view.itemDelegate();
    QVERIFY(defaultDelegate);

    QVERIFY(!view.itemDelegateForRow(0));
    QVERIFY(!view.itemDelegateForColumn(0));
    QCOMPARE(view.itemDelegate(QModelIndex()), defaultDelegate);

    QStandardItemModel model;
    for (int i = 0; i < 100; ++i) {
        model.appendRow(QList<QStandardItem *>()
                        << new QStandardItem("An item that has very long text and should"
                                             " cause the horizontal scroll bar to appear.")
                        << new QStandardItem("An item that has very long text and should"
                                             " cause the horizontal scroll bar to appear.")
                        << new QStandardItem("An item that has very long text and should"
                                             " cause the horizontal scroll bar to appear."));
    }
    view.setModel(&model);

    QVERIFY(!view.itemDelegateForRow(0));
    QVERIFY(!view.itemDelegateForColumn(0));
    QCOMPARE(view.itemDelegate(QModelIndex()), defaultDelegate);
    QCOMPARE(view.itemDelegate(view.model()->index(0, 0)), defaultDelegate);

    QPointer<QAbstractItemDelegate> rowDelegate = new QItemDelegate;
    view.setItemDelegateForRow(0, rowDelegate);
    QVERIFY(!rowDelegate->parent());
    QCOMPARE(view.itemDelegateForRow(0), (QAbstractItemDelegate *)rowDelegate);
    QCOMPARE(view.itemDelegate(view.model()->index(0, 0)), (QAbstractItemDelegate *)rowDelegate);
    QCOMPARE(view.itemDelegate(view.model()->index(0, 1)), (QAbstractItemDelegate *)rowDelegate);
    QCOMPARE(view.itemDelegate(view.model()->index(1, 0)), defaultDelegate);
    QCOMPARE(view.itemDelegate(view.model()->index(1, 1)), defaultDelegate);

    QPointer<QAbstractItemDelegate> columnDelegate = new QItemDelegate;
    view.setItemDelegateForColumn(1, columnDelegate);
    QVERIFY(!columnDelegate->parent());
    QCOMPARE(view.itemDelegateForColumn(1), (QAbstractItemDelegate *)columnDelegate);
    QCOMPARE(view.itemDelegate(view.model()->index(0, 0)), (QAbstractItemDelegate *)rowDelegate);
    QCOMPARE(view.itemDelegate(view.model()->index(0, 1)), (QAbstractItemDelegate *)rowDelegate); // row wins
    QCOMPARE(view.itemDelegate(view.model()->index(1, 0)), defaultDelegate);
    QCOMPARE(view.itemDelegate(view.model()->index(1, 1)), (QAbstractItemDelegate *)columnDelegate);

    view.setItemDelegateForRow(0, 0);
    QVERIFY(!view.itemDelegateForRow(0));
    QVERIFY(rowDelegate); // <- wasn't deleted

    view.setItemDelegateForColumn(1, 0);
    QVERIFY(!view.itemDelegateForColumn(1));
    QVERIFY(columnDelegate); // <- wasn't deleted

    delete rowDelegate;
    delete columnDelegate;
}

void tst_QTreeView::keyboardSearch()
{
    QTreeView view;
    QStandardItemModel model;
    model.appendRow(new QStandardItem("Andreas"));
    model.appendRow(new QStandardItem("Baldrian"));
    model.appendRow(new QStandardItem("Cecilie"));
    view.setModel(&model);
    view.show();

    // Nothing is selected
    QVERIFY(!view.selectionModel()->hasSelection());
    QVERIFY(!view.selectionModel()->isSelected(model.index(0, 0)));

    // First item is selected
    view.keyboardSearch(QLatin1String("A"));
    QTRY_VERIFY(view.selectionModel()->isSelected(model.index(0, 0)));

    // First item is still selected
    view.keyboardSearch(QLatin1String("n"));
    QVERIFY(view.selectionModel()->isSelected(model.index(0, 0)));

    // No "AnB" item - keep the same selection.
    view.keyboardSearch(QLatin1String("B"));
    QVERIFY(view.selectionModel()->isSelected(model.index(0, 0)));

    // Wait a bit.
    QTest::qWait(QApplication::keyboardInputInterval() * 2);

    // The item that starts with B is selected.
    view.keyboardSearch(QLatin1String("B"));
    QVERIFY(view.selectionModel()->isSelected(model.index(1, 0)));
}

void tst_QTreeView::keyboardSearchMultiColumn()
{
    QTreeView view;

    QStandardItemModel model(4, 2);

    model.setItem(0, 0, new QStandardItem("1"));    model.setItem(0, 1, new QStandardItem("green"));
    model.setItem(1, 0, new QStandardItem("bad"));    model.setItem(1, 1, new QStandardItem("eggs"));
    model.setItem(2, 0, new QStandardItem("moof"));    model.setItem(2, 1, new QStandardItem("and"));
    model.setItem(3, 0, new QStandardItem("elf"));    model.setItem(3, 1, new QStandardItem("ham"));

    view.setModel(&model);
    view.show();
    qApp->setActiveWindow(&view);
    QVERIFY(QTest::qWaitForWindowActive(&view));

    view.setCurrentIndex(model.index(0, 1));

    // First item is selected
    view.keyboardSearch(QLatin1String("eggs"));
    QVERIFY(view.selectionModel()->isSelected(model.index(1, 1)));

    QTest::qWait(QApplication::keyboardInputInterval() * 2);

    // 'ham' is selected
    view.keyboardSearch(QLatin1String("h"));
    QVERIFY(view.selectionModel()->isSelected(model.index(3, 1)));
}

void tst_QTreeView::setModel()
{
    QTreeView view;
    view.show();
    QCOMPARE(view.model(), (QAbstractItemModel*)0);
    QCOMPARE(view.selectionModel(), (QItemSelectionModel*)0);
    QCOMPARE(view.header()->model(), (QAbstractItemModel*)0);
    QCOMPARE(view.header()->selectionModel(), (QItemSelectionModel*)0);

    for (int x = 0; x < 2; ++x) {
        QtTestModel *model = new QtTestModel(10, 8);
        QAbstractItemModel *oldModel = view.model();
        QSignalSpy modelDestroyedSpy(oldModel ? oldModel : model, SIGNAL(destroyed()));
        // set the same model twice
        for (int i = 0; i < 2; ++i) {
            QItemSelectionModel *oldSelectionModel = view.selectionModel();
            QItemSelectionModel *dummy = new QItemSelectionModel(model);
            QSignalSpy selectionModelDestroyedSpy(
                oldSelectionModel ? oldSelectionModel : dummy, SIGNAL(destroyed()));
            view.setModel(model);
//                QCOMPARE(selectionModelDestroyedSpy.count(), (x == 0 || i == 1) ? 0 : 1);
            QCOMPARE(view.model(), (QAbstractItemModel *)model);
            QCOMPARE(view.header()->model(), (QAbstractItemModel *)model);
            QCOMPARE(view.selectionModel() != oldSelectionModel, (i == 0));
        }
        QTRY_COMPARE(modelDestroyedSpy.count(), 0);

        view.setModel(0);
        QCOMPARE(view.model(), (QAbstractItemModel*)0);
        // ### shouldn't selectionModel also be 0 now?
//        QCOMPARE(view.selectionModel(), (QItemSelectionModel*)0);
        delete model;
    }
}

void tst_QTreeView::openPersistentEditor()
{
    QTreeView view;
    QStandardItemModel treeModel;
    initStandardTreeModel(&treeModel);
    view.setModel(&treeModel);
    view.show();

    QVERIFY(!view.viewport()->findChild<QLineEdit *>());
    view.openPersistentEditor(view.model()->index(0, 0));
    QVERIFY(view.viewport()->findChild<QLineEdit *>());

    view.closePersistentEditor(view.model()->index(0, 0));
    QVERIFY(!view.viewport()->findChild<QLineEdit *>()->isVisible());

    qApp->sendPostedEvents(0, QEvent::DeferredDelete);
    QVERIFY(!view.viewport()->findChild<QLineEdit *>());
}

void tst_QTreeView::rootIndex()
{
    QTreeView view;
    QCOMPARE(view.rootIndex(), QModelIndex());
    QStandardItemModel treeModel;
    initStandardTreeModel(&treeModel);
    view.setModel(&treeModel);
    QCOMPARE(view.rootIndex(), QModelIndex());

    view.setRootIndex(view.model()->index(1, 0));

    QCOMPARE(view.model()->data(view.model()->index(0, view.header()->visualIndex(0), view.rootIndex()), Qt::DisplayRole)
             .toString(), QString("Row 2 Child Item"));
}

void tst_QTreeView::setHeader()
{
    QTreeView view;
    QVERIFY(view.header() != 0);
    QCOMPARE(view.header()->orientation(), Qt::Horizontal);
    QCOMPARE(view.header()->parent(), (QObject *)&view);
    for (int x = 0; x < 2; ++x) {
        QSignalSpy destroyedSpy(view.header(), SIGNAL(destroyed()));
        Qt::Orientation orient = x ? Qt::Vertical : Qt::Horizontal;
        QHeaderView *head = new QHeaderView(orient);
        view.setHeader(head);
        QCOMPARE(destroyedSpy.count(), 1);
        QCOMPARE(head->parent(), (QObject *)&view);
        QCOMPARE(view.header(), head);
        view.setHeader(head);
        QCOMPARE(view.header(), head);
        // Itemviews in Qt < 4.2 have asserts for this. Qt >= 4.2 should handle this gracefully
        view.setHeader((QHeaderView *)0);
        QCOMPARE(view.header(), head);
    }
}

void tst_QTreeView::columnHidden()
{
    QTreeView view;
    QtTestModel model(10, 8);
    view.setModel(&model);
    view.show();
    for (int c = 0; c < model.columnCount(); ++c)
        QCOMPARE(view.isColumnHidden(c), false);
    // hide even columns
    for (int c = 0; c < model.columnCount(); c+=2)
        view.setColumnHidden(c, true);
    for (int c = 0; c < model.columnCount(); ++c)
        QCOMPARE(view.isColumnHidden(c), (c & 1) == 0);
    view.update();
    // hide odd columns too
    for (int c = 1; c < model.columnCount(); c+=2)
        view.setColumnHidden(c, true);
    for (int c = 0; c < model.columnCount(); ++c)
        QCOMPARE(view.isColumnHidden(c), true);
    view.update();
}

void tst_QTreeView::rowHidden()
{
    QtTestModel model(4, 6);
    model.levels = 3;
    QTreeView view;
    view.resize(500,500);
    view.setModel(&model);
    view.show();

    QCOMPARE(view.isRowHidden(-1, QModelIndex()), false);
    QCOMPARE(view.isRowHidden(999999, QModelIndex()), false);
    view.setRowHidden(-1, QModelIndex(), true);
    view.setRowHidden(999999, QModelIndex(), true);
    QCOMPARE(view.isRowHidden(-1, QModelIndex()), false);
    QCOMPARE(view.isRowHidden(999999, QModelIndex()), false);

    view.setRowHidden(0, QModelIndex(), true);
    QCOMPARE(view.isRowHidden(0, QModelIndex()), true);
    view.setRowHidden(0, QModelIndex(), false);
    QCOMPARE(view.isRowHidden(0, QModelIndex()), false);

    QStack<QModelIndex> parents;
    parents.push(QModelIndex());
    while (!parents.isEmpty()) {
        QModelIndex p = parents.pop();
        if (model.canFetchMore(p))
            model.fetchMore(p);
        int rows = model.rowCount(p);
        // hide all
        for (int r = 0; r < rows; ++r) {
            view.setRowHidden(r, p, true);
            QCOMPARE(view.isRowHidden(r, p), true);
        }
        // hide none
        for (int r = 0; r < rows; ++r) {
            view.setRowHidden(r, p, false);
            QCOMPARE(view.isRowHidden(r, p), false);
        }
        // hide only even rows
        for (int r = 0; r < rows; ++r) {
            bool hide = (r & 1) == 0;
            view.setRowHidden(r, p, hide);
            QCOMPARE(view.isRowHidden(r, p), hide);
        }
        for (int r = 0; r < rows; ++r)
            parents.push(model.index(r, 0, p));
    }

    parents.push(QModelIndex());
    while (!parents.isEmpty()) {
        QModelIndex p = parents.pop();
        // all even rows should still be hidden
        for (int r = 0; r < model.rowCount(p); ++r)
            QCOMPARE(view.isRowHidden(r, p), (r & 1) == 0);
        if (model.rowCount(p) > 0) {
            for (int r = 0; r < model.rowCount(p); ++r)
                parents.push(model.index(r, 0, p));
        }
    }
}

void tst_QTreeView::noDelegate()
{
    QtTestModel model(10, 7);
    QTreeView view;
    view.setModel(&model);
    view.setItemDelegate(0);
    QCOMPARE(view.itemDelegate(), (QAbstractItemDelegate *)0);
}

void tst_QTreeView::noModel()
{
    QTreeView view;
    view.show();
    view.setRowHidden(0, QModelIndex(), true);
}

void tst_QTreeView::emptyModel()
{
    QtTestModel model;
    QTreeView view;
    view.setModel(&model);
    view.show();
    QVERIFY(!model.wrongIndex);
}

void tst_QTreeView::removeRows()
{
    QtTestModel model(7, 10);

    QTreeView view;

    view.setModel(&model);
    view.show();

    model.removeLastRow();
    QVERIFY(!model.wrongIndex);

    model.removeAllRows();
    QVERIFY(!model.wrongIndex);
}

void tst_QTreeView::removeCols()
{
    QtTestModel model(5, 8);

    QTreeView view;
    view.setModel(&model);
    view.show();
    model.fetched = true;
    model.removeLastColumn();
    QVERIFY(!model.wrongIndex);
    QCOMPARE(view.header()->count(), model.cols);

    model.removeAllColumns();
    QVERIFY(!model.wrongIndex);
    QCOMPARE(view.header()->count(), model.cols);
}

void tst_QTreeView::limitedExpand()
{
    {
        QStandardItemModel model;
        QStandardItem *parentItem = model.invisibleRootItem();
        parentItem->appendRow(new QStandardItem);
        parentItem->appendRow(new QStandardItem);
        parentItem->appendRow(new QStandardItem);

        QStandardItem *firstItem = model.item(0, 0);
        firstItem->setFlags(firstItem->flags() | Qt::ItemNeverHasChildren);

        QTreeView view;
        view.setModel(&model);

        QSignalSpy spy(&view, SIGNAL(expanded(QModelIndex)));
        QVERIFY(spy.isValid());

        view.expand(model.index(0, 0));
        QCOMPARE(spy.count(), 0);

        view.expand(model.index(1, 0));
        QCOMPARE(spy.count(), 1);
    }
    {
        QStringListModel model(QStringList() << "one" << "two");
        QTreeView view;
        view.setModel(&model);

        QSignalSpy spy(&view, SIGNAL(expanded(QModelIndex)));
        QVERIFY(spy.isValid());

        view.expand(model.index(0, 0));
        QCOMPARE(spy.count(), 0);
        view.expandAll();
        QCOMPARE(spy.count(), 0);
    }
}

void tst_QTreeView::expandAndCollapse_data()
{
    QTest::addColumn<bool>("animationEnabled");
    QTest::newRow("normal") << false;
    QTest::newRow("animated") << true;

}

void tst_QTreeView::expandAndCollapse()
{
    QFETCH(bool, animationEnabled);

    QtTestModel model(10, 9);

    QTreeView view;
    view.setUniformRowHeights(true);
    view.setModel(&model);
    view.setAnimated(animationEnabled);
    view.show();

    QModelIndex a = model.index(0, 0, QModelIndex());
    QModelIndex b = model.index(0, 0, a);

    QSignalSpy expandedSpy(&view, SIGNAL(expanded(QModelIndex)));
    QSignalSpy collapsedSpy(&view, SIGNAL(collapsed(QModelIndex)));
    QVariantList args;

    for (int y = 0; y < 2; ++y) {
        view.setVisible(y == 0);
        for (int x = 0; x < 2; ++x) {
            view.setItemsExpandable(x == 0);

            // Test bad args
            view.expand(QModelIndex());
            QCOMPARE(view.isExpanded(QModelIndex()), false);
            view.collapse(QModelIndex());
            QCOMPARE(expandedSpy.count(), 0);
            QCOMPARE(collapsedSpy.count(), 0);

            // expand a first level item
            QVERIFY(!view.isExpanded(a));
            view.expand(a);
            QVERIFY(view.isExpanded(a));
            QCOMPARE(expandedSpy.count(), 1);
            QCOMPARE(collapsedSpy.count(), 0);
            args = expandedSpy.takeFirst();
            QCOMPARE(qvariant_cast<QModelIndex>(args.at(0)), a);

            view.expand(a);
            QVERIFY(view.isExpanded(a));
            QCOMPARE(expandedSpy.count(), 0);
            QCOMPARE(collapsedSpy.count(), 0);

            // expand a second level item
            QVERIFY(!view.isExpanded(b));
            view.expand(b);
            QVERIFY(view.isExpanded(a));
            QVERIFY(view.isExpanded(b));
            QCOMPARE(expandedSpy.count(), 1);
            QCOMPARE(collapsedSpy.count(), 0);
            args = expandedSpy.takeFirst();
            QCOMPARE(qvariant_cast<QModelIndex>(args.at(0)), b);

            view.expand(b);
            QVERIFY(view.isExpanded(b));
            QCOMPARE(expandedSpy.count(), 0);
            QCOMPARE(collapsedSpy.count(), 0);

            // collapse the first level item
            view.collapse(a);
            QVERIFY(!view.isExpanded(a));
            QVERIFY(view.isExpanded(b));
            QCOMPARE(expandedSpy.count(), 0);
            QCOMPARE(collapsedSpy.count(), 1);
            args = collapsedSpy.takeFirst();
            QCOMPARE(qvariant_cast<QModelIndex>(args.at(0)), a);

            view.collapse(a);
            QVERIFY(!view.isExpanded(a));
            QCOMPARE(expandedSpy.count(), 0);
            QCOMPARE(collapsedSpy.count(), 0);

            // expand the first level item again
            view.expand(a);
            QVERIFY(view.isExpanded(a));
            QVERIFY(view.isExpanded(b));
            QCOMPARE(expandedSpy.count(), 1);
            QCOMPARE(collapsedSpy.count(), 0);
            args = expandedSpy.takeFirst();
            QCOMPARE(qvariant_cast<QModelIndex>(args.at(0)), a);

            // collapse the second level item
            view.collapse(b);
            QVERIFY(view.isExpanded(a));
            QVERIFY(!view.isExpanded(b));
            QCOMPARE(expandedSpy.count(), 0);
            QCOMPARE(collapsedSpy.count(), 1);
            args = collapsedSpy.takeFirst();
            QCOMPARE(qvariant_cast<QModelIndex>(args.at(0)), b);

            // collapse the first level item
            view.collapse(a);
            QVERIFY(!view.isExpanded(a));
            QVERIFY(!view.isExpanded(b));
            QCOMPARE(expandedSpy.count(), 0);
            QCOMPARE(collapsedSpy.count(), 1);
            args = collapsedSpy.takeFirst();
            QCOMPARE(qvariant_cast<QModelIndex>(args.at(0)), a);

            // expand and remove row
            QPersistentModelIndex c = model.index(9, 0, b);
            view.expand(a);
            view.expand(b);
            model.removeLastRow(); // remove c
            QVERIFY(view.isExpanded(a));
            QVERIFY(view.isExpanded(b));
            QVERIFY(!view.isExpanded(c));
            QCOMPARE(expandedSpy.count(), 2);
            QCOMPARE(collapsedSpy.count(), 0);
            args = expandedSpy.takeFirst();
            QCOMPARE(qvariant_cast<QModelIndex>(args.at(0)), a);
            args = expandedSpy.takeFirst();
            QCOMPARE(qvariant_cast<QModelIndex>(args.at(0)), b);

            view.collapse(a);
            view.collapse(b);
            QVERIFY(!view.isExpanded(a));
            QVERIFY(!view.isExpanded(b));
            QVERIFY(!view.isExpanded(c));
            QCOMPARE(expandedSpy.count(), 0);
            QCOMPARE(collapsedSpy.count(), 2);
            args = collapsedSpy.takeFirst();
            QCOMPARE(qvariant_cast<QModelIndex>(args.at(0)), a);
            args = collapsedSpy.takeFirst();
            QCOMPARE(qvariant_cast<QModelIndex>(args.at(0)), b);
        }
    }
}

void tst_QTreeView::expandAndCollapseAll()
{
    QtTestModel model(3, 2);
    model.levels = 2;
    QTreeView view;
    view.setUniformRowHeights(true);
    view.setModel(&model);

    QSignalSpy expandedSpy(&view, SIGNAL(expanded(QModelIndex)));
    QSignalSpy collapsedSpy(&view, SIGNAL(collapsed(QModelIndex)));

    view.expandAll();
    view.show();

    QCOMPARE(collapsedSpy.count(), 0);

    QStack<QModelIndex> parents;
    parents.push(QModelIndex());
    int count = 0;
    while (!parents.isEmpty()) {
        QModelIndex p = parents.pop();
        int rows = model.rowCount(p);
        for (int r = 0; r < rows; ++r)
            QVERIFY(view.isExpanded(model.index(r, 0, p)));
        count += rows;
        for (int r = 0; r < rows; ++r)
            parents.push(model.index(r, 0, p));
    }
    QCOMPARE(expandedSpy.count(), 12); // == (3+1)*(2+1) from QtTestModel model(3, 2);

    view.collapseAll();

    parents.push(QModelIndex());
    count = 0;
    while (!parents.isEmpty()) {
        QModelIndex p = parents.pop();
        int rows = model.rowCount(p);
        for (int r = 0; r < rows; ++r)
            QVERIFY(!view.isExpanded(model.index(r, 0, p)));
        count += rows;
        for (int r = 0; r < rows; ++r)
            parents.push(model.index(r, 0, p));
    }
    QCOMPARE(collapsedSpy.count(), 12);
}

void tst_QTreeView::expandWithNoChildren()
{
    QTreeView tree;
    QStandardItemModel model(1,1);
    tree.setModel(&model);
    tree.setAnimated(true);
    tree.doItemsLayout();
    //this test should not output warnings
    tree.expand(model.index(0,0));
}



void tst_QTreeView::keyboardNavigation()
{
    const int rows = 10;
    const int columns = 7;

    QtTestModel model(rows, columns);

    QTreeView view;
    view.setModel(&model);
    view.show();

    QVector<Qt::Key> keymoves;
    keymoves << Qt::Key_Down << Qt::Key_Right << Qt::Key_Right << Qt::Key_Right
             << Qt::Key_Down << Qt::Key_Down << Qt::Key_Down << Qt::Key_Down
             << Qt::Key_Right << Qt::Key_Right << Qt::Key_Right
             << Qt::Key_Left << Qt::Key_Up << Qt::Key_Left << Qt::Key_Left
             << Qt::Key_Up << Qt::Key_Down << Qt::Key_Up << Qt::Key_Up
             << Qt::Key_Up << Qt::Key_Up << Qt::Key_Up << Qt::Key_Up
             << Qt::Key_Left << Qt::Key_Left << Qt::Key_Up << Qt::Key_Down;

    int row    = 0;
    int column = 0;
    QModelIndex index = model.index(row, column, QModelIndex());
    view.setCurrentIndex(index);
    QCOMPARE(view.currentIndex(), index);

    for (int i = 0; i < keymoves.size(); ++i) {
        Qt::Key key = keymoves.at(i);
        QTest::keyClick(&view, key);

        switch (key) {
        case Qt::Key_Up:
            if (row > 0) {
                index = index.sibling(row - 1, column);
                row -= 1;
            } else if (index.parent() != QModelIndex()) {
                index = index.parent();
                row = index.row();
            }
            break;
        case Qt::Key_Down:
            if (view.isExpanded(index)) {
                row = 0;
                index = index.child(row, column);
            } else {
                row = qMin(rows - 1, row + 1);
                index = index.sibling(row, column);
            }
            break;
        case Qt::Key_Left: {
            QScrollBar *b = view.horizontalScrollBar();
            if (b->value() == b->minimum())
                QVERIFY(!view.isExpanded(index));
            // windows style right will walk to the parent
            if (view.currentIndex() != index) {
                QCOMPARE(view.currentIndex(), index.parent());
                index = view.currentIndex();
                row = index.row();
                column = index.column();
            }
            break;
        }
        case Qt::Key_Right:
            QVERIFY(view.isExpanded(index));
            // windows style right will walk to the first child
            if (view.currentIndex() != index) {
                QCOMPARE(view.currentIndex().parent(), index);
                row = view.currentIndex().row();
                column = view.currentIndex().column();
                index = view.currentIndex();
            }
            break;
        default:
            QVERIFY(false);
        }

        QCOMPARE(view.currentIndex().row(), row);
        QCOMPARE(view.currentIndex().column(), column);
        QCOMPARE(view.currentIndex(), index);
    }
}

class Dmodel : public QtTestModel
{
public:
    Dmodel() : QtTestModel(10, 10){}

    int columnCount(const QModelIndex &parent) const
    {
        if (parent.row() == 5)
            return 1;
        return QtTestModel::columnCount(parent);
    }
};

void tst_QTreeView::headerSections()
{
    Dmodel model;

    QTreeView view;
    QHeaderView *header = view.header();

    view.setModel(&model);
    QModelIndex index = model.index(5, 0);
    view.setRootIndex(index);
    QCOMPARE(model.columnCount(QModelIndex()), 10);
    QCOMPARE(model.columnCount(index), 1);
    QCOMPARE(header->count(), model.columnCount(index));
}

void tst_QTreeView::moveCursor_data()
{
    QTest::addColumn<bool>("uniformRowHeights");
    QTest::addColumn<bool>("scrollPerPixel");
    QTest::newRow("uniformRowHeights = false, scrollPerPixel = false")
        << false << false;
    QTest::newRow("uniformRowHeights = true, scrollPerPixel = false")
        << true << false;
    QTest::newRow("uniformRowHeights = false, scrollPerPixel = true")
        << false << true;
    QTest::newRow("uniformRowHeights = true, scrollPerPixel = true")
        << true << true;
}

void tst_QTreeView::moveCursor()
{
    QFETCH(bool, uniformRowHeights);
    QFETCH(bool, scrollPerPixel);
    QtTestModel model(8, 6);

    QTreeView view;
    view.setUniformRowHeights(uniformRowHeights);
    view.setModel(&model);
    view.setRowHidden(0, QModelIndex(), true);
    view.setVerticalScrollMode(scrollPerPixel ?
            QAbstractItemView::ScrollPerPixel :
            QAbstractItemView::ScrollPerItem);
    QVERIFY(view.isRowHidden(0, QModelIndex()));
    view.setColumnHidden(0, true);
    QVERIFY(view.isColumnHidden(0));
    view.show();
    qApp->setActiveWindow(&view);

    //here the first visible index should be selected
    //because the view got the focus
    QModelIndex expected = model.index(1, 1, QModelIndex());
    QCOMPARE(view.currentIndex(), expected);

    //then pressing down should go to the next line
    QModelIndex actual = view.moveCursor(QTreeView::MoveDown, Qt::NoModifier);
    expected = model.index(2, 1, QModelIndex());
    QCOMPARE(actual, expected);

    view.setRowHidden(0, QModelIndex(), false);
    view.setColumnHidden(0, false);

    // PageUp was broken with uniform row heights turned on
    view.setCurrentIndex(model.index(1, 0));
    actual = view.moveCursor(QTreeView::MovePageUp, Qt::NoModifier);
    expected = model.index(0, 0, QModelIndex());
    QCOMPARE(actual, expected);

    //let's try another column
    view.setCurrentIndex(model.index(1, 1));
    view.setSelectionBehavior(QAbstractItemView::SelectItems);
    QTest::keyClick(view.viewport(), Qt::Key_Up);
    expected = model.index(0, 1, QModelIndex());
    QCOMPARE(view.currentIndex(), expected);
    QTest::keyClick(view.viewport(), Qt::Key_Down);
    expected = model.index(1, 1, QModelIndex());
    QCOMPARE(view.currentIndex(), expected);
    QTest::keyClick(view.viewport(), Qt::Key_Up);
    expected = model.index(0, 1, QModelIndex());
    QCOMPARE(view.currentIndex(), expected);
    view.setColumnHidden(0, true);
    QTest::keyClick(view.viewport(), Qt::Key_Left);
    expected = model.index(0, 1, QModelIndex()); //it shouldn't have changed
    QCOMPARE(view.currentIndex(), expected);
    view.setColumnHidden(0, false);
    QTest::keyClick(view.viewport(), Qt::Key_Left);
    expected = model.index(0, 0, QModelIndex());
    QCOMPARE(view.currentIndex(), expected);
}

class TestDelegate : public QItemDelegate
{
public:
    TestDelegate(QObject *parent) : QItemDelegate(parent) {}
    QSize sizeHint(const QStyleOptionViewItem &, const QModelIndex &) const { return QSize(200, 50); }
};

typedef QList<QPoint> PointList;

void tst_QTreeView::setSelection_data()
{
    QTest::addColumn<QRect>("selectionRect");
    QTest::addColumn<int>("selectionMode");
    QTest::addColumn<int>("selectionCommand");
    QTest::addColumn<PointList>("expectedItems");
    QTest::addColumn<int>("verticalOffset");

    QTest::newRow("(0,0,50,20),rows") << QRect(0,0,50,20)
                                 << int(QAbstractItemView::SingleSelection)
                                 << int(QItemSelectionModel::ClearAndSelect | QItemSelectionModel::Rows)
                                 << (PointList()
                                    << QPoint(0,0) << QPoint(1,0) << QPoint(2,0) << QPoint(3,0) << QPoint(4,0)
                                    )
                                 << 0;

    QTest::newRow("(0,0,50,90),rows") << QRect(0,0,50,90)
                                 << int(QAbstractItemView::ExtendedSelection)
                                 << int(QItemSelectionModel::ClearAndSelect | QItemSelectionModel::Rows)
                                 << (PointList()
                                    << QPoint(0,0) << QPoint(1,0) << QPoint(2,0) << QPoint(3,0) << QPoint(4,0)
                                    << QPoint(0,1) << QPoint(1,1) << QPoint(2,1) << QPoint(3,1) << QPoint(4,1)
                                    )
                                 << 0;

    QTest::newRow("(50,0,0,90),rows,invalid rect") << QRect(QPoint(50, 0), QPoint(0, 90))
                                 << int(QAbstractItemView::ExtendedSelection)
                                 << int(QItemSelectionModel::ClearAndSelect | QItemSelectionModel::Rows)
                                 << (PointList()
                                    << QPoint(0,0) << QPoint(1,0) << QPoint(2,0) << QPoint(3,0) << QPoint(4,0)
                                    << QPoint(0,1) << QPoint(1,1) << QPoint(2,1) << QPoint(3,1) << QPoint(4,1)
                                    )
                                 << 0;

    QTest::newRow("(0,-20,20,50),rows") << QRect(0,-20,20,50)
                                 << int(QAbstractItemView::ExtendedSelection)
                                 << int(QItemSelectionModel::ClearAndSelect | QItemSelectionModel::Rows)
                                 << (PointList()
                                    << QPoint(0,0) << QPoint(1,0) << QPoint(2,0) << QPoint(3,0) << QPoint(4,0)
                                    << QPoint(0,1) << QPoint(1,1) << QPoint(2,1) << QPoint(3,1) << QPoint(4,1)
                                    )
                                 << 1;
    QTest::newRow("(0,-50,20,90),rows") << QRect(0,-50,20,90)
                                 << int(QAbstractItemView::ExtendedSelection)
                                 << int(QItemSelectionModel::ClearAndSelect | QItemSelectionModel::Rows)
                                 << (PointList()
                                    << QPoint(0,0) << QPoint(1,0) << QPoint(2,0) << QPoint(3,0) << QPoint(4,0)
                                    << QPoint(0,1) << QPoint(1,1) << QPoint(2,1) << QPoint(3,1) << QPoint(4,1)
                                    )
                                 << 1;

}

void tst_QTreeView::setSelection()
{
    QFETCH(QRect, selectionRect);
    QFETCH(int, selectionMode);
    QFETCH(int, selectionCommand);
    QFETCH(PointList, expectedItems);
    QFETCH(int, verticalOffset);

    QtTestModel model(10, 5);
    model.levels = 1;
    model.setDecorationsEnabled(true);
    QTreeView view;
    view.resize(400, 300);
    view.show();
    view.setRootIsDecorated(false);
    view.setItemDelegate(new TestDelegate(&view));
    view.setSelectionMode(QAbstractItemView::SelectionMode(selectionMode));
    view.setModel(&model);
    view.setUniformRowHeights(true);
    view.setVerticalScrollMode(QAbstractItemView::ScrollPerItem);
    view.scrollTo(model.index(verticalOffset, 0), QAbstractItemView::PositionAtTop);
    view.setSelection(selectionRect, QItemSelectionModel::SelectionFlags(selectionCommand));
    QItemSelectionModel *selectionModel = view.selectionModel();
    QVERIFY(selectionModel);

    QModelIndexList selectedIndexes = selectionModel->selectedIndexes();
    QCOMPARE(selectedIndexes.count(), expectedItems.count());
    for (int i = 0; i < selectedIndexes.count(); ++i) {
        QModelIndex idx = selectedIndexes.at(i);
        QVERIFY(expectedItems.contains(QPoint(idx.column(), idx.row())));
    }
}

void tst_QTreeView::indexAbove()
{
    QtTestModel model(6, 7);
    model.levels = 2;
    QTreeView view;

    QCOMPARE(view.indexAbove(QModelIndex()), QModelIndex());
    view.setModel(&model);
    QCOMPARE(view.indexAbove(QModelIndex()), QModelIndex());

    QStack<QModelIndex> parents;
    parents.push(QModelIndex());
    while (!parents.isEmpty()) {
        QModelIndex p = parents.pop();
        if (model.canFetchMore(p))
            model.fetchMore(p);
        int rows = model.rowCount(p);
        for (int r = rows - 1; r > 0; --r) {
            for (int column = 0; column < 3; ++column) {
                QModelIndex idx = model.index(r, column, p);
                QModelIndex expected = model.index(r - 1, column, p);
                QCOMPARE(view.indexAbove(idx), expected);
            }
        }
        // hide even rows
        for (int r = 0; r < rows; r+=2)
            view.setRowHidden(r, p, true);
        for (int r = rows - 1; r > 0; r-=2) {
            for (int column = 0; column < 3; ++column) {
                QModelIndex idx = model.index(r, column, p);
                QModelIndex expected = model.index(r - 2, column, p);
                QCOMPARE(view.indexAbove(idx), expected);
            }
        }
//        for (int r = 0; r < rows; ++r)
//            parents.push(model.index(r, 0, p));
    }
}

void tst_QTreeView::indexBelow()
{
    QtTestModel model(2, 2);

    QTreeView view;
    view.setModel(&model);
    view.show();

    {
        QModelIndex i = model.index(0, 0, view.rootIndex());
        QVERIFY(i.isValid());
        QCOMPARE(i.row(), 0);
        QCOMPARE(i.column(), 0);

        i = view.indexBelow(i);
        QVERIFY(i.isValid());
        QCOMPARE(i.row(), 1);
        QCOMPARE(i.column(), 0);
        i = view.indexBelow(i);
        QVERIFY(!i.isValid());
    }

    {
        QModelIndex i = model.index(0, 1, view.rootIndex());
        QVERIFY(i.isValid());
        QCOMPARE(i.row(), 0);
        QCOMPARE(i.column(), 1);

        i = view.indexBelow(i);
        QVERIFY(i.isValid());
        QCOMPARE(i.row(), 1);
        QCOMPARE(i.column(), 1);
        i = view.indexBelow(i);
        QVERIFY(!i.isValid());
    }
}

void tst_QTreeView::clicked()
{
    QtTestModel model(10, 2);

    QTreeView view;
    view.setModel(&model);
    view.show();

    QVERIFY(QTest::qWaitForWindowExposed(&view));

    QModelIndex firstIndex = model.index(0, 0, QModelIndex());
    QVERIFY(firstIndex.isValid());
    int itemHeight = view.visualRect(firstIndex).height();
    int itemOffset = view.visualRect(firstIndex).width() / 2;
    view.resize(200, itemHeight * (model.rows + 2));

    for (int i = 0; i < model.rowCount(); ++i) {
        QPoint p(itemOffset, 1 + itemHeight * i);
        QModelIndex index = view.indexAt(p);
        if (!index.isValid())
            continue;
        QSignalSpy spy(&view, SIGNAL(clicked(QModelIndex)));
        QTest::mouseClick(view.viewport(), Qt::LeftButton, Qt::NoModifier, p);
        QTRY_COMPARE(spy.count(), 1);
    }
}

void tst_QTreeView::mouseDoubleClick()
{
    // Test double clicks outside the viewport.
    // (Should be a no-op and should not expand any item.)

    QStandardItemModel model(20, 2);
    for (int i = 0; i < model.rowCount(); i++) {
        QModelIndex index = model.index(i, 0, QModelIndex());
        model.insertRows(0, 20, index);
        model.insertColumns(0,2,index);
        for (int i1 = 0; i1 <  model.rowCount(index); i1++) {
            (void)model.index(i1, 0, index);
        }
    }

    QTreeView view;
    view.setModel(&model);

    // make sure the viewport height is smaller than the contents height.
    view.resize(200,200);
    view.move(0,0);
    view.show();
    QModelIndex index = model.index(0, 0, QModelIndex());
    view.setCurrentIndex(index);

    view.setExpanded(model.index(0,0, QModelIndex()), true);
    view.setHorizontalScrollBarPolicy(Qt::ScrollBarAlwaysOn);
    view.setVerticalScrollBarPolicy(Qt::ScrollBarAlwaysOn);

    // Make sure all items are collapsed
    for (int i = 0; i < model.rowCount(QModelIndex()); i++) {
        view.setExpanded(model.index(i,0, QModelIndex()), false);
    }

    int maximum = view.verticalScrollBar()->maximum();

    // Doubleclick in the bottom right corner, in the unused area between the vertical and horizontal scrollbar.
    int vsw = view.verticalScrollBar()->width();
    int hsh = view.horizontalScrollBar()->height();
    QTest::mouseDClick(&view, Qt::LeftButton, Qt::NoModifier, QPoint(view.width() - vsw + 1, view.height() - hsh + 1));
    // Should not have expanded, thus maximum() should have the same value.
    QCOMPARE(maximum, view.verticalScrollBar()->maximum());

    view.setExpandsOnDoubleClick(false);
    QTest::mouseDClick(&view, Qt::LeftButton, Qt::NoModifier, view.visualRect(index).center());
    QVERIFY(!view.isExpanded(index));
}

void tst_QTreeView::rowsAboutToBeRemoved()
{
    QStandardItemModel model(3, 1);
    for (int i = 0; i < model.rowCount(); i++) {
        const QString iS = QString::number(i);
        QModelIndex index = model.index(i, 0, QModelIndex());
        model.setData(index, iS);
        model.insertRows(0, 4, index);
        model.insertColumns(0,1,index);
        for (int i1 = 0; i1 <  model.rowCount(index); i1++) {
            QModelIndex index2 = model.index(i1, 0, index);
            model.setData(index2, iS + QString::number(i1));
        }
    }

    QTreeView view;
    view.setModel(&model);
    view.show();
    QModelIndex index = model.index(0,0, QModelIndex());
    view.setCurrentIndex(index);
    view.setExpanded(model.index(0,0, QModelIndex()), true);

    for (int i = 0; i < model.rowCount(QModelIndex()); i++) {
        view.setExpanded(model.index(i,0, QModelIndex()), true);
    }

    QSignalSpy spy1(&model, SIGNAL(rowsAboutToBeRemoved(QModelIndex,int,int)));

    model.removeRows(1,1);
    QCOMPARE(int(view.state()), 0);
    // Should not be 5 (or any other number for that sake :)
    QCOMPARE(spy1.count(), 1);

}

void tst_QTreeView::headerSections_unhideSection()
{
    QtTestModel model(10, 7);

    QTreeView view;

    view.setModel(&model);
    view.show();
    int size = view.header()->sectionSize(0);
    view.setColumnHidden(0, true);

    // should go back to old size
    view.setColumnHidden(0, false);
    QCOMPARE(size, view.header()->sectionSize(0));
}

void tst_QTreeView::columnAt()
{
    QtTestModel model;
    model.rows = model.cols = 10;
    QTreeView view;
    view.resize(500,500);
    view.setModel(&model);

    QCOMPARE(view.columnAt(0), 0);
    // really this is testing the header... so not much more should be needed if the header is working...
}

void tst_QTreeView::scrollTo()
{
#define CHECK_VISIBLE(ROW,COL) QVERIFY(QRect(QPoint(),view.viewport()->size()).contains(\
                    view.visualRect(model.index((ROW),(COL),QModelIndex()))))

    QtTestModel model;
    model.rows = model.cols = 100;
    QTreeView view;
    view.setUniformRowHeights(true);
    view.scrollTo(QModelIndex(), QTreeView::PositionAtTop);
    view.setModel(&model);

    // ### check the scrollbar values an make sure it actually scrolls to the item
    // ### check for bot item based and pixel based scrolling
    // ### create a data function for this test

    view.scrollTo(QModelIndex());
    view.scrollTo(model.index(0,0,QModelIndex()));
    view.scrollTo(model.index(0,0,QModelIndex()), QTreeView::PositionAtTop);
    view.scrollTo(model.index(0,0,QModelIndex()), QTreeView::PositionAtBottom);

    //

    view.show();
    view.setVerticalScrollMode(QAbstractItemView::ScrollPerItem); //some styles change that in Polish

    view.resize(300, 200);
    //view.verticalScrollBar()->setValue(0);

    view.scrollTo(model.index(0,0,QModelIndex()));
    CHECK_VISIBLE(0,0);
    QCOMPARE(view.verticalScrollBar()->value(), 0);

    view.header()->resizeSection(0, 5); // now we only see the branches
    view.scrollTo(model.index(5, 0, QModelIndex()), QTreeView::PositionAtTop);
    QCOMPARE(view.verticalScrollBar()->value(), 5);

    view.scrollTo(model.index(60, 60, QModelIndex()));

    CHECK_VISIBLE(60,60);
    view.scrollTo(model.index(60, 30, QModelIndex()));
    CHECK_VISIBLE(60,30);
    view.scrollTo(model.index(30, 30, QModelIndex()));
    CHECK_VISIBLE(30,30);

    // TODO force it to move to the left and then the right
}

void tst_QTreeView::rowsAboutToBeRemoved_move()
{
    QStandardItemModel model(3,1);
    QTreeView view;
    view.setModel(&model);
    QModelIndex indexThatWantsToLiveButWillDieDieITellYou;
    QModelIndex parent = model.index(2, 0 );
    view.expand(parent);
    for (int i = 0; i < 6; ++i) {
        model.insertRows(0, 1, parent);
        model.insertColumns(0, 1, parent);
        QModelIndex index = model.index(0, 0, parent);
        view.expand(index);
        if ( i == 3 )
            indexThatWantsToLiveButWillDieDieITellYou = index;
        model.setData(index, i);
        parent = index;
    }
    view.resize(600,800);
    view.show();
    view.doItemsLayout();
    static_cast<QTreeView *>(&view)->executeDelayedItemsLayout();
    parent = indexThatWantsToLiveButWillDieDieITellYou.parent();
    QCOMPARE(view.isExpanded(indexThatWantsToLiveButWillDieDieITellYou), true);
    QCOMPARE(parent.isValid(), true);
    QCOMPARE(parent.parent().isValid(), true);
    view.expand(parent);
    QCOMPARE(view.isExpanded(parent), true);
    QCOMPARE(view.isExpanded(indexThatWantsToLiveButWillDieDieITellYou), true);
    model.removeRow(0, indexThatWantsToLiveButWillDieDieITellYou);
    QCOMPARE(view.isExpanded(parent), true);
    QCOMPARE(view.isExpanded(indexThatWantsToLiveButWillDieDieITellYou), true);
}

void tst_QTreeView::resizeColumnToContents()
{
    QStandardItemModel model(50,2);
    for (int r = 0; r < model.rowCount(); ++r) {
        const QString rS = QString::number(r);
        for (int c = 0; c < model.columnCount(); ++c) {
            QModelIndex idx = model.index(r, c);
            model.setData(idx, rS + QLatin1Char(',') + QString::number(c));
            model.insertColumns(0, 2, idx);
            model.insertRows(0, 6, idx);
            for (int i = 0; i < 6; ++i) {
                const QString iS = QString::number(i);
                for (int j = 0; j < 2 ; ++j) {
                    model.setData(model.index(i, j, idx), QLatin1String("child") + iS + QString::number(j));
                }
            }
        }
    }
    QTreeView view;
    view.setModel(&model);
    view.show();
    qApp->processEvents(); //must have this, or else it will not scroll
    view.scrollToBottom();
    view.resizeColumnToContents(0);
    int oldColumnSize = view.header()->sectionSize(0);
    view.setRootIndex(model.index(0, 0));
    view.resizeColumnToContents(0);        //Earlier, this gave an assert
    QVERIFY(view.header()->sectionSize(0) > oldColumnSize);
}

void tst_QTreeView::insertAfterSelect()
{
    QtTestModel model;
    model.rows = model.cols = 10;
    QTreeView view;
    view.setModel(&model);
    view.show();
    QModelIndex firstIndex = model.index(0, 0, QModelIndex());
    QVERIFY(firstIndex.isValid());
    int itemOffset = view.visualRect(firstIndex).width() / 2;
    QPoint p(itemOffset, 1);
    QTest::mouseClick(view.viewport(), Qt::LeftButton, Qt::NoModifier, p);
    QVERIFY(view.selectionModel()->isSelected(firstIndex));
    model.insertNewRow();
    QVERIFY(view.selectionModel()->isSelected(firstIndex)); // Should still be selected
}

void tst_QTreeView::removeAfterSelect()
{
    QtTestModel model;
    model.rows = model.cols = 10;
    QTreeView view;
    view.setModel(&model);
    view.show();
    QModelIndex firstIndex = model.index(0, 0, QModelIndex());
    QVERIFY(firstIndex.isValid());
    int itemOffset = view.visualRect(firstIndex).width() / 2;
    QPoint p(itemOffset, 1);
    QTest::mouseClick(view.viewport(), Qt::LeftButton, Qt::NoModifier, p);
    QVERIFY(view.selectionModel()->isSelected(firstIndex));
    model.removeLastRow();
    QVERIFY(view.selectionModel()->isSelected(firstIndex)); // Should still be selected
}

void tst_QTreeView::hiddenItems()
{
    QtTestModel model;
    model.rows = model.cols = 10;
    QTreeView view;
    view.setModel(&model);
    view.show();

    QModelIndex firstIndex = model.index(1, 0, QModelIndex());
    QVERIFY(firstIndex.isValid());
    if (model.canFetchMore(firstIndex))
        model.fetchMore(firstIndex);
    for (int i=0; i < model.rowCount(firstIndex); i++)
        view.setRowHidden(i , firstIndex, true );

    int itemOffset = view.visualRect(firstIndex).width() / 2;
    int itemHeight = view.visualRect(firstIndex).height();
    QPoint p(itemOffset, itemHeight + 1);
    view.setExpanded(firstIndex, false);
    QTest::mouseDClick(view.viewport(), Qt::LeftButton, Qt::NoModifier, p);
    QCOMPARE(view.isExpanded(firstIndex), false);

    p.setX( 5 );
    QTest::mouseClick(view.viewport(), Qt::LeftButton, Qt::NoModifier, p);
    QCOMPARE(view.isExpanded(firstIndex), false);
}

void tst_QTreeView::spanningItems()
{
    QtTestModel model;
    model.rows = model.cols = 10;
    QTreeView view;
    view.setModel(&model);
    view.show();

    int itemWidth = view.header()->sectionSize(0);
    int itemHeight = view.visualRect(model.index(0, 0, QModelIndex())).height();

    // every second row is spanning
    for (int i = 1; i < model.rowCount(QModelIndex()); i += 2)
        view.setFirstColumnSpanned(i , QModelIndex(), true);

    // non-spanning item
    QPoint p(itemWidth / 2, itemHeight / 2); // column 0, row 0
    view.setCurrentIndex(QModelIndex());
    QTest::mouseClick(view.viewport(), Qt::LeftButton, Qt::NoModifier, p);
    QCOMPARE(view.currentIndex(), model.index(0, 0, QModelIndex()));
    QCOMPARE(view.header()->sectionSize(0) - view.indentation(),
             view.visualRect(model.index(0, 0, QModelIndex())).width());

    // spanning item
    p.setX(itemWidth + (itemWidth / 2)); // column 1
    p.setY(itemHeight + (itemHeight / 2)); // row 1
    QTest::mouseClick(view.viewport(), Qt::LeftButton, Qt::NoModifier, p);
    QCOMPARE(view.currentIndex(), model.index(1, 0, QModelIndex()));
    QCOMPARE(view.header()->length() - view.indentation(),
             view.visualRect(model.index(1, 0, QModelIndex())).width());

    // size hint
    // every second row is un-spanned
    QStyleOptionViewItem option = view.viewOptions();
    int w = view.header()->sectionSizeHint(0);
    for (int i = 0; i < model.rowCount(QModelIndex()); ++i) {
        if (!view.isFirstColumnSpanned(i, QModelIndex())) {
            QModelIndex index = model.index(i, 0, QModelIndex());
            w = qMax(w, view.itemDelegate(index)->sizeHint(option, index).width() + view.indentation());
        }
    }
    QCOMPARE(view.sizeHintForColumn(0), w);
}

void tst_QTreeView::selectionOrderTest()
{
    QVERIFY(((QItemSelectionModel*)sender())->currentIndex().row() != -1);
}

void tst_QTreeView::selection()
{
    if (!QGuiApplication::platformName().compare(QLatin1String("wayland"), Qt::CaseInsensitive))
        QSKIP("Wayland: This causes a crash triggered by setVisible(false)");

    QTreeView treeView;
    QStandardItemModel m(10, 2);
    for (int i = 0;i < 10; ++i)
        m.setData(m.index(i, 0), i);
    treeView.setModel(&m);

    treeView.setSelectionBehavior(QAbstractItemView::SelectRows);
    treeView.setSelectionMode(QAbstractItemView::ExtendedSelection);

    connect(treeView.selectionModel(), SIGNAL(selectionChanged(QItemSelection,QItemSelection)),
            this, SLOT(selectionOrderTest()));

    treeView.show();

    QTest::mousePress(treeView.viewport(), Qt::LeftButton, 0, treeView.visualRect(m.index(1, 0)).center());
    QTest::keyPress(treeView.viewport(), Qt::Key_Down);
}

//From task 151686 QTreeView ExtendedSelection selects hidden rows
void tst_QTreeView::selectionWithHiddenItems()
{
    QStandardItemModel model;
    for (int i = 0; i < model.rowCount(); ++i)
        model.setData(model.index(i,0), QLatin1String("row ") + QString::number(i));

    QStandardItem item0("row 0");
    QStandardItem item1("row 1");
    QStandardItem item2("row 2");
    QStandardItem item3("row 3");
    model.appendColumn( QList<QStandardItem*>() << &item0 << &item1 << &item2 << &item3);

    QStandardItem child("child");
    item1.appendRow( &child);

    QTreeView view;
    view.setModel(&model);
    view.setSelectionMode(QAbstractItemView::ExtendedSelection);
    view.show();
    qApp->processEvents();

    //child should not be selected as it is hidden (its parent is not expanded)
    view.selectAll();
    QCOMPARE(view.selectionModel()->selection().count(), 1); //one range
    QCOMPARE(view.selectionModel()->selectedRows().count(), 4);
    view.expandAll();
    QVERIFY(view.isExpanded(item1.index()));
    QCOMPARE(view.selectionModel()->selection().count(), 1);
    QCOMPARE(view.selectionModel()->selectedRows().count(), 4);
    QVERIFY( !view.selectionModel()->isSelected(model.indexFromItem(&child)));
    view.clearSelection();
    QVERIFY(view.isExpanded(item1.index()));

    //child should be selected as it is visible (its parent is expanded)
    view.selectAll();
    QCOMPARE(view.selectionModel()->selection().count(), 2);
    QCOMPARE(view.selectionModel()->selectedRows().count(), 5); //everything is selected
    view.clearSelection();

    //we hide the node with a child (there should then be 3 items selected in 2 ranges)
    view.setRowHidden(1, QModelIndex(), true);
    QVERIFY(view.isExpanded(item1.index()));
    qApp->processEvents();
    view.selectAll();
    QCOMPARE(view.selectionModel()->selection().count(), 2);
    QCOMPARE(view.selectionModel()->selectedRows().count(), 3);
    QVERIFY( !view.selectionModel()->isSelected(model.indexFromItem(&item1)));
    QVERIFY( !view.selectionModel()->isSelected(model.indexFromItem(&child)));

    view.setRowHidden(1, QModelIndex(), false);
    QVERIFY(view.isExpanded(item1.index()));
    view.clearSelection();

    //we hide a node without children (there should then be 4 items selected in 3 ranges)
    view.setRowHidden(2, QModelIndex(), true);
    qApp->processEvents();
    QVERIFY(view.isExpanded(item1.index()));
    view.selectAll();
    QVERIFY(view.isExpanded(item1.index()));
    QCOMPARE(view.selectionModel()->selection().count(), 3);
    QCOMPARE(view.selectionModel()->selectedRows().count(), 4);
    QVERIFY( !view.selectionModel()->isSelected(model.indexFromItem(&item2)));
    view.setRowHidden(2, QModelIndex(), false);
    QVERIFY(view.isExpanded(item1.index()));
    view.clearSelection();
}

void tst_QTreeView::selectAll()
{
    QStandardItemModel model(4,4);
    QTreeView view2;
    view2.setModel(&model);
    view2.setSelectionMode(QAbstractItemView::ExtendedSelection);
    view2.selectAll();  // Should work with an empty model
    //everything should be selected since we are in ExtendedSelection mode
    QCOMPARE(view2.selectedIndexes().count(), model.rowCount() * model.columnCount());

    for (int i = 0; i < model.rowCount(); ++i)
<<<<<<< HEAD
        model.setData(model.index(i,0), QLatin1String("row ") + QString::number(i));
    PublicView view;
=======
        model.setData(model.index(i,0), QString("row %1").arg(i));
    QTreeView view;
>>>>>>> 91a2c863
    view.setModel(&model);
    int selectedCount = view.selectedIndexes().count();
    view.selectAll();
    QCOMPARE(view.selectedIndexes().count(), selectedCount);

    QTreeView view3;
    view3.setModel(&model);
    view3.setSelectionMode(QAbstractItemView::NoSelection);
    view3.selectAll();
    QCOMPARE(view3.selectedIndexes().count(), 0);
}

void tst_QTreeView::extendedSelection_data()
{
    QTest::addColumn<QPoint>("mousePressPos");
    QTest::addColumn<int>("selectedCount");

    QTest::newRow("select") << QPoint(10, 10) << 2;
    QTest::newRow("unselect") << QPoint(10, 300) << 0;
}

void tst_QTreeView::extendedSelection()
{
    QFETCH(QPoint, mousePressPos);
    QFETCH(int, selectedCount);

    QStandardItemModel model(5, 2);
    QWidget topLevel;
    QTreeView view(&topLevel);
    view.resize(qMax(mousePressPos.x() * 2, 300), qMax(mousePressPos.y() * 2, 350));
    view.setModel(&model);
    view.setSelectionMode(QAbstractItemView::ExtendedSelection);
    topLevel.show();
    QTest::mousePress(view.viewport(), Qt::LeftButton, 0, mousePressPos);
    QCOMPARE(view.selectionModel()->selectedIndexes().count(), selectedCount);
}

void tst_QTreeView::rowSizeHint()
{
    //tests whether the correct visible columns are taken into account when
    //calculating the height of a line
    QStandardItemModel model(1,3);
    model.setData( model.index(0,0), QSize(20,40), Qt::SizeHintRole);
    model.setData( model.index(0,1), QSize(20,10), Qt::SizeHintRole);
    model.setData( model.index(0,2), QSize(20,10), Qt::SizeHintRole);
    QTreeView view;
    view.setModel(&model);

    view.header()->moveSection(1, 0); //the 2nd column goes to the 1st place

    view.show();

    //it must be 40 since the tallest item that defines the height of a line
    QCOMPARE( view.visualRect(model.index(0,0)).height(), 40);
    QCOMPARE( view.visualRect(model.index(0,1)).height(), 40);
    QCOMPARE( view.visualRect(model.index(0,2)).height(), 40);
}


//From task 155449 (QTreeWidget has a large width for the first section when sorting
//is turned on before items are added)

void tst_QTreeView::setSortingEnabledTopLevel()
{
    QTreeView view;
    QStandardItemModel model(1,1);
    view.setModel(&model);
    const int size = view.header()->sectionSize(0);
    view.setSortingEnabled(true);
    model.setColumnCount(3);
    //we test that changing the column count doesn't change the 1st column size
    QCOMPARE(view.header()->sectionSize(0), size);
}

void tst_QTreeView::setSortingEnabledChild()
{
    QMainWindow win;
    QTreeView view;
    QStandardItemModel model(1,1);
    view.setModel(&model);
    win.setCentralWidget(&view);
    const int size = view.header()->sectionSize(0);
    view.setSortingEnabled(true);
    model.setColumnCount(3);
    //we test that changing the column count doesn't change the 1st column size
    QCOMPARE(view.header()->sectionSize(0), size);
}

void tst_QTreeView::headerHidden()
{
    QTreeView view;
    QStandardItemModel model;
    view.setModel(&model);
    QCOMPARE(view.isHeaderHidden(), false);
    QCOMPARE(view.header()->isHidden(), false);
    view.setHeaderHidden(true);
    QCOMPARE(view.isHeaderHidden(), true);
    QCOMPARE(view.header()->isHidden(), true);
}

class TestTreeViewStyle : public QProxyStyle
{
public:
    TestTreeViewStyle() : indentation(20) {}
    int pixelMetric(PixelMetric metric, const QStyleOption *option = 0, const QWidget *widget = 0) const Q_DECL_OVERRIDE
    {
        if (metric == QStyle::PM_TreeViewIndentation)
            return indentation;
        else
            return QProxyStyle::pixelMetric(metric, option, widget);
    }
    int indentation;
};

void tst_QTreeView::indentation()
{
    TestTreeViewStyle style1;
    TestTreeViewStyle style2;
    style1.indentation = 20;
    style2.indentation = 30;

    QTreeView view;
    view.setStyle(&style1);
    QCOMPARE(view.indentation(), style1.indentation);
    view.setStyle(&style2);
    QCOMPARE(view.indentation(), style2.indentation);
    view.setIndentation(70);
    QCOMPARE(view.indentation(), 70);
    view.setStyle(&style1);
    QCOMPARE(view.indentation(), 70);
    view.resetIndentation();
    QCOMPARE(view.indentation(), style1.indentation);
    view.setStyle(&style2);
    QCOMPARE(view.indentation(), style2.indentation);
}

// From Task 145199 (crash when column 0 having at least one expanded item is removed and then
// inserted). The test passes simply if it doesn't crash, hence there are no calls
// to QCOMPARE() or QVERIFY().
void tst_QTreeView::removeAndInsertExpandedCol0()
{
    QTreeView view;
    QStandardItemModel model;
    view.setModel(&model);

    model.setColumnCount(1);

    QStandardItem *item0 = new QStandardItem(QString("item 0"));
    model.invisibleRootItem()->appendRow(item0);
    view.expand(item0->index());
    QStandardItem *item1 = new QStandardItem(QString("item 1"));
    item0->appendRow(item1);

    model.removeColumns(0, 1);
    model.insertColumns(0, 1);

    view.show();
    qApp->processEvents();
}

void tst_QTreeView::disabledButCheckable()
{
    QTreeView view;
    QStandardItemModel model;
    QStandardItem *item;
    item = new QStandardItem(QLatin1String("Row 1 Item"));
    model.insertRow(0, item);

    item = new QStandardItem(QLatin1String("Row 2 Item"));
    item->setCheckable(true);
    item->setEnabled(false);
    model.insertRow(1, item);

    view.setModel(&model);
    view.setCurrentIndex(model.index(1,0));
    QCOMPARE(item->checkState(), Qt::Unchecked);
    view.show();

    QTest::keyClick(&view, Qt::Key_Space);
    QCOMPARE(item->checkState(), Qt::Unchecked);
}

void tst_QTreeView::sortByColumn_data()
{
    QTest::addColumn<bool>("sortingEnabled");
    QTest::newRow("sorting enabled") << true;
    QTest::newRow("sorting disabled") << false;
}

// Checks sorting and that sortByColumn also sets the sortIndicator
void tst_QTreeView::sortByColumn()
{
    QFETCH(bool, sortingEnabled);
    QTreeView view;
    QStandardItemModel model(4,2);
    model.setItem(0,0,new QStandardItem("b"));
    model.setItem(1,0,new QStandardItem("d"));
    model.setItem(2,0,new QStandardItem("c"));
    model.setItem(3,0,new QStandardItem("a"));
    model.setItem(0,1,new QStandardItem("e"));
    model.setItem(1,1,new QStandardItem("g"));
    model.setItem(2,1,new QStandardItem("h"));
    model.setItem(3,1,new QStandardItem("f"));

    view.setSortingEnabled(sortingEnabled);
    view.setModel(&model);
    view.sortByColumn(1);
    QCOMPARE(view.header()->sortIndicatorSection(), 1);
    QCOMPARE(view.model()->data(view.model()->index(0,1)).toString(), QString::fromLatin1("h"));
    QCOMPARE(view.model()->data(view.model()->index(1,1)).toString(), QString::fromLatin1("g"));
    view.sortByColumn(0, Qt::AscendingOrder);
    QCOMPARE(view.header()->sortIndicatorSection(), 0);
    QCOMPARE(view.model()->data(view.model()->index(0,0)).toString(), QString::fromLatin1("a"));
    QCOMPARE(view.model()->data(view.model()->index(1,0)).toString(), QString::fromLatin1("b"));
}

/*
    This is a model that every time kill() is called it will completely change
    all of its nodes for new nodes.  It then qFatal's if you later use a dead node.
 */
class EvilModel: public QAbstractItemModel
{

public:
    class Node {
    public:
        Node(Node *p = 0, int level = 0) : parent(p), isDead(false) {
            populate(level);
        }
        ~Node()
        {
            qDeleteAll(children.begin(), children.end());
            qDeleteAll(deadChildren.begin(), deadChildren.end());
        }

        void populate(int level = 0) {
            if (level < 4)
                for (int i = 0; i < 5; ++i)
                    children.append(new Node(this, level + 1));
        }
        void kill() {
            for (int i = children.count() -1; i >= 0; --i) {
                children.at(i)->kill();
                if (parent == 0) {
                    deadChildren.append(children.at(i));
                    children.removeAt(i);
                }
            }
            if (parent == 0) {
                if (!children.isEmpty())
                    qFatal("%s: children should be empty when parent is null", Q_FUNC_INFO);
                populate();
            } else {
                isDead = true;
            }
        }

        QList<Node*> children;
        QList<Node*> deadChildren;
        Node *parent;
        bool isDead;
    };

    Node *root;

    EvilModel(QObject *parent = 0): QAbstractItemModel(parent), root(new Node)
    {
    }
    ~EvilModel()
    {
        delete root;
    }

    void change()
    {
        emit layoutAboutToBeChanged();
        QModelIndexList oldList = persistentIndexList();
        QList<QStack<int> > oldListPath;
        for (int i = 0; i < oldList.count(); ++i) {
            QModelIndex idx = oldList.at(i);
            QStack<int> path;
            while (idx.isValid()) {
                path.push(idx.row());
                idx = idx.parent();
            }
            oldListPath.append(path);
        }
        root->kill();

        QModelIndexList newList;
        for (int i = 0; i < oldListPath.count(); ++i) {
            QStack<int> path = oldListPath[i];
            QModelIndex idx;
            while(!path.isEmpty()) {
                idx = index(path.pop(), 0, idx);
            }
            newList.append(idx);
        }

        changePersistentIndexList(oldList, newList);
        emit layoutChanged();
    }

    int rowCount(const QModelIndex& parent = QModelIndex()) const {
        Node *parentNode = root;
        if (parent.isValid()) {
            parentNode = static_cast<Node*>(parent.internalPointer());
            if (parentNode->isDead)
                qFatal("%s: parentNode is dead!", Q_FUNC_INFO);
        }
        return parentNode->children.count();
    }
    int columnCount(const QModelIndex& parent = QModelIndex()) const {
        if (parent.column() > 0)
            return 0;
        return 1;
    }

    QModelIndex index(int row, int column, const QModelIndex &parent = QModelIndex()) const
    {
        Node *grandparentNode = static_cast<Node*>(parent.internalPointer());
        Node *parentNode = root;
        if (parent.isValid()) {
            if (grandparentNode->isDead)
                qFatal("%s: grandparentNode is dead!", Q_FUNC_INFO);
            parentNode = grandparentNode->children[parent.row()];
            if (parentNode->isDead)
                qFatal("%s: grandparentNode is dead!", Q_FUNC_INFO);
        }
        return createIndex(row, column, parentNode);
    }

    QModelIndex parent(const QModelIndex &index) const
    {
        Node *parent = static_cast<Node*>(index.internalPointer());
        Node *grandparent = parent->parent;
        if (!grandparent)
            return QModelIndex();
        return createIndex(grandparent->children.indexOf(parent), 0, grandparent);
    }

    QVariant data(const QModelIndex &idx, int role) const
    {
        if (idx.isValid() && role == Qt::DisplayRole) {
            Node *parentNode = root;
            if (idx.isValid()) {
                parentNode = static_cast<Node*>(idx.internalPointer());
                if (parentNode->isDead)
                    qFatal("%s: grandparentNode is dead!", Q_FUNC_INFO);
            }
            return QLatin1Char('[') + QString::number(idx.row()) + QLatin1Char(',')
                + QString::number(idx.column()) + QLatin1Char(',')
                + QLatin1String(parentNode->isDead ? "dead" : "alive") + QLatin1Char(']');
        }
        return QVariant();
    }
};

void tst_QTreeView::evilModel_data()
{
    QTest::addColumn<bool>("visible");
    QTest::newRow("visible") << false;
}

void tst_QTreeView::evilModel()
{
    QFETCH(bool, visible);
    // init
    QTreeView view;
    EvilModel model;
    view.setModel(&model);
    view.setVisible(visible);
    QPersistentModelIndex firstLevel = model.index(0, 0);
    QPersistentModelIndex secondLevel = model.index(1, 0, firstLevel);
    QPersistentModelIndex thirdLevel = model.index(2, 0, secondLevel);
    view.setExpanded(firstLevel, true);
    view.setExpanded(secondLevel, true);
    view.setExpanded(thirdLevel, true);
    model.change();

    // tests
    view.setRowHidden(0, firstLevel, true);
    model.change();

    return;
    view.setFirstColumnSpanned(1, QModelIndex(), true);
    model.change();

    view.expand(secondLevel);
    model.change();

    view.collapse(secondLevel);
    model.change();

    view.isExpanded(secondLevel);
    view.setCurrentIndex(firstLevel);
    model.change();

    view.keyboardSearch("foo");
    model.change();

    view.visualRect(secondLevel);
    model.change();

    view.scrollTo(thirdLevel);
    model.change();

    view.repaint();
    model.change();

    QTest::mouseDClick(view.viewport(), Qt::LeftButton);
    model.change();

    view.indexAt(QPoint(10, 10));
    model.change();

    view.indexAbove(model.index(2, 0));
    model.change();

    view.indexBelow(model.index(1, 0));
    model.change();

    QRect rect(0, 0, 10, 10);
    view.setSelection(rect, QItemSelectionModel::Select);
    model.change();

    view.moveCursor(QTreeView::MoveDown, Qt::NoModifier);
    model.change();

    view.resizeColumnToContents(1);
    model.change();

    view.QAbstractItemView::sizeHintForColumn(1);
    model.change();

    view.rowHeight(secondLevel);
    model.change();

    view.setRootIsDecorated(true);
    model.change();

    view.setItemsExpandable(false);
    model.change();

    view.columnViewportPosition(0);
    model.change();

    view.columnWidth(0);
    model.change();

    view.setColumnWidth(0, 30);
    model.change();

    view.columnAt(15);
    model.change();

    view.isColumnHidden(1);
    model.change();

    view.setColumnHidden(2, true);
    model.change();

    view.isHeaderHidden();
    model.change();

    view.setHeaderHidden(true);
    model.change();

    view.isRowHidden(2, secondLevel);
    model.change();

    view.setRowHidden(3, secondLevel, true);
    model.change();

    view.isFirstColumnSpanned(3, thirdLevel);
    model.change();

    view.setSortingEnabled(true);
    model.change();

    view.isSortingEnabled();
    model.change();

    view.setAnimated(true);
    model.change();

    view.isAnimated();
    model.change();

    view.setAllColumnsShowFocus(true);
    model.change();

    view.allColumnsShowFocus();
    model.change();

    view.doItemsLayout();
    model.change();

    view.reset();
    model.change();

    view.sortByColumn(1, Qt::AscendingOrder);
    model.change();

    view.dataChanged(secondLevel, secondLevel);
    model.change();

    view.hideColumn(1);
    model.change();

    view.showColumn(1);
    model.change();

    view.resizeColumnToContents(1);
    model.change();

    view.sortByColumn(1);
    model.change();

    view.selectAll();
    model.change();

    view.expandAll();
    model.change();

    view.collapseAll();
    model.change();

    view.expandToDepth(3);
    model.change();

    view.setRootIndex(secondLevel);
}

void tst_QTreeView::indexRowSizeHint()
{
    QStandardItemModel model(10, 1);
    QTreeView view;

    view.setModel(&model);

    QModelIndex index = model.index(5, 0);
    QPushButton *w = new QPushButton("Test");
    view.setIndexWidget(index, w);

    view.show();

    QCOMPARE(view.indexRowSizeHint(index), w->sizeHint().height());
}

void tst_QTreeView::filterProxyModelCrash()
{
    QStandardItemModel model;
    QList<QStandardItem *> items;
    for (int i = 0; i < 100; i++)
        items << new QStandardItem(QLatin1String("item ") + QString::number(i));
    model.appendColumn(items);

    QSortFilterProxyModel proxy;
    proxy.setSourceModel(&model);

    QTreeView view;
    view.setModel(&proxy);
    view.show();
    QTest::qWait(30);
    proxy.invalidate();
    view.verticalScrollBar()->setValue(15);
    QTest::qWait(20);

    proxy.invalidate();
    view.repaint(); //used to crash
}

void tst_QTreeView::renderToPixmap_data()
{
    QTest::addColumn<int>("row");
    QTest::newRow("row-0") << 0;
    QTest::newRow("row-1") << 1;
}

void tst_QTreeView::renderToPixmap()
{
    QFETCH(int, row);
    QTreeView view;
    QStandardItemModel model;

    model.appendRow(new QStandardItem("Spanning"));
    model.appendRow(QList<QStandardItem*>() << new QStandardItem("Not") << new QStandardItem("Spanning"));

    view.setModel(&model);
    view.setFirstColumnSpanned(0, QModelIndex(), true);

#ifdef QT_BUILD_INTERNAL
    {
        // We select the index at row=0 because it spans the
        // column (regression test for an assert)
        // We select the index at row=1 for coverage.
        QItemSelection sel(model.index(row,0), model.index(row,1));
        QRect rect;
        view.d_func()->renderToPixmap(sel.indexes(), &rect);
    }
#endif
}

void tst_QTreeView::styleOptionViewItem()
{
    class MyDelegate : public QStyledItemDelegate
    {
        static QString posToString(QStyleOptionViewItem::ViewItemPosition pos) {
            static const char* s_pos[] = { "Invalid", "Beginning", "Middle", "End", "OnlyOne" };
            return s_pos[pos];
        }
    public:
        MyDelegate()
            : QStyledItemDelegate(),
              count(0),
              allCollapsed(false)
        {}

            void paint(QPainter *painter, const QStyleOptionViewItem &option, const QModelIndex &index ) const
            {
                QStyleOptionViewItem opt(option);
                initStyleOption(&opt, index);

                QVERIFY(!opt.text.isEmpty());
                QCOMPARE(opt.index, index);
                //qDebug() << index << opt.text;

                if (allCollapsed)
                    QCOMPARE(!(opt.features & QStyleOptionViewItem::Alternate), !(index.row() % 2));
                QCOMPARE(!(opt.features & QStyleOptionViewItem::HasCheckIndicator), !opt.text.contains("Checkable"));

                if (opt.text.contains("Beginning"))
                    QCOMPARE(posToString(opt.viewItemPosition), posToString(QStyleOptionViewItem::Beginning));

                if (opt.text.contains("Middle"))
                    QCOMPARE(posToString(opt.viewItemPosition), posToString(QStyleOptionViewItem::Middle));

                if (opt.text.contains("End"))
                    QCOMPARE(posToString(opt.viewItemPosition), posToString(QStyleOptionViewItem::End));

                if (opt.text.contains("OnlyOne"))
                    QCOMPARE(posToString(opt.viewItemPosition), posToString(QStyleOptionViewItem::OnlyOne));

                if (opt.text.contains("Checked"))
                    QCOMPARE(opt.checkState, Qt::Checked);
                else
                    QCOMPARE(opt.checkState, Qt::Unchecked);

                QCOMPARE(!(opt.state & QStyle::State_Children) , !opt.text.contains("HasChildren"));
                QCOMPARE(!!(opt.state & QStyle::State_Sibling) , !opt.text.contains("Last"));

                QVERIFY(!opt.text.contains("Assert"));

                QStyledItemDelegate::paint(painter, option, index);
                count++;
            }
            mutable int count;
            bool allCollapsed;
    };

    QTreeView view;
    QStandardItemModel model;
    view.setModel(&model);
    MyDelegate delegate;
    view.setItemDelegate(&delegate);
    model.appendRow(QList<QStandardItem*>()
        << new QStandardItem("Beginning") << new QStandardItem("Hidden") << new QStandardItem("Middle") << new QStandardItem("Middle") << new QStandardItem("End") );
    QStandardItem *par1 = new QStandardItem("Beginning HasChildren");
    model.appendRow(QList<QStandardItem*>()
        << par1 << new QStandardItem("Hidden") << new QStandardItem("Middle HasChildren") << new QStandardItem("Middle HasChildren") << new QStandardItem("End HasChildren") );
    model.appendRow(QList<QStandardItem*>()
        << new QStandardItem("OnlyOne") << new QStandardItem("Hidden") << new QStandardItem("Assert") << new QStandardItem("Assert") << new QStandardItem("Assert") );
    QStandardItem *checkable = new QStandardItem("Checkable");
    checkable->setCheckable(true);
    QStandardItem *checked = new QStandardItem("Checkable Checked");
    checked->setCheckable(true);
    checked->setCheckState(Qt::Checked);
    model.appendRow(QList<QStandardItem*>()
        << new QStandardItem("Beginning") << new QStandardItem("Hidden") << checkable << checked << new QStandardItem("End") );
    model.appendRow(QList<QStandardItem*>()
        << new QStandardItem("Beginning Last") << new QStandardItem("Hidden") << new QStandardItem("Middle Last") << new QStandardItem("Middle Last") << new QStandardItem("End Last") );

    par1->appendRow(QList<QStandardItem*>()
        << new QStandardItem("Beginning") << new QStandardItem("Hidden") << new QStandardItem("Middle") << new QStandardItem("Middle") << new QStandardItem("End") );
    QStandardItem *par2 = new QStandardItem("Beginning HasChildren");
    par1->appendRow(QList<QStandardItem*>()
        << par2 << new QStandardItem("Hidden") << new QStandardItem("Middle HasChildren") << new QStandardItem("Middle HasChildren") << new QStandardItem("End HasChildren") );
    par2->appendRow(QList<QStandardItem*>()
        << new QStandardItem("Beginning Last") << new QStandardItem("Hidden") << new QStandardItem("Middle Last") << new QStandardItem("Middle Last") << new QStandardItem("End Last") );

    QStandardItem *par3 = new QStandardItem("Beginning Last");
    par1->appendRow(QList<QStandardItem*>()
        << par3 << new QStandardItem("Hidden") << new QStandardItem("Middle Last") << new QStandardItem("Middle Last") << new QStandardItem("End Last") );
    par3->appendRow(QList<QStandardItem*>()
        << new QStandardItem("Assert") << new QStandardItem("Hidden") << new QStandardItem("Assert") << new QStandardItem("Assert") << new QStandardItem("Asser") );
    view.setRowHidden(0, par3->index(), true);
    par1->appendRow(QList<QStandardItem*>()
        << new QStandardItem("Assert") << new QStandardItem("Hidden") << new QStandardItem("Assert") << new QStandardItem("Assert") << new QStandardItem("Asser") );
    view.setRowHidden(3, par1->index(), true);

    view.setColumnHidden(1, true);
    const int visibleColumns = 4;
    const int modelColumns = 5;

    view.header()->swapSections(2, 3);
    view.setFirstColumnSpanned(2, QModelIndex(), true);
    view.setAlternatingRowColors(true);

#ifdef QT_BUILD_INTERNAL
    {
        // Test the rendering to pixmap before painting the widget.
        // The rendering to pixmap should not depend on having been
        // painted already yet.
        delegate.count = 0;
        QItemSelection sel(model.index(0,0), model.index(0,modelColumns-1));
        QRect rect;
        view.d_func()->renderToPixmap(sel.indexes(), &rect);
        if (delegate.count != visibleColumns) {
            qDebug() << rect << view.rect() << view.isVisible();
        }
        QTRY_COMPARE(delegate.count, visibleColumns);
    }
#endif

    delegate.count = 0;
    delegate.allCollapsed = true;
    view.showMaximized();
    QApplication::processEvents();
    QTRY_VERIFY(delegate.count >= 13);
    delegate.count = 0;
    delegate.allCollapsed = false;
    view.expandAll();
    QApplication::processEvents();
    QTRY_VERIFY(delegate.count >= 13);
    delegate.count = 0;
    view.collapse(par2->index());
    QApplication::processEvents();
    QTRY_VERIFY(delegate.count >= 4);

    // test that the rendering of drag pixmap sets the correct options too (QTBUG-15834)
#ifdef QT_BUILD_INTERNAL
    delegate.count = 0;
    QItemSelection sel(model.index(0,0), model.index(0,modelColumns-1));
    QRect rect;
    view.d_func()->renderToPixmap(sel.indexes(), &rect);
    if (delegate.count != visibleColumns) {
        qDebug() << rect << view.rect() << view.isVisible();
    }
    QTRY_COMPARE(delegate.count, visibleColumns);
#endif

    //test dynamic models
    {
        delegate.count = 0;
        QStandardItemModel model2;
        QStandardItem *item0 = new QStandardItem("OnlyOne Last");
        model2.appendRow(QList<QStandardItem*>() << item0);
        view.setModel(&model2);
        QApplication::processEvents();
        QTRY_VERIFY(delegate.count >= 1);
        QApplication::processEvents();

        QStandardItem *item00 = new QStandardItem("OnlyOne Last");
        item0->appendRow(QList<QStandardItem*>() << item00);
        item0->setText("OnlyOne Last HasChildren");
        QApplication::processEvents();
        delegate.count = 0;
        view.expandAll();
        QApplication::processEvents();
        QTRY_VERIFY(delegate.count >= 2);
        QApplication::processEvents();

        QStandardItem *item1 = new QStandardItem("OnlyOne Last");
        delegate.count = 0;
        item0->setText("OnlyOne HasChildren");
        model2.appendRow(QList<QStandardItem*>() << item1);
        QApplication::processEvents();
        QTRY_VERIFY(delegate.count >= 3);
        QApplication::processEvents();

        QStandardItem *item01 = new QStandardItem("OnlyOne Last");
        delegate.count = 0;
        item00->setText("OnlyOne");
        item0->appendRow(QList<QStandardItem*>() << item01);
        QApplication::processEvents();
        QTRY_VERIFY(delegate.count >= 4);
        QApplication::processEvents();

        QStandardItem *item000 = new QStandardItem("OnlyOne Last");
        delegate.count = 0;
        item00->setText("OnlyOne HasChildren");
        item00->appendRow(QList<QStandardItem*>() << item000);
        QApplication::processEvents();
        QTRY_VERIFY(delegate.count >= 5);
        QApplication::processEvents();

        delegate.count = 0;
        item0->removeRow(0);
        QApplication::processEvents();
        QTRY_VERIFY(delegate.count >= 3);
        QApplication::processEvents();

        item00 = new QStandardItem("OnlyOne");
        item0->insertRow(0, QList<QStandardItem*>() << item00);
        QApplication::processEvents();
        delegate.count = 0;
        view.expandAll();
        QApplication::processEvents();
        QTRY_VERIFY(delegate.count >= 4);
        QApplication::processEvents();

        delegate.count = 0;
        item0->removeRow(1);
        item00->setText("OnlyOne Last");
        QApplication::processEvents();
        QTRY_VERIFY(delegate.count >= 3);
        QApplication::processEvents();

        delegate.count = 0;
        item0->removeRow(0);
        item0->setText("OnlyOne");
        QApplication::processEvents();
        QTRY_VERIFY(delegate.count >= 2);
        QApplication::processEvents();

        //with hidden items
        item0->setText("OnlyOne HasChildren");
        item00 = new QStandardItem("OnlyOne");
        item0->appendRow(QList<QStandardItem*>() << item00);
        item01 = new QStandardItem("Assert");
        item0->appendRow(QList<QStandardItem*>() << item01);
        view.setRowHidden(1, item0->index(), true);
        view.expandAll();
        QStandardItem *item02 = new QStandardItem("OnlyOne Last");
        item0->appendRow(QList<QStandardItem*>() << item02);
        delegate.count = 0;
        QApplication::processEvents();
        QTRY_VERIFY(delegate.count >= 4);
        QApplication::processEvents();

        item0->removeRow(2);
        item00->setText("OnlyOne Last");
        delegate.count = 0;
        QApplication::processEvents();
        QTRY_VERIFY(delegate.count >= 3);
        QApplication::processEvents();

        item00->setText("OnlyOne");
        item0->insertRow(2, new QStandardItem("OnlyOne Last"));
        view.collapse(item0->index());
        item0->removeRow(0);
        delegate.count = 0;
        QTRY_VERIFY(delegate.count >= 2);
        QApplication::processEvents();

        item0->removeRow(1);
        item0->setText("OnlyOne");
        delegate.count = 0;
        QTRY_VERIFY(delegate.count >= 2);
        QApplication::processEvents();
    }
}

class task174627_TreeView : public QTreeView
{
    Q_OBJECT
protected slots:
    void currentChanged(const QModelIndex &current, const QModelIndex &)
    { emit currentChanged(current); }
signals:
    void currentChanged(const QModelIndex &);
};

void tst_QTreeView::task174627_moveLeftToRoot()
{
    QStandardItemModel model;
    QStandardItem *item1 = new QStandardItem(QString("item 1"));
    model.invisibleRootItem()->appendRow(item1);
    QStandardItem *item2 = new QStandardItem(QString("item 2"));
    item1->appendRow(item2);

    task174627_TreeView view;
    view.setModel(&model);
    view.setRootIndex(item1->index());
    view.setCurrentIndex(item2->index());

    QSignalSpy spy(&view, SIGNAL(currentChanged(QModelIndex)));
    QTest::keyClick(&view, Qt::Key_Left);
    QCOMPARE(spy.count(), 0);
}

void tst_QTreeView::task171902_expandWith1stColHidden()
{
    //the task was: if the first column of a treeview is hidden, the expanded state is not correctly restored
    QStandardItemModel model;
    QStandardItem root("root"), root2("root"),
        subitem("subitem"), subitem2("subitem"),
        subsubitem("subsubitem"), subsubitem2("subsubitem");

    model.appendRow( QList<QStandardItem *>() << &root << &root2);
    root.appendRow( QList<QStandardItem *>() << &subitem << &subitem2);
    subitem.appendRow( QList<QStandardItem *>() << &subsubitem << &subsubitem2);

    QTreeView view;
    view.setModel(&model);

    view.setColumnHidden(0, true);
    view.expandAll();
    view.collapse(root.index());
    view.expand(root.index());

    QCOMPARE(view.isExpanded(root.index()), true);
    QCOMPARE(view.isExpanded(subitem.index()), true);

}

void tst_QTreeView::task203696_hidingColumnsAndRowsn()
{
    QTreeView view;
    QStandardItemModel *model = new QStandardItemModel(0, 3, &view);
    for (int i = 0; i < 3; ++i) {
        const QString prefix = QLatin1String("row ") + QString::number(i) + QLatin1String(" col ");
        model->insertRow(model->rowCount());
        for (int j = 0; j < model->columnCount(); ++j)
            model->setData(model->index(i, j), prefix + QString::number(j));
    }
    view.setModel(model);
    view.show();
    view.setColumnHidden(0, true);
    view.setRowHidden(0, QModelIndex(), true);
    QCOMPARE(view.indexAt(QPoint(0, 0)), model->index(1, 1));
}


void tst_QTreeView::addRowsWhileSectionsAreHidden()
{
    QTreeView view;
    for (int pass = 1; pass <= 2; ++pass) {
        QStandardItemModel *model = new QStandardItemModel(6, pass, &view);
        view.setModel(model);
        view.show();

        int i;
        for (i = 0; i < 3; ++i)
        {
            model->insertRow(model->rowCount());
            const QString prefix = QLatin1String("row ") + QString::number(i) + QLatin1String(" col ");
            for (int j = 0; j < model->columnCount(); ++j) {
                model->setData(model->index(i, j), prefix + QString::number(j));
            }
        }
        int col;
        for (col = 0; col < pass; ++col)
            view.setColumnHidden(col, true);
        for (i = 3; i < 6; ++i)
        {
            model->insertRow(model->rowCount());
            const QString prefix = QLatin1String("row ") + QString::number(i) + QLatin1String(" col ");
            for (int j = 0; j < model->columnCount(); ++j) {
                model->setData(model->index(i, j), prefix + QString::number(j));
            }
        }
        for (col = 0; col < pass; ++col)
            view.setColumnHidden(col, false);
        QTest::qWait(250);

        for (i = 0; i < 6; ++i) {
            QRect rect = view.visualRect(model->index(i, 0));
            QCOMPARE(rect.isValid(), true);
        }

        delete model;
    }
}

void tst_QTreeView::task216717_updateChildren()
{
    class Tree : public QTreeWidget {
        protected:
            void paintEvent(QPaintEvent *e)
            {
                QTreeWidget::paintEvent(e);
                refreshed=true;
            }
        public:
            bool refreshed;
    } tree;
    tree.show();
    QVERIFY(QTest::qWaitForWindowExposed(&tree));
    tree.refreshed = false;
    QTreeWidgetItem *parent = new QTreeWidgetItem(QStringList() << "parent");
    tree.addTopLevelItem(parent);
    QTest::qWait(10);
    QTRY_VERIFY(tree.refreshed);
    tree.refreshed = false;
    parent->addChild(new QTreeWidgetItem(QStringList() << "child"));
    QTest::qWait(10);
    QTRY_VERIFY(tree.refreshed);

}

void tst_QTreeView::task220298_selectColumns()
{
    //this is a very simple 3x3 model where the internalId of the index are different for each cell
    class Model : public QAbstractTableModel
    { public:
            virtual int columnCount ( const QModelIndex & parent = QModelIndex() ) const
            { return parent.isValid() ? 0 : 3; }
            virtual int rowCount ( const QModelIndex & parent = QModelIndex() ) const
            { return parent.isValid() ? 0 : 3; }

            virtual QVariant data ( const QModelIndex & index, int role = Qt::DisplayRole ) const
            {
                if (role == Qt::DisplayRole) {
                    return QVariant(QString::number(index.column()) + QLatin1Char('-')
                        + QString::number(index.row()));
                }
                return QVariant();
            }

            virtual QModelIndex index ( int row, int column, const QModelIndex & parent = QModelIndex() ) const
            {
                return hasIndex(row, column, parent) ? createIndex(row, column, column*10+row) : QModelIndex();
            }
    };

    class TreeView : public QTreeView { public: QModelIndexList selectedIndexes () const { return QTreeView::selectedIndexes(); } } view;
    Model model;
    view.setModel(&model);
    view.show();
    QTest::qWait(50);
    QTest::mouseClick(view.viewport(), Qt::LeftButton, 0,
                      view.visualRect(view.model()->index(1, 1)).center());
    QTest::qWait(50);
    QVERIFY(view.selectedIndexes().contains(view.model()->index(1, 2)));
    QVERIFY(view.selectedIndexes().contains(view.model()->index(1, 1)));
    QVERIFY(view.selectedIndexes().contains(view.model()->index(1, 0)));
}


void tst_QTreeView::task224091_appendColumns()
{
    QStandardItemModel *model = new QStandardItemModel();
    QWidget* topLevel= new QWidget;
    setFrameless(topLevel);
    QTreeView *treeView = new QTreeView(topLevel);
    treeView->setModel(model);
    topLevel->show();
    treeView->resize(50,50);
    qApp->setActiveWindow(topLevel);
    QVERIFY(QTest::qWaitForWindowActive(topLevel));

    QList<QStandardItem *> projlist;
    for (int k = 0; k < 10; ++k)
        projlist.append(new QStandardItem(QLatin1String("Top Level ") + QString::number(k)));
    model->appendColumn(projlist);
    model->invisibleRootItem()->appendRow(new QStandardItem("end"));

    QTest::qWait(50);
    qApp->processEvents();

    QTRY_VERIFY(treeView->verticalScrollBar()->isVisible());

    delete topLevel;
    delete model;
}

void tst_QTreeView::task211293_removeRootIndex()
{
    QTreeView view;
    QStandardItemModel model;
    QStandardItem *A1 = new QStandardItem("A1");
    QStandardItem *B11 = new QStandardItem("B1.1");
    QStandardItem *C111 = new QStandardItem("C1.1.1");
    QStandardItem *C112 = new QStandardItem("C1.1.2");
    QStandardItem *C113 = new QStandardItem("C1.1.3");
    QStandardItem *D1131 = new QStandardItem("D1.1.3.1");
    QStandardItem *E11311 = new QStandardItem("E1.1.3.1.1");
    QStandardItem *E11312 = new QStandardItem("E1.1.3.1.2");
    QStandardItem *E11313 = new QStandardItem("E1.1.3.1.3");
    QStandardItem *E11314 = new QStandardItem("E1.1.3.1.4");
    QStandardItem *D1132 = new QStandardItem("D1.1.3.2");
    QStandardItem *E11321 = new QStandardItem("E1.1.3.2.1");
    D1132->appendRow(E11321);
    D1131->appendRow(E11311);
    D1131->appendRow(E11312);
    D1131->appendRow(E11313);
    D1131->appendRow(E11314);
    C113->appendRow(D1131);
    C113->appendRow(D1132);
    B11->appendRow(C111);
    B11->appendRow(C112);
    B11->appendRow(C113);
    A1->appendRow(B11);
    model.appendRow(A1);
    view.setModel(&model);
    view.setRootIndex(model.indexFromItem(B11));
    view.setExpanded(model.indexFromItem(B11), true);
    view.setCurrentIndex(model.indexFromItem(E11314));
    view.setExpanded(model.indexFromItem(E11314), true);
    view.show();
    qApp->processEvents();
    model.removeRows(0, 1);
    qApp->processEvents();
}

void tst_QTreeView::task225539_deleteModel()
{
    QTreeView treeView;
    treeView.show();
    QStandardItemModel *model = new QStandardItemModel(&treeView);

    QStandardItem* parentItem = model->invisibleRootItem();
    QStandardItem* item = new QStandardItem(QString("item"));
    parentItem->appendRow(item);

    treeView.setModel(model);

    QCOMPARE(item->index(), treeView.indexAt(QPoint()));

    delete model;

    QVERIFY(!treeView.indexAt(QPoint()).isValid());
}

void tst_QTreeView::task230123_setItemsExpandable()
{
    //let's check that we prevent the expansion inside a treeview
    //when the property is set.
    QTreeWidget tree;

    QTreeWidgetItem root;
    QTreeWidgetItem child;
    root.addChild(&child);
    tree.addTopLevelItem(&root);

    tree.setCurrentItem(&root);

    tree.setItemsExpandable(false);

    QTest::keyClick(&tree, Qt::Key_Plus);
    QVERIFY(!root.isExpanded());

    QTest::keyClick(&tree, Qt::Key_Right);
    QVERIFY(!root.isExpanded());

    tree.setItemsExpandable(true);

    QTest::keyClick(&tree, Qt::Key_Plus);
    QVERIFY(root.isExpanded());

    QTest::keyClick(&tree, Qt::Key_Minus);
    QVERIFY(!root.isExpanded());

    QTest::keyClick(&tree, Qt::Key_Right);
    QVERIFY(root.isExpanded());

    QTest::keyClick(&tree, Qt::Key_Left);
    QVERIFY(!root.isExpanded());

    QTest::keyClick(&tree, Qt::Key_Right);
    QVERIFY(root.isExpanded());

    const bool navToChild = tree.style()->styleHint(QStyle::SH_ItemView_ArrowKeysNavigateIntoChildren, 0, &tree);
    QTest::keyClick(&tree, Qt::Key_Right);
    QCOMPARE(tree.currentItem(), navToChild ? &child : &root);

    QTest::keyClick(&tree, Qt::Key_Right);
    //it should not be expanded: it has no leaf
    QCOMPARE(child.isExpanded(), false);

    QTest::keyClick(&tree, Qt::Key_Left);
    QCOMPARE(tree.currentItem(), &root);

    QTest::keyClick(&tree, Qt::Key_Left);
    QVERIFY(!root.isExpanded());
}

void tst_QTreeView::task202039_closePersistentEditor()
{
    QStandardItemModel model(1,1);
    QTreeView view;
    view.setModel(&model);

    QModelIndex current = model.index(0,0);
    QTest::mousePress(view.viewport(), Qt::LeftButton, 0, view.visualRect(current).center());
    QTest::mouseDClick(view.viewport(), Qt::LeftButton, 0, view.visualRect(current).center());
    QCOMPARE(view.currentIndex(), current);
    QVERIFY(view.indexWidget(current));

    view.closePersistentEditor(current);
    QVERIFY(!view.indexWidget(current));

    //here was the bug: closing the persistent editor would not reset the state
    //and it was impossible to go into editinon again
    QTest::mousePress(view.viewport(), Qt::LeftButton, 0, view.visualRect(current).center());
    QTest::mouseDClick(view.viewport(), Qt::LeftButton, 0, view.visualRect(current).center());
    QCOMPARE(view.currentIndex(), current);
    QVERIFY(view.indexWidget(current));
}

void tst_QTreeView::task238873_avoidAutoReopening()
{
    QStandardItemModel model;

    QStandardItem item0("row 0");
    QStandardItem item1("row 1");
    QStandardItem item2("row 2");
    QStandardItem item3("row 3");
    model.appendColumn( QList<QStandardItem*>() << &item0 << &item1 << &item2 << &item3);

    QStandardItem child("child");
    item1.appendRow( &child);

    QTreeView view;
    view.setModel(&model);
    view.show();
    view.expandAll();
    QTest::qWait(100);

    QTest::mouseClick(view.viewport(), Qt::LeftButton, 0, view.visualRect(child.index()).center());
    QTest::qWait(20);
    QCOMPARE(view.currentIndex(), child.index());

    view.setExpanded(item1.index(), false);

    QTest::qWait(500); //enough to trigger the delayedAutoScroll timer
    QVERIFY(!view.isExpanded(item1.index()));
}

void tst_QTreeView::task244304_clickOnDecoration()
{
    QTreeView view;
    QStandardItemModel model;
    QStandardItem item0("row 0");
    QStandardItem item00("row 0");
    item0.appendRow(&item00);
    QStandardItem item1("row 1");
    model.appendColumn(QList<QStandardItem*>() << &item0 << &item1);
    view.setModel(&model);

    QVERIFY(!view.currentIndex().isValid());
    QRect rect = view.visualRect(item0.index());
    //we click on the decoration
    QTest::mouseClick(view.viewport(), Qt::LeftButton, 0, rect.topLeft()+QPoint(-rect.left()/2,rect.height()/2));
    QVERIFY(!view.currentIndex().isValid());
    QVERIFY(view.isExpanded(item0.index()));

    rect = view.visualRect(item1.index());
    //the item has no decoration, it should get selected
    QTest::mouseClick(view.viewport(), Qt::LeftButton, 0, rect.topLeft()+QPoint(-rect.left()/2,rect.height()/2));
    QCOMPARE(view.currentIndex(), item1.index());
}

void tst_QTreeView::task246536_scrollbarsNotWorking()
{
    struct MyObject : public QObject
    {
        MyObject() : count(0)
        {
        }

        bool eventFilter(QObject*, QEvent *e)
        {
            if (e->type() == QEvent::Paint)
                count++;

            return false;
        }

        int count;
    };
    QTreeView tree;
    MyObject o;
    tree.viewport()->installEventFilter(&o);
    QStandardItemModel model;
    tree.setModel(&model);
    tree.show();
    QVERIFY(QTest::qWaitForWindowExposed(&tree));
    QList<QStandardItem *> items;
    for(int i=0; i<100; ++i){
        items << new QStandardItem(QLatin1String("item ") + QString::number(i));
    }
    model.invisibleRootItem()->appendColumn(items);
    QTest::qWait(100);
    o.count = 0;
    tree.verticalScrollBar()->setValue(50);
    QTest::qWait(100);
    QTRY_VERIFY(o.count > 0);
}

void tst_QTreeView::task250683_wrongSectionSize()
{
    QStandardItemModel model;
    populateFakeDirModel(&model);

    QTreeView treeView;
    treeView.header()->setSectionResizeMode(QHeaderView::ResizeToContents);
    treeView.setModel(&model);
    treeView.setColumnHidden(2, true);
    treeView.setColumnHidden(3, true);

    treeView.show();
    QTest::qWait(100);

    QCOMPARE(treeView.header()->sectionSize(0) + treeView.header()->sectionSize(1), treeView.viewport()->width());
}

void tst_QTreeView::task239271_addRowsWithFirstColumnHidden()
{
    class MyDelegate : public QStyledItemDelegate
    {
    public:
        void paint(QPainter *painter, const QStyleOptionViewItem &option, const QModelIndex &index ) const
        {
            paintedIndexes << index;
            QStyledItemDelegate::paint(painter, option, index);
        }

        mutable QSet<QModelIndex> paintedIndexes;
    };

    QTreeView view;
    QStandardItemModel model;
    view.setModel(&model);
    MyDelegate delegate;
    view.setItemDelegate(&delegate);
    QStandardItem root0("root0"), root1("root1");
    model.invisibleRootItem()->appendRow(QList<QStandardItem*>() << &root0 << &root1);
    QStandardItem sub0("sub0"), sub00("sub00");
    root0.appendRow(QList<QStandardItem*>() << &sub0 << &sub00);
    view.expand(root0.index());

    view.hideColumn(0);
    view.show();
    QVERIFY(QTest::qWaitForWindowExposed(&view));
    delegate.paintedIndexes.clear();
    QStandardItem sub1("sub1"), sub11("sub11");
    root0.appendRow(QList<QStandardItem*>() << &sub1 << &sub11);

    QTest::qWait(20);
    //items in the 2nd column should have been painted
    QTRY_VERIFY(!delegate.paintedIndexes.isEmpty());
    QVERIFY(delegate.paintedIndexes.contains(sub00.index()));
    QVERIFY(delegate.paintedIndexes.contains(sub11.index()));
}

void tst_QTreeView::task254234_proxySort()
{
    //based on tst_QTreeView::sortByColumn
    // it used not to work when setting the source of a proxy after enabling sorting
    QTreeView view;
    QStandardItemModel model(4,2);
    model.setItem(0,0,new QStandardItem("b"));
    model.setItem(1,0,new QStandardItem("d"));
    model.setItem(2,0,new QStandardItem("c"));
    model.setItem(3,0,new QStandardItem("a"));
    model.setItem(0,1,new QStandardItem("e"));
    model.setItem(1,1,new QStandardItem("g"));
    model.setItem(2,1,new QStandardItem("h"));
    model.setItem(3,1,new QStandardItem("f"));

    view.sortByColumn(1);
    view.setSortingEnabled(true);

    QSortFilterProxyModel proxy;
    proxy.setDynamicSortFilter(true);
    view.setModel(&proxy);
    proxy.setSourceModel(&model);
    QCOMPARE(view.header()->sortIndicatorSection(), 1);
    QCOMPARE(view.model()->data(view.model()->index(0,1)).toString(), QString::fromLatin1("h"));
    QCOMPARE(view.model()->data(view.model()->index(1,1)).toString(), QString::fromLatin1("g"));
}

class TreeView : public QTreeView
{
    Q_OBJECT
public slots:
    void handleSelectionChanged()
    {
        //let's select the last item
        QModelIndex idx = model()->index(0, 0);
        selectionModel()->select(QItemSelection(idx, idx), QItemSelectionModel::Select);
        disconnect(selectionModel(), SIGNAL(selectionChanged(QItemSelection,QItemSelection)), this, SLOT(handleSelectionChanged()));
    }
};

void tst_QTreeView::task248022_changeSelection()
{
    //we check that changing the selection between the mouse press and the mouse release
    //works correctly
    TreeView view;
    QStringList list = QStringList() << "1" << "2";
    QStringListModel model(list);
    view.setSelectionMode(QAbstractItemView::ExtendedSelection);
    view.setModel(&model);
    view.connect(view.selectionModel(), SIGNAL(selectionChanged(QItemSelection,QItemSelection)), SLOT(handleSelectionChanged()));
    QTest::mouseClick(view.viewport(), Qt::LeftButton, 0, view.visualRect(model.index(1)).center());
    QCOMPARE(view.selectionModel()->selectedIndexes().count(), list.count());
}

void tst_QTreeView::task245654_changeModelAndExpandAll()
{
    QTreeView view;
    QStandardItemModel *model = new QStandardItemModel;
    QStandardItem *top = new QStandardItem("top");
    QStandardItem *sub = new QStandardItem("sub");
    top->appendRow(sub);
    model->appendRow(top);
    view.setModel(model);
    view.expandAll();
    QApplication::processEvents();
    QVERIFY(view.isExpanded(top->index()));

    //now let's try to delete the model
    //then repopulate and expand again
    delete model;
    model = new QStandardItemModel;
    top = new QStandardItem("top");
    sub = new QStandardItem("sub");
    top->appendRow(sub);
    model->appendRow(top);
    view.setModel(model);
    view.expandAll();
    QApplication::processEvents();
    QVERIFY(view.isExpanded(top->index()));

}

void tst_QTreeView::doubleClickedWithSpans()
{
    QTreeView view;
    QStandardItemModel model(1, 2);
    view.setModel(&model);
    view.setFirstColumnSpanned(0, QModelIndex(), true);
    view.show();
    QApplication::setActiveWindow(&view);
    QVERIFY(QTest::qWaitForWindowActive(&view));
    QVERIFY(view.isActiveWindow());

    QPoint p(10, 10);
    QCOMPARE(view.indexAt(p), model.index(0, 0));
    QSignalSpy spy(&view, SIGNAL(doubleClicked(QModelIndex)));
    QTest::mousePress(view.viewport(), Qt::LeftButton, 0, p);
    QTest::mouseDClick(view.viewport(), Qt::LeftButton, 0, p);
    QTest::mouseRelease(view.viewport(), Qt::LeftButton, 0, p);
    QCOMPARE(spy.count(), 1);

    //let's click on the 2nd column
    p.setX(p.x() + view.header()->sectionSize(0));
    QCOMPARE(view.indexAt(p), model.index(0, 0));

    //end the previous edition
    QTest::mouseClick(view.viewport(), Qt::LeftButton, 0, p);
    QTest::qWait(150);
    QTest::mousePress(view.viewport(), Qt::LeftButton, 0, p);
    QTest::mouseDClick(view.viewport(), Qt::LeftButton, 0, p);
    QTest::mouseRelease(view.viewport(), Qt::LeftButton, 0, p);
    QTRY_COMPARE(spy.count(), 2);
}

void tst_QTreeView::taskQTBUG_6450_selectAllWith1stColumnHidden()
{
    QTreeWidget tree;
    tree.setSelectionMode(QAbstractItemView::MultiSelection);
    tree.setColumnCount(2);
    QList<QTreeWidgetItem *> items;
    const int nrRows = 10;
    for (int i = 0; i < nrRows; ++i) {
        const QString text = QLatin1String("item: ") + QString::number(i);
        items.append(new QTreeWidgetItem((QTreeWidget*)0, QStringList(text)));
        items.last()->setText(1, QString("is an item"));
    }
    tree.insertTopLevelItems(0, items);

    tree.hideColumn(0);
    tree.selectAll();

    QVERIFY(tree.selectionModel()->hasSelection());
    for (int i = 0; i < nrRows; ++i)
        QVERIFY(tree.selectionModel()->isRowSelected(i, QModelIndex()));
}

class TreeViewQTBUG_9216 : public QTreeView
{
    Q_OBJECT
public:
    void paintEvent(QPaintEvent *event)
    {
        if (doCompare)
            QCOMPARE(event->rect(), viewport()->rect());
        QTreeView::paintEvent(event);
        painted++;
    }
    int painted;
    bool doCompare;
};

void tst_QTreeView::taskQTBUG_9216_setSizeAndUniformRowHeightsWrongRepaint()
{
    QStandardItemModel model(10, 10, this);
    for (int row = 0; row < 10; row++) {
        const QString prefix = QLatin1String("row ") + QString::number(row) + QLatin1String(", col ");
        for (int col = 0; col < 10; col++)
            model.setItem(row, col, new QStandardItem(prefix + QString::number(col)));
    }
    TreeViewQTBUG_9216 view;
    view.setUniformRowHeights(true);
    view.setModel(&model);
    view.painted = 0;
    view.doCompare = false;
    view.show();
    QVERIFY(QTest::qWaitForWindowExposed(&view));
    QTRY_VERIFY(view.painted > 0);

    QTest::qWait(100);  // This one is needed to make the test fail before the patch.
    view.painted = 0;
    view.doCompare = true;
    model.setData(model.index(0, 0), QVariant(QSize(50, 50)), Qt::SizeHintRole);
    QTest::qWait(100);
    QTRY_VERIFY(view.painted > 0);
}

void tst_QTreeView::keyboardNavigationWithDisabled()
{
    QWidget topLevel;
    QTreeView view(&topLevel);
    QStandardItemModel model(90, 0);
    for (int i = 0; i < 90; i ++) {
        model.setItem(i, new QStandardItem(QString::number(i)));
        model.item(i)->setEnabled(i%6 == 0);
    }
    view.setModel(&model);

    view.resize(200, view.visualRect(model.index(0,0)).height()*10);
    topLevel.show();
    QApplication::setActiveWindow(&topLevel);
    QVERIFY(QTest::qWaitForWindowActive(&topLevel));
    QVERIFY(topLevel.isActiveWindow());

    view.setCurrentIndex(model.index(1, 0));
    QTest::keyClick(view.viewport(), Qt::Key_Up);
    QCOMPARE(view.currentIndex(), model.index(0, 0));
    QTest::keyClick(view.viewport(), Qt::Key_Down);
    QCOMPARE(view.currentIndex(), model.index(6, 0));
    QTest::keyClick(view.viewport(), Qt::Key_PageDown);
    QCOMPARE(view.currentIndex(), model.index(18, 0));
    QTest::keyClick(view.viewport(), Qt::Key_Down);
    QCOMPARE(view.currentIndex(), model.index(24, 0));
    QTest::keyClick(view.viewport(), Qt::Key_PageUp);
    QCOMPARE(view.currentIndex(), model.index(12, 0));
    QTest::keyClick(view.viewport(), Qt::Key_Up);
    QCOMPARE(view.currentIndex(), model.index(6, 0));
}

class Model_11466 : public QAbstractItemModel
{
    Q_OBJECT
public:
    Model_11466(QObject * /* parent */) :
        m_block(false)
    {
        // set up the model to have two top level items and a few others
        m_selectionModel = new QItemSelectionModel(this, this); // owned by this

        connect(m_selectionModel, SIGNAL(currentChanged(QModelIndex,QModelIndex)),
                this, SLOT(slotCurrentChanged(QModelIndex,QModelIndex)));
    };

    int rowCount(const QModelIndex &parent) const
    {
        if (parent.isValid())
            return (parent.internalId() == 0) ? 4 : 0;
        return 2; // two top level items
    }

    int columnCount(const QModelIndex & /* parent */) const
    {
        return 2;
    }

    QVariant data(const QModelIndex &index, int role) const
    {
        if (role == Qt::DisplayRole && index.isValid()) {
            qint64 parentRowPlusOne = index.internalId();
            QString str;
            QTextStream stream(&str);
            if (parentRowPlusOne > 0)
                stream << parentRowPlusOne << " -> " << index.row() << " : " << index.column();
            else
                stream << index.row() << " : " << index.column();
            return QVariant(str);
        }
        return QVariant();
    }

    QModelIndex parent(const QModelIndex &index) const
    {
        if (index.isValid()) {
            qint64 parentRowPlusOne = index.internalId();
            if (parentRowPlusOne > 0) {
                int row = static_cast<int>(parentRowPlusOne - 1);
                return createIndex(row, 0);
            }
        }
        return QModelIndex();
    }

    void bindView(QTreeView *view)
    {
        // sets the view to this model with a shared selection model
        QItemSelectionModel *oldModel = view->selectionModel();
        if (oldModel != m_selectionModel)
            delete oldModel;
        view->setModel(this); // this creates a new selection model for the view, but we don't want it either ...
        oldModel = view->selectionModel();
        view->setSelectionModel(m_selectionModel);
        delete oldModel;
    }

    QModelIndex index(int row, int column, const QModelIndex &parent) const
    {
        return createIndex(row, column, parent.isValid() ? (quintptr)(parent.row() + 1) : (quintptr)0);
    }

public slots:
    void slotCurrentChanged(const QModelIndex &current,const QModelIndex &)
    {
        if (m_block)
            return;

        if (current.isValid()) {
            int selectedRow = current.row();
            const quintptr parentRowPlusOne = current.internalId();

            for (int i = 0; i < 2; ++i) {
                // announce the removal of all non top level items
                beginRemoveRows(createIndex(i, 0), 0, 3);
                // nothing to actually do for the removal
                endRemoveRows();

                // put them back in again
                beginInsertRows(createIndex(i, 0), 0, 3);
                // nothing to actually do for the insertion
                endInsertRows();
            }
            // reselect the current item ...
            QModelIndex selectedIndex = createIndex(selectedRow, 0, parentRowPlusOne);

            m_block = true; // recursion block
            m_selectionModel->select(selectedIndex, QItemSelectionModel::ClearAndSelect|QItemSelectionModel::Current|QItemSelectionModel::Rows);
            m_selectionModel->setCurrentIndex(selectedIndex, QItemSelectionModel::NoUpdate);
            m_block = false;
        } else {
            m_selectionModel->clear();
        }
    }

private:
    bool m_block;
    QItemSelectionModel *m_selectionModel;
};

void tst_QTreeView::taskQTBUG_11466_keyboardNavigationRegression()
{
    QTreeView treeView;
    treeView.setSelectionBehavior(QAbstractItemView::SelectRows);
    treeView.setSelectionMode(QAbstractItemView::SingleSelection);
    Model_11466 model(&treeView);
    model.bindView(&treeView);
    treeView.expandAll();
    treeView.show();
    QVERIFY(QTest::qWaitForWindowExposed(&treeView));

    QTest::keyPress(treeView.viewport(), Qt::Key_Down);
    QTest::qWait(10);
    QTRY_COMPARE(treeView.currentIndex(), treeView.selectionModel()->selection().indexes().first());
}

void tst_QTreeView::taskQTBUG_13567_removeLastItemRegression()
{
    QtTestModel model(200, 1);

    QTreeView view;
    view.setSelectionMode(QAbstractItemView::ExtendedSelection);
    view.setModel(&model);
    view.show();
    QVERIFY(QTest::qWaitForWindowExposed(&view));

    view.scrollToBottom();
    QTest::qWait(10);
    CHECK_VISIBLE(199, 0);

    view.setCurrentIndex(model.index(199, 0));
    model.removeLastRow();
    QTest::qWait(10);
    QCOMPARE(view.currentIndex(), model.index(198, 0));
    CHECK_VISIBLE(198, 0);
}

// From QTBUG-25333 (QTreeWidget drag crashes when there was a hidden item in tree)
// The test passes simply if it doesn't crash, hence there are no calls
// to QCOMPARE() or QVERIFY().
// Note: define QT_BUILD_INTERNAL to run this test
void tst_QTreeView::taskQTBUG_25333_adjustViewOptionsForIndex()
{
    QTreeView view;
    QStandardItemModel model;
    QStandardItem *item1 = new QStandardItem("Item1");
    QStandardItem *item2 = new QStandardItem("Item2");
    QStandardItem *item3 = new QStandardItem("Item3");
    QStandardItem *data1 = new QStandardItem("Data1");
    QStandardItem *data2 = new QStandardItem("Data2");
    QStandardItem *data3 = new QStandardItem("Data3");

    // Create a treeview
    model.appendRow(QList<QStandardItem*>() << item1 << data1 );
    model.appendRow(QList<QStandardItem*>() << item2 << data2 );
    model.appendRow(QList<QStandardItem*>() << item3 << data3 );

    view.setModel(&model);

    // Hide a row
    view.setRowHidden(1, QModelIndex(), true);
    view.expandAll();

    view.show();

#ifdef QT_BUILD_INTERNAL
    {
        QStyleOptionViewItem option;

        view.d_func()->adjustViewOptionsForIndex(&option, model.indexFromItem(item1));

        view.d_func()->adjustViewOptionsForIndex(&option, model.indexFromItem(item3));
    }
#endif

}

void tst_QTreeView::taskQTBUG_18539_emitLayoutChanged()
{
    QTreeView view;

    QStandardItem* item = new QStandardItem("Orig");
    QStandardItem* child = new QStandardItem("Child");
    item->setChild(0, 0, child);

    QStandardItemModel model;
    model.appendRow(item);

    view.setModel(&model);

    QStandardItem* replacementItem = new QStandardItem("Replacement");
    QStandardItem* replacementChild = new QStandardItem("ReplacementChild");

    replacementItem->setChild(0, 0, replacementChild);

    QSignalSpy beforeSpy(&model, SIGNAL(layoutAboutToBeChanged()));
    QSignalSpy afterSpy(&model, SIGNAL(layoutChanged()));

    QSignalSpy beforeRISpy(&model, SIGNAL(rowsAboutToBeInserted(QModelIndex,int,int)));
    QSignalSpy afterRISpy(&model, SIGNAL(rowsInserted(QModelIndex,int,int)));

    QSignalSpy beforeRRSpy(&model, SIGNAL(rowsAboutToBeRemoved(QModelIndex,int,int)));
    QSignalSpy afterRRSpy(&model, SIGNAL(rowsRemoved(QModelIndex,int,int)));

    model.setItem(0, 0, replacementItem);

    QCOMPARE(beforeSpy.size(), 1);
    QCOMPARE(afterSpy.size(), 1);

    QCOMPARE(beforeRISpy.size(), 0);
    QCOMPARE(afterRISpy.size(), 0);

    QCOMPARE(beforeRISpy.size(), 0);
    QCOMPARE(afterRISpy.size(), 0);
}

void tst_QTreeView::taskQTBUG_8176_emitOnExpandAll()
{
    QTreeWidget tw;
    QTreeWidgetItem *item = new QTreeWidgetItem(&tw, QStringList(QString("item 1")));
    QTreeWidgetItem *item2 = new QTreeWidgetItem(item, QStringList(QString("item 2")));
    new QTreeWidgetItem(item2, QStringList(QString("item 3")));
    new QTreeWidgetItem(item2, QStringList(QString("item 4")));
    QTreeWidgetItem *item5 = new QTreeWidgetItem(&tw, QStringList(QString("item 5")));
    new QTreeWidgetItem(item5, QStringList(QString("item 6")));
    QSignalSpy spy(&tw, SIGNAL(expanded(const QModelIndex&)));

    // expand all
    tw.expandAll();
    QCOMPARE(spy.size(), 6);
    spy.clear();
    tw.collapseAll();
    item2->setExpanded(true);
    spy.clear();
    tw.expandAll();
    QCOMPARE(spy.size(), 5);

    // collapse all
    QSignalSpy spy2(&tw, SIGNAL(collapsed(const QModelIndex&)));
    tw.collapseAll();
    QCOMPARE(spy2.size(), 6);
    tw.expandAll();
    item2->setExpanded(false);
    spy2.clear();
    tw.collapseAll();
    QCOMPARE(spy2.size(), 5);

    // expand to depth
    item2->setExpanded(true);
    spy.clear();
    spy2.clear();
    tw.expandToDepth(0);

    QCOMPARE(spy.size(), 2); // item and item5 are expanded
    QCOMPARE(spy2.size(), 1); // item2 is collapsed
}

void tst_QTreeView::testInitialFocus()
{
    QTreeWidget treeWidget;
    treeWidget.setColumnCount(5);
    new QTreeWidgetItem(&treeWidget, QStringList(QString("1;2;3;4;5").split(QLatin1Char(';'))));
    treeWidget.setTreePosition(2);
    treeWidget.header()->hideSection(0);      // make sure we skip hidden section(s)
    treeWidget.header()->swapSections(1, 2);  // make sure that we look for first visual index (and not first logical)
    treeWidget.show();
    QTest::qWaitForWindowExposed(&treeWidget);
    QApplication::processEvents();
    QCOMPARE(treeWidget.currentIndex().column(), 2);
}

#ifndef QT_NO_ANIMATION
void tst_QTreeView::quickExpandCollapse()
{
    //this unit tests makes sure the state after the animation is restored correctly
    //after starting a 2nd animation while the first one was still on-going
    //this tests that the stateBeforeAnimation is not set to AnimatingState
    QTreeView tree;
    tree.setAnimated(true);
    QStandardItemModel model;
    QStandardItem *root = new QStandardItem("root");
    root->appendRow(new QStandardItem("subnode"));
    model.appendRow(root);
    tree.setModel(&model);

    QModelIndex rootIndex = root->index();
    QVERIFY(rootIndex.isValid());

    tree.show();
    QTest::qWaitForWindowExposed(&tree);

    const QAbstractItemView::State initialState = tree.state();

    tree.expand(rootIndex);
    QCOMPARE(tree.state(), QTreeView::AnimatingState);

    tree.collapse(rootIndex);
    QCOMPARE(tree.state(), QTreeView::AnimatingState);

    QTest::qWait(500); //the animation lasts for 250ms max so 500 should be enough

    QCOMPARE(tree.state(), initialState);
}
#endif

void tst_QTreeView::taskQTBUG_37813_crash()
{
    // QTBUG_37813: Crash in visual / logical index mapping in QTreeViewPrivate::adjustViewOptionsForIndex()
    // when hiding/moving columns. It is reproduceable with a QTreeWidget only.
#ifdef QT_BUILD_INTERNAL
    QTreeWidget treeWidget;
    treeWidget.setDragEnabled(true);
    treeWidget.setColumnCount(2);
    QList<QTreeWidgetItem *> items;
    for (int r = 0; r < 2; ++r) {
        const QString prefix = QLatin1String("Row ") + QString::number(r) + QLatin1String(" Column ");
        QTreeWidgetItem *item = new QTreeWidgetItem();
        for (int c = 0; c < treeWidget.columnCount(); ++c)
            item->setText(c, prefix + QString::number(c));
        items.append(item);
    }
    treeWidget.addTopLevelItems(items);
    treeWidget.setColumnHidden(0, true);
    treeWidget.header()->moveSection(0, 1);
    QItemSelection sel(treeWidget.model()->index(0, 0), treeWidget.model()->index(0, 1));
    QRect rect;
    QAbstractItemViewPrivate *av = static_cast<QAbstractItemViewPrivate*>(qt_widget_private(&treeWidget));
    const QPixmap pixmap = av->renderToPixmap(sel.indexes(), &rect);
    QVERIFY(pixmap.size().isValid());
#endif // QT_BUILD_INTERNAL
}

// QTBUG-45697: Using a QTreeView with a multi-column model filtered by QSortFilterProxyModel,
// when sorting the source model while the widget is not yet visible and showing the widget
// later on, corruption occurs in QTreeView.
class Qtbug45697TestWidget : public QWidget
{
   Q_OBJECT
public:
    static const int columnCount = 3;

    explicit Qtbug45697TestWidget();
    int timerTick() const { return m_timerTick; }

public slots:
    void slotTimer();

private:
   QTreeView *m_treeView;
   QStandardItemModel *m_model;
   QSortFilterProxyModel *m_sortFilterProxyModel;
   int m_timerTick;
};

Qtbug45697TestWidget::Qtbug45697TestWidget()
    : m_treeView(new QTreeView(this))
    , m_model(new QStandardItemModel(0, Qtbug45697TestWidget::columnCount, this))
    , m_sortFilterProxyModel(new QSortFilterProxyModel(this))
    , m_timerTick(0)
 {
   QVBoxLayout *vBoxLayout = new QVBoxLayout(this);
   vBoxLayout->addWidget(m_treeView);

   for (char sortChar = 'z'; sortChar >= 'a' ; --sortChar) {
       QList<QStandardItem *>  items;
       for (int column = 0; column < Qtbug45697TestWidget::columnCount; ++column) {
           const QString text = QLatin1Char(sortChar) + QLatin1String(" ") + QString::number(column);
           items.append(new QStandardItem(text));
       }
       m_model->appendRow(items);
   }

   m_sortFilterProxyModel->setSourceModel(m_model);
   m_treeView->setModel(m_sortFilterProxyModel);

   QHeaderView *headerView = m_treeView->header();
   for (int s = 1, lastSection = headerView->count() - 1; s < lastSection; ++s )
       headerView->setSectionResizeMode(s, QHeaderView::ResizeToContents);

   QTimer *timer = new QTimer(this);
   timer->setInterval(50);
   connect(timer, &QTimer::timeout, this, &Qtbug45697TestWidget::slotTimer);
   timer->start();
}

void Qtbug45697TestWidget::slotTimer()
{
    switch (m_timerTick++) {
    case 0:
        m_model->sort(0);
        break;
    case 1:
        show();
        break;
    default:
        close();
        break;
    }
}

void tst_QTreeView::taskQTBUG_45697_crash()
{
    Qtbug45697TestWidget testWidget;
    testWidget.setWindowTitle(QTest::currentTestFunction());
    testWidget.resize(400, 400);
    testWidget.move(QGuiApplication::primaryScreen()->availableGeometry().topLeft() + QPoint(100, 100));
    QTRY_VERIFY(testWidget.timerTick() >= 2);
}

void tst_QTreeView::taskQTBUG_7232_AllowUserToControlSingleStep()
{
    // When we set the scrollMode to ScrollPerPixel it will adjust the scrollbars singleStep automatically
    // Setting a singlestep on a scrollbar should however imply that the user takes control.
    // Setting a singlestep to -1 return to an automatic control of the singleStep.
    QTreeWidget t;
    t.setVerticalScrollBarPolicy(Qt::ScrollBarAlwaysOn);
    t.setHorizontalScrollBarPolicy(Qt::ScrollBarAlwaysOn);
    t.setColumnCount(2);
    QTreeWidgetItem *mainItem = new QTreeWidgetItem(&t, QStringList() << "Root");
    for (int i = 0; i < 200; ++i) {
        QTreeWidgetItem *item = new QTreeWidgetItem(mainItem, QStringList(QString("Item")));
        new QTreeWidgetItem(item, QStringList() << "Child" << "1");
        new QTreeWidgetItem(item, QStringList() << "Child" << "2");
        new QTreeWidgetItem(item, QStringList() << "Child" << "3");
    }
    t.expandAll();

    t.setVerticalScrollMode(QAbstractItemView::ScrollPerPixel);
    t.setHorizontalScrollMode(QAbstractItemView::ScrollPerPixel);

    t.setGeometry(200, 200, 200, 200);
    int vStep1 = t.verticalScrollBar()->singleStep();
    int hStep1 = t.horizontalScrollBar()->singleStep();
    QVERIFY(vStep1 > 1);
    QVERIFY(hStep1 > 1);

    t.verticalScrollBar()->setSingleStep(1);
    t.setGeometry(300, 300, 300, 300);
    QCOMPARE(t.verticalScrollBar()->singleStep(), 1);

    t.horizontalScrollBar()->setSingleStep(1);
    t.setGeometry(400, 400, 400, 400);
    QCOMPARE(t.horizontalScrollBar()->singleStep(), 1);

    t.setGeometry(200, 200, 200, 200);
    t.verticalScrollBar()->setSingleStep(-1);
    t.horizontalScrollBar()->setSingleStep(-1);
    QCOMPARE(vStep1, t.verticalScrollBar()->singleStep());
    QCOMPARE(hStep1, t.horizontalScrollBar()->singleStep());
}

QTEST_MAIN(tst_QTreeView)
#include "tst_qtreeview.moc"<|MERGE_RESOLUTION|>--- conflicted
+++ resolved
@@ -2398,13 +2398,8 @@
     QCOMPARE(view2.selectedIndexes().count(), model.rowCount() * model.columnCount());
 
     for (int i = 0; i < model.rowCount(); ++i)
-<<<<<<< HEAD
         model.setData(model.index(i,0), QLatin1String("row ") + QString::number(i));
-    PublicView view;
-=======
-        model.setData(model.index(i,0), QString("row %1").arg(i));
-    QTreeView view;
->>>>>>> 91a2c863
+    QTreeView view;
     view.setModel(&model);
     int selectedCount = view.selectedIndexes().count();
     view.selectAll();
