--- conflicted
+++ resolved
@@ -2,14 +2,11 @@
 osx
 [submenuTearOffDontClose]
 osx-10.11 ci
-<<<<<<< HEAD
+osx-10.12 ci
 [layoutDirection]
 # Fails when enabling synchronous expose events QTBUG-62092
 osx ci
 [pushButtonPopulateOnAboutToShow]
 osx
 [tearOff]
-osx
-=======
-osx-10.12 ci
->>>>>>> a96656a8
+osx