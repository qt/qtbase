--- conflicted
+++ resolved
@@ -1,6 +1,6 @@
 /****************************************************************************
 **
-** Copyright (C) 2016 The Qt Company Ltd.
+** Copyright (C) 2020 The Qt Company Ltd.
 ** Contact: https://www.qt.io/licensing/
 **
 ** This file is part of the test suite of the Qt Toolkit.
@@ -1209,7 +1209,6 @@
 
         // spy on currentIndexChanged
         QSignalSpy indexChangedInt(testWidget, SIGNAL(currentIndexChanged(int)));
-        QSignalSpy indexChangedString(testWidget, SIGNAL(currentIndexChanged(QString)));
 
         // stuff items into it
         foreach(QString text, initialItems) {
@@ -1234,15 +1233,11 @@
 
         // check that signal count is correct
         QCOMPARE(indexChangedInt.count(), expectedSignalCount);
-        QCOMPARE(indexChangedString.count(), expectedSignalCount);
 
         // compare with last sent signal values
         if (indexChangedInt.count())
             QCOMPARE(indexChangedInt.at(indexChangedInt.count() - 1).at(0).toInt(),
                     testWidget->currentIndex());
-        if (indexChangedString.count())
-            QCOMPARE(indexChangedString.at(indexChangedString.count() - 1).at(0).toString(),
-                     testWidget->currentText());
 
         if (edit) {
             testWidget->setCurrentIndex(-1);
@@ -2767,11 +2762,7 @@
     };
     QComboBox cb;
     StringListModel model({"1", "2"});
-<<<<<<< HEAD
     QSignalSpy spy(&cb, &QComboBox::currentIndexChanged);
-=======
-    QSignalSpy spy(&cb, QOverload<int>::of(&QComboBox::currentIndexChanged));
->>>>>>> 14c55e29
     QCOMPARE(spy.count(), 0);
     QCOMPARE(cb.currentIndex(), -1); //no selection
 
