--- conflicted
+++ resolved
@@ -52,10 +52,7 @@
 #include <qlistwidget.h>
 #include <qpushbutton.h>
 #include <qboxlayout.h>
-<<<<<<< HEAD
-=======
 #include <qtabwidget.h>
->>>>>>> a5df2e71
 #include <qlabel.h>
 #include <private/qwindow_p.h>
 
@@ -103,12 +100,9 @@
 #endif
 
     void tst_qtbug35600();
-<<<<<<< HEAD
     void tst_updateWinId_QTBUG40681();
-=======
     void tst_recreateWindow_QTBUG40817();
 
->>>>>>> a5df2e71
 };
 
 void tst_QWidget_window::initTestCase()
@@ -615,7 +609,6 @@
     // QTBUG-35600: program may crash here or on exit
 }
 
-<<<<<<< HEAD
 void tst_QWidget_window::tst_updateWinId_QTBUG40681()
 {
     QWidget w;
@@ -644,7 +637,6 @@
     QCOMPARE(lbl->winId(), lbl->windowHandle()->winId());
 }
 
-=======
 void tst_QWidget_window::tst_recreateWindow_QTBUG40817()
 {
     QTabWidget tab;
@@ -677,6 +669,5 @@
 }
 
 
->>>>>>> a5df2e71
 QTEST_MAIN(tst_QWidget_window)
 #include "tst_qwidget_window.moc"