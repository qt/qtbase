--- conflicted
+++ resolved
@@ -7,28 +7,22 @@
 
 builtin_testdata: DEFINES += BUILTIN_TESTDATA
 
-<<<<<<< HEAD
 TESTDATA = ../test/test.pro ../tmp/README ../modal
-=======
-!android:!winrt {
-  SUBPROGRAMS = desktopsettingsaware modal
-  win32:SUBPROGRAMS += wincmdline
->>>>>>> e75e4b39
 
-!winrt: SUBPROGRAMS = desktopsettingsaware modal
+!android:!winrt: SUBPROGRAMS = desktopsettingsaware modal
 
 debug_and_release {
     CONFIG(debug, debug|release) {
         TARGET = ../../debug/tst_qapplication
-        !winrt: TEST_HELPER_INSTALLS = ../debug/helper
+        !android:!winrt: TEST_HELPER_INSTALLS = ../debug/helper
         for(file, SUBPROGRAMS): TEST_HELPER_INSTALLS += "../debug/$${file}"
     } else {
         TARGET = ../../release/tst_qapplication
-        !winrt: TEST_HELPER_INSTALLS = ../release/helper
+        !android:!winrt: TEST_HELPER_INSTALLS = ../release/helper
         for(file, SUBPROGRAMS): TEST_HELPER_INSTALLS += "../release/$${file}"
     }
 } else {
     TARGET = ../tst_qapplication
-    !winrt: TEST_HELPER_INSTALLS = ../helper
+    !android:!winrt: TEST_HELPER_INSTALLS = ../helper
     for(file, SUBPROGRAMS): TEST_HELPER_INSTALLS += "../$${file}"
 }