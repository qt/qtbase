--- conflicted
+++ resolved
@@ -55,13 +55,6 @@
 {
     Q_OBJECT
 
-public:
-<<<<<<< HEAD
-    virtual ~tst_QImageWriter();
-=======
-    tst_QImageWriter();
->>>>>>> d9e66f63
-
 public slots:
     void initTestCase();
 
@@ -157,29 +150,6 @@
     QCOMPARE(0.0f, obj1.gamma());
     obj1.setGamma(1.1f);
     QCOMPARE(1.1f, obj1.gamma());
-}
-
-<<<<<<< HEAD
-tst_QImageWriter::~tst_QImageWriter()
-{
-    QDir dir(prefix);
-    QStringList filesToDelete = dir.entryList(QStringList() << "gen-*" , QDir::NoDotAndDotDot | QDir::Files);
-    foreach( QString file, filesToDelete) {
-        QFile::remove(dir.absoluteFilePath(file));
-    }
-
-=======
-tst_QImageWriter::tst_QImageWriter()
-{
-}
-
-void tst_QImageWriter::init()
-{
-}
-
-void tst_QImageWriter::cleanup()
-{
->>>>>>> d9e66f63
 }
 
 void tst_QImageWriter::writeImage_data()
