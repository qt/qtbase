/****************************************************************************
**
** Copyright (C) 2016 The Qt Company Ltd.
** Copyright (C) 2016 Intel Corporation.
** Contact: https://www.qt.io/licensing/
**
** This file is part of the tools applications of the Qt Toolkit.
**
** $QT_BEGIN_LICENSE:GPL-EXCEPT$
** Commercial License Usage
** Licensees holding valid commercial Qt licenses may use this file in
** accordance with the commercial license agreement provided with the
** Software or, alternatively, in accordance with the terms contained in
** a written agreement between you and The Qt Company. For licensing terms
** and conditions see https://www.qt.io/terms-conditions. For further
** information use the contact form at https://www.qt.io/contact-us.
**
** GNU General Public License Usage
** Alternatively, this file may be used under the terms of the GNU
** General Public License version 3 as published by the Free Software
** Foundation with exceptions as appearing in the file LICENSE.GPL3-EXCEPT
** included in the packaging of this file. Please review the following
** information to ensure the GNU General Public License requirements will
** be met: https://www.gnu.org/licenses/gpl-3.0.html.
**
** $QT_END_LICENSE$
**
****************************************************************************/

#include "configureapp.h"
#include "environment.h"
#include "tools.h"

#include <qdir.h>
#include <qdiriterator.h>
#include <qtemporaryfile.h>
#include <qstandardpaths.h>
#include <qstack.h>
#include <qdebug.h>
#include <qfileinfo.h>
#include <qtextstream.h>
#include <qregexp.h>
#include <qhash.h>

#include <iostream>
#include <string>
#include <fstream>
#include <windows.h>
#include <conio.h>

QT_BEGIN_NAMESPACE

enum Platforms {
    WINDOWS,
    WINDOWS_RT,
    QNX,
    ANDROID,
    OTHER
};

std::ostream &operator<<(std::ostream &s, const QString &val) {
    s << val.toLocal8Bit().data();
    return s;
}


using namespace std;

// Macros to simplify options marking
#define MARK_OPTION(x,y) ( dictionary[ #x ] == #y ? "*" : " " )

static inline void promptKeyPress()
{
    cout << "(Press any key to continue...)";
    if (_getch() == 3) // _Any_ keypress w/no echo(eat <Enter> for stdout)
        exit(0);      // Exit cleanly for Ctrl+C
}

Configure::Configure(int& argc, char** argv) : verbose(0)
{
    // Default values for indentation
    optionIndent = 4;
    descIndent   = 25;
    outputWidth  = 0;
    // Get console buffer output width
    CONSOLE_SCREEN_BUFFER_INFO info;
    HANDLE hStdout = GetStdHandle(STD_OUTPUT_HANDLE);
    if (GetConsoleScreenBufferInfo(hStdout, &info))
        outputWidth = info.dwSize.X - 1;
    outputWidth = qMin(outputWidth, 79); // Anything wider gets unreadable
    if (outputWidth < 35) // Insanely small, just use 79
        outputWidth = 79;
    int i;

    /*
    ** Set up the initial state, the default
    */
    dictionary[ "CONFIGCMD" ] = argv[ 0 ];

    for (i = 1; i < argc; i++)
        configCmdLine += argv[ i ];

    if (configCmdLine.size() >= 2 && configCmdLine.at(0) == "-srcdir") {
        sourcePath = QDir::cleanPath(configCmdLine.at(1));
        sourceDir = QDir(sourcePath);
        configCmdLine.erase(configCmdLine.begin(), configCmdLine.begin() + 2);
    } else {
        // Get the path to the executable
        wchar_t module_name[MAX_PATH];
        GetModuleFileName(0, module_name, sizeof(module_name) / sizeof(wchar_t));
        QFileInfo sourcePathInfo = QString::fromWCharArray(module_name);
        sourcePath = sourcePathInfo.absolutePath();
        sourceDir = sourcePathInfo.dir();
    }
    buildPath = QDir::currentPath();
#if 0
    const QString installPath = QString("C:\\Qt\\%1").arg(QT_VERSION_STR);
#else
    const QString installPath = buildPath;
#endif
    if (sourceDir != buildDir) { //shadow builds!
        QDir(buildPath).mkpath("bin");

        buildDir.mkpath("mkspecs");
    }

    defaultBuildParts << QStringLiteral("libs") << QStringLiteral("tools") << QStringLiteral("examples");
    allBuildParts = defaultBuildParts;
    allBuildParts << QStringLiteral("tests");
    dictionary[ "QT_INSTALL_PREFIX" ] = installPath;

    dictionary[ "QMAKESPEC" ] = getenv("QMAKESPEC");
    if (dictionary[ "QMAKESPEC" ].size() == 0) {
        dictionary[ "QMAKESPEC" ] = Environment::detectQMakeSpec();
        dictionary[ "QMAKESPEC_FROM" ] = "detected";
    } else {
        dictionary[ "QMAKESPEC_FROM" ] = "env";
    }

    dictionary[ "QCONFIG" ]         = "full";
    dictionary[ "EMBEDDED" ]        = "no";
    dictionary[ "BUILD_QMAKE" ]     = "yes";
    dictionary[ "QMAKE_INTERNAL" ]  = "no";
    dictionary[ "WIDGETS" ]         = "yes";
    dictionary[ "GUI" ]             = "yes";
    dictionary[ "RTTI" ]            = "yes";
    dictionary[ "STRIP" ]           = "yes";
    dictionary[ "PCH" ]             = "yes";
    dictionary[ "SEPARATE_DEBUG_INFO" ] = "no";
    dictionary[ "SSE2" ]            = "auto";
    dictionary[ "SSE3" ]            = "auto";
    dictionary[ "SSSE3" ]           = "auto";
    dictionary[ "SSE4_1" ]          = "auto";
    dictionary[ "SSE4_2" ]          = "auto";
    dictionary[ "AVX" ]             = "auto";
    dictionary[ "AVX2" ]            = "auto";
    dictionary[ "AVX512" ]          = "auto";
    dictionary[ "SYNCQT" ]          = "auto";
    dictionary[ "AUDIO_BACKEND" ]   = "auto";
    dictionary[ "WMF_BACKEND" ]     = "no";
    dictionary[ "WMSDK" ]           = "auto";
    dictionary[ "QML_DEBUG" ]       = "yes";
    dictionary[ "PLUGIN_MANIFESTS" ] = "no";
    dictionary[ "DIRECTWRITE" ]     = "auto";
    dictionary[ "DIRECTWRITE2" ]    = "auto";
    dictionary[ "DIRECT2D" ]        = "no";
    dictionary[ "NIS" ]             = "no";
    dictionary[ "NEON" ]            = "auto";
    dictionary[ "LARGE_FILE" ]      = "yes";
    dictionary[ "FONT_CONFIG" ]     = "no";
    dictionary[ "POSIX_IPC" ]       = "no";
    dictionary[ "QT_GLIB" ]         = "no";
    dictionary[ "QT_ICONV" ]        = "auto";
    dictionary[ "QT_EVDEV" ]        = "auto";
    dictionary[ "QT_MTDEV" ]        = "auto";
    dictionary[ "QT_TSLIB" ]        = "auto";
    dictionary[ "QT_INOTIFY" ]      = "auto";
    dictionary[ "QT_EVENTFD" ]      = "auto";
    dictionary[ "QT_CUPS" ]         = "auto";
    dictionary[ "CFG_GCC_SYSROOT" ] = "yes";
    dictionary[ "SLOG2" ]           = "no";
    dictionary[ "QNX_IMF" ]         = "no";
    dictionary[ "PPS" ]             = "no";
    dictionary[ "LGMON" ]           = "no";
    dictionary[ "SYSTEM_PROXIES" ]  = "no";
    dictionary[ "WERROR" ]          = "auto";
    dictionary[ "QREAL" ]           = "double";
    dictionary[ "ATOMIC64" ]        = "auto";

    //Only used when cross compiling.
    dictionary[ "QT_INSTALL_SETTINGS" ] = "/etc/xdg";

    QString version;
    QFile qmake_conf(sourcePath + "/.qmake.conf");
    if (qmake_conf.open(QFile::ReadOnly)) {
        while (!qmake_conf.atEnd()) {
            static const char beginning[] = "MODULE_VERSION = ";
            QByteArray line = qmake_conf.readLine();
            if (!line.startsWith(beginning))
                continue;

            version = qMove(line).mid(int(strlen(beginning))).trimmed();
            break;
        }
        qmake_conf.close();
    }

    if (version.isEmpty())
        version = QString("%1.%2.%3").arg(QT_VERSION>>16).arg(((QT_VERSION>>8)&0xff)).arg(QT_VERSION&0xff);

    dictionary[ "VERSION" ]         = version;
    {
        QRegExp version_re("([0-9]*)\\.([0-9]*)\\.([0-9]*)(|-.*)");
        if (version_re.exactMatch(version)) {
            dictionary[ "VERSION_MAJOR" ] = version_re.cap(1);
            dictionary[ "VERSION_MINOR" ] = version_re.cap(2);
            dictionary[ "VERSION_PATCH" ] = version_re.cap(3);
        }
    }

    dictionary[ "REDO" ]            = "no";

    dictionary[ "BUILD" ]           = "debug";
    dictionary[ "BUILDALL" ]        = "auto"; // Means yes, but not explicitly
    dictionary[ "FORCEDEBUGINFO" ]  = "no";
    dictionary[ "RELEASE_TOOLS" ]   = "no";

    dictionary[ "BUILDTYPE" ]      = "none";

    dictionary[ "BUILDDEV" ]        = "no";

    dictionary[ "COMPILE_EXAMPLES" ] = "yes";

    dictionary[ "C++STD" ]          = "auto";

    dictionary[ "USE_GOLD_LINKER" ] = "no";

    dictionary[ "ENABLE_NEW_DTAGS" ] = "no";

    dictionary[ "SHARED" ]          = "yes";

    dictionary[ "STATIC_RUNTIME" ]  = "no";

    dictionary[ "ZLIB" ]            = "auto";

    dictionary[ "PCRE" ]            = "auto";

    dictionary[ "ICU" ]             = "no";

    dictionary[ "ANGLE" ]           = "auto";
    dictionary[ "DYNAMICGL" ]       = "auto";

    dictionary[ "GIF" ]             = "auto";
    dictionary[ "JPEG" ]            = "auto";
    dictionary[ "PNG" ]             = "auto";
    dictionary[ "LIBJPEG" ]         = "auto";
    dictionary[ "LIBPNG" ]          = "auto";
    dictionary[ "DOUBLECONVERSION" ] = "auto";
    dictionary[ "FREETYPE" ]        = "yes";
    dictionary[ "FREETYPE_FROM" ]   = "default";
    dictionary[ "HARFBUZZ" ]        = "qt";

    dictionary[ "ACCESSIBILITY" ]   = "yes";
    dictionary[ "OPENGL" ]          = "yes";
    dictionary[ "OPENGL_ES_2" ]     = "yes";
    dictionary[ "OPENVG" ]          = "no";
    dictionary[ "SSL" ]             = "auto";
    dictionary[ "OPENSSL" ]         = "auto";
    dictionary[ "LIBPROXY" ]        = "auto";
    dictionary[ "DBUS" ]            = "auto";

    dictionary[ "STYLE_WINDOWS" ]   = "yes";
    dictionary[ "STYLE_WINDOWSXP" ] = "auto";
    dictionary[ "STYLE_WINDOWSVISTA" ] = "auto";
    dictionary[ "STYLE_FUSION" ]    = "yes";

    dictionary[ "SQL_MYSQL" ]       = "no";
    dictionary[ "SQL_ODBC" ]        = "no";
    dictionary[ "SQL_OCI" ]         = "no";
    dictionary[ "SQL_PSQL" ]        = "no";
    dictionary[ "SQL_TDS" ]         = "no";
    dictionary[ "SQL_DB2" ]         = "no";
    dictionary[ "SQL_SQLITE" ]      = "auto";
    dictionary[ "SQL_SQLITE_LIB" ]  = "qt";
    dictionary[ "SQL_SQLITE2" ]     = "no";
    dictionary[ "SQL_IBASE" ]       = "no";

    QString tmp = dictionary[ "QMAKESPEC" ];
    if (tmp.contains("\\")) {
        tmp = tmp.mid(tmp.lastIndexOf("\\") + 1);
    } else {
        tmp = tmp.mid(tmp.lastIndexOf("/") + 1);
    }
    dictionary[ "QMAKESPEC" ] = tmp;

    dictionary[ "INCREDIBUILD_XGE" ] = "auto";
    dictionary[ "LTCG" ]            = "no";
    dictionary[ "NATIVE_GESTURES" ] = "yes";
    dictionary[ "MSVC_MP" ] = "no";

    if (dictionary["QMAKESPEC"].startsWith("win32-g++")) {
        const QString zero = QStringLiteral("0");
        const QStringList parts = Environment::gccVersion().split(QLatin1Char('.'));
        dictionary["QT_GCC_MAJOR_VERSION"] = parts.value(0, zero);
        dictionary["QT_GCC_MINOR_VERSION"] = parts.value(1, zero);
        dictionary["QT_GCC_PATCH_VERSION"] = parts.value(2, zero);
    }
}

Configure::~Configure()
{
}

QString Configure::formatPath(const QString &path)
{
    QString ret = QDir::cleanPath(path);
    // This amount of quoting is deemed sufficient.
    if (ret.contains(QLatin1Char(' '))) {
        ret.prepend(QLatin1Char('"'));
        ret.append(QLatin1Char('"'));
    }
    return ret;
}

QString Configure::formatPaths(const QStringList &paths)
{
    QString ret;
    foreach (const QString &path, paths) {
        if (!ret.isEmpty())
            ret += QLatin1Char(' ');
        ret += formatPath(path);
    }
    return ret;
}

// We could use QDir::homePath() + "/.qt-license", but
// that will only look in the first of $HOME,$USERPROFILE
// or $HOMEDRIVE$HOMEPATH. So, here we try'em all to be
// more forgiving for the end user..
QString Configure::firstLicensePath()
{
    QStringList allPaths;
    allPaths << "./.qt-license"
             << QString::fromLocal8Bit(getenv("HOME")) + "/.qt-license"
             << QString::fromLocal8Bit(getenv("USERPROFILE")) + "/.qt-license"
             << QString::fromLocal8Bit(getenv("HOMEDRIVE")) + QString::fromLocal8Bit(getenv("HOMEPATH")) + "/.qt-license";
    for (int i = 0; i< allPaths.count(); ++i)
        if (QFile::exists(allPaths.at(i)))
            return allPaths.at(i);
    return QString();
}

// #### somehow I get a compiler error about vc++ reaching the nesting limit without
// undefining the ansi for scoping.
#ifdef for
#undef for
#endif

void Configure::parseCmdLine()
{
    if (configCmdLine.size() && configCmdLine.at(0) == "-top-level") {
        dictionary[ "TOPLEVEL" ] = "yes";
        configCmdLine.removeAt(0);
    }

    int argCount = configCmdLine.size();
    int i = 0;
    const QStringList imageFormats = QStringList() << "gif" << "png" << "jpeg";

    if (argCount < 1) // skip rest if no arguments
        ;
    else if (configCmdLine.at(i) == "-redo") {
        dictionary[ "REDO" ] = "yes";
        configCmdLine.clear();
        reloadCmdLine();
    }

    else if (configCmdLine.at(i) == "-loadconfig") {
        ++i;
        if (i != argCount) {
            dictionary[ "REDO" ] = "yes";
            dictionary[ "CUSTOMCONFIG" ] = "_" + configCmdLine.at(i);
            configCmdLine.clear();
            reloadCmdLine();
        } else {
            dictionary[ "DONE" ] = "error";
        }
        i = 0;
    }
    argCount = configCmdLine.size();

    bool isDeviceMkspec = false;

    // Look first for XQMAKESPEC
    for (int j = 0 ; j < argCount; ++j)
    {
        if ((configCmdLine.at(j) == "-xplatform") || (configCmdLine.at(j) == "-device")) {
            isDeviceMkspec = (configCmdLine.at(j) == "-device");
            ++j;
            if (j == argCount)
                break;
            dictionary["XQMAKESPEC"] = configCmdLine.at(j);
            applySpecSpecifics();
            break;
        }
    }

    for (; i<configCmdLine.size(); ++i) {
        bool continueElse[] = {false, false};
        if (configCmdLine.at(i) == "-help"
            || configCmdLine.at(i) == "-h"
            || configCmdLine.at(i) == "-?")
            dictionary[ "HELP" ] = "yes";

        else if (configCmdLine.at(i) == "-v" || configCmdLine.at(i) == "-verbose") {
            ++verbose;
        }

        else if (configCmdLine.at(i) == "-qconfig") {
            ++i;
            if (i == argCount)
                break;
            dictionary[ "QCONFIG" ] = configCmdLine.at(i);
        }
        else if (configCmdLine.at(i) == "-qreal") {
            ++i;
            if (i == argCount)
                break;
            QString s = dictionary[ "QREAL" ] = configCmdLine.at(i);
            if (s == "float") {
                dictionary[ "QREAL_STRING" ] = "\"float\"";
            } else {
                // escape
                s = s.simplified();
                s = '"' + s.toLatin1().toPercentEncoding(QByteArray(), "-._~", '_') + '"';
                dictionary[ "QREAL_STRING" ] = s;
            }
        }

        else if (configCmdLine.at(i) == "-release") {
            dictionary[ "BUILD" ] = "release";
            if (dictionary[ "BUILDALL" ] == "auto")
                dictionary[ "BUILDALL" ] = "no";
        } else if (configCmdLine.at(i) == "-debug") {
            dictionary[ "BUILD" ] = "debug";
            if (dictionary[ "BUILDALL" ] == "auto")
                dictionary[ "BUILDALL" ] = "no";
        } else if (configCmdLine.at(i) == "-debug-and-release")
            dictionary[ "BUILDALL" ] = "yes";
        else if (configCmdLine.at(i) == "-force-debug-info")
            dictionary[ "FORCEDEBUGINFO" ] = "yes";
        else if (configCmdLine.at(i) == "-no-separate-debug-info")
            dictionary[ "SEPARATE_DEBUG_INFO" ] = "no";
        else if (configCmdLine.at(i) == "-separate-debug-info")
            dictionary[ "SEPARATE_DEBUG_INFO" ] = "yes";
        else if (configCmdLine.at(i) == "-optimized-tools")
            dictionary[ "RELEASE_TOOLS" ] = "yes";
        else if (configCmdLine.at(i) == "-no-optimized-tools")
            dictionary[ "RELEASE_TOOLS" ] = "no";

        else if (configCmdLine.at(i) == "-compile-examples") {
            dictionary[ "COMPILE_EXAMPLES" ] = "yes";
        } else if (configCmdLine.at(i) == "-no-compile-examples") {
            dictionary[ "COMPILE_EXAMPLES" ] = "no";
        }

        else if (configCmdLine.at(i) == "-c++std") {
            ++i;
            if (i == argCount)
                break;

            QString level = configCmdLine.at(i);
            if (level == "c++11" || level == "c++14" || level == "c++1z"
                    || level == "auto") {
                dictionary[ "C++STD" ] = level;
            } else if (level == "11" || level == "14" || level == "1z") {
                dictionary[ "C++STD" ] = "c++" + level;
            } else {
                dictionary[ "DONE" ] = "error";
                cout << "ERROR: invalid C++ standard " << level
                     << "; valid options are: c++11 c++14 c++1z auto" << endl;
                return;
            }
        }


        else if (configCmdLine.at(i) == "-use-gold-linker")
            dictionary[ "USE_GOLD_LINKER" ] = "yes";
        else if (configCmdLine.at(i) == "-no-use-gold-linker")
            dictionary[ "USE_GOLD_LINKER" ] = "no";
        else if (configCmdLine.at(i) == "-enable-new-dtags")
            dictionary[ "ENABLE_NEW_DTAGS" ] = "yes";
        else if (configCmdLine.at(i) == "-disable-new-dtags")
            dictionary[ "ENABLE_NEW_DTAGS" ] = "no";
        else if (configCmdLine.at(i) == "-shared")
            dictionary[ "SHARED" ] = "yes";
        else if (configCmdLine.at(i) == "-static")
            dictionary[ "SHARED" ] = "no";
        else if (configCmdLine.at(i) == "-static-runtime")
            dictionary[ "STATIC_RUNTIME" ] = "yes";
        else if (configCmdLine.at(i) == "-developer-build")
            dictionary[ "BUILDDEV" ] = "yes";
        else if (configCmdLine.at(i) == "-opensource") {
            dictionary[ "BUILDTYPE" ] = "opensource";
        }
        else if (configCmdLine.at(i) == "-commercial") {
            dictionary[ "BUILDTYPE" ] = "commercial";
        }
        else if (configCmdLine.at(i) == "-ltcg") {
            dictionary[ "LTCG" ] = "yes";
        }
        else if (configCmdLine.at(i) == "-no-ltcg") {
            dictionary[ "LTCG" ] = "no";
        }
        else if (configCmdLine.at(i) == "-mp") {
            dictionary[ "MSVC_MP" ] = "yes";
        }
        else if (configCmdLine.at(i) == "-no-mp") {
            dictionary[ "MSVC_MP" ] = "no";
        }
        else if (configCmdLine.at(i) == "-force-asserts") {
            dictionary[ "FORCE_ASSERTS" ] = "yes";
        }
        else if (configCmdLine.at(i) == "-target") {
            ++i;
            if (i == argCount)
                break;
            const QString option = configCmdLine.at(i);
            if (option != "xp") {
                cout << "ERROR: invalid argument for -target option" << endl;
                dictionary["DONE"] = "error";
                return;
            }
            dictionary["TARGET_OS"] = option;
        }
        else if (configCmdLine.at(i) == "-platform") {
            ++i;
            if (i == argCount)
                break;
            dictionary[ "QMAKESPEC" ] = configCmdLine.at(i);
        dictionary[ "QMAKESPEC_FROM" ] = "commandline";
        } else if (configCmdLine.at(i) == "-arch") {
            ++i;
            if (i == argCount)
                break;
            dictionary["OBSOLETE_ARCH_ARG"] = "yes";
        } else if (configCmdLine.at(i) == "-embedded") {
            dictionary[ "EMBEDDED" ] = "yes";
        } else if (configCmdLine.at(i) == "-xplatform"
                || configCmdLine.at(i) == "-device") {
            ++i;
            // do nothing
        } else if (configCmdLine.at(i) == "-device-option") {
            ++i;
            const QString option = configCmdLine.at(i);
            QString &devOpt = dictionary["DEVICE_OPTION"];
            if (!devOpt.isEmpty())
                devOpt.append("\n").append(option);
            else
                devOpt = option;
        }

        else if (configCmdLine.at(i) == "-no-zlib") {
            // No longer supported since Qt 4.4.0
            // But save the information for later so that we can print a warning
            //
            // If you REALLY really need no zlib support, you can still disable
            // it by doing the following:
            //   add "no-zlib" to mkspecs/qconfig.pri
            //   #define QT_NO_COMPRESS (probably by adding to src/corelib/global/qconfig.h)
            //
            // There's no guarantee that Qt will build under those conditions

            dictionary[ "ZLIB_FORCED" ] = "yes";
        } else if (configCmdLine.at(i) == "-qt-zlib") {
            dictionary[ "ZLIB" ] = "qt";
        } else if (configCmdLine.at(i) == "-system-zlib") {
            dictionary[ "ZLIB" ] = "system";
        }

        else if (configCmdLine.at(i) == "-qt-pcre") {
            dictionary[ "PCRE" ] = "qt";
        } else if (configCmdLine.at(i) == "-system-pcre") {
            dictionary[ "PCRE" ] = "system";
        }

        else if (configCmdLine.at(i) == "-icu") {
            dictionary[ "ICU" ] = "yes";
        } else if (configCmdLine.at(i) == "-no-icu") {
            dictionary[ "ICU" ] = "no";
        }

        else if (configCmdLine.at(i) == "-angle") {
            dictionary[ "ANGLE" ] = "yes";
            dictionary[ "ANGLE_FROM" ] = "commandline";
        } else if (configCmdLine.at(i) == "-no-angle") {
            dictionary[ "ANGLE" ] = "no";
            dictionary[ "ANGLE_FROM" ] = "commandline";
        }

        // Image formats --------------------------------------------
        else if (configCmdLine.at(i) == "-no-gif")
            dictionary[ "GIF" ] = "no";

        else if (configCmdLine.at(i) == "-no-libjpeg") {
            dictionary[ "JPEG" ] = "no";
            dictionary[ "LIBJPEG" ] = "no";
        } else if (configCmdLine.at(i) == "-qt-libjpeg") {
            dictionary[ "LIBJPEG" ] = "qt";
        } else if (configCmdLine.at(i) == "-system-libjpeg") {
            dictionary[ "LIBJPEG" ] = "system";
        }

        else if (configCmdLine.at(i) == "-no-libpng") {
            dictionary[ "PNG" ] = "no";
            dictionary[ "LIBPNG" ] = "no";
        } else if (configCmdLine.at(i) == "-qt-libpng") {
            dictionary[ "LIBPNG" ] = "qt";
        } else if (configCmdLine.at(i) == "-system-libpng") {
            dictionary[ "LIBPNG" ] = "system";
        }

        // Double Conversion -----------------------------------------
        else if (configCmdLine.at(i) == "-no-doubleconversion")
            dictionary[ "DOUBLECONVERSION" ] = "no";
        else if (configCmdLine.at(i) == "-qt-doubleconversion")
            dictionary[ "DOUBLECONVERSION" ] = "qt";
        else if (configCmdLine.at(i) == "-system-doubleconversion")
            dictionary[ "DOUBLECONVERSION" ] = "system";

        // Text Rendering --------------------------------------------
        else if (configCmdLine.at(i) == "-no-freetype") {
            dictionary[ "FREETYPE" ] = "no";
            dictionary[ "FREETYPE_FROM" ] = "commandline";
        } else if (configCmdLine.at(i) == "-qt-freetype") {
            dictionary[ "FREETYPE" ] = "yes";
            dictionary[ "FREETYPE_FROM" ] = "commandline";
        } else if (configCmdLine.at(i) == "-system-freetype") {
            dictionary[ "FREETYPE" ] = "system";
            dictionary[ "FREETYPE_FROM" ] = "commandline";
        }

        else if (configCmdLine.at(i) == "-no-harfbuzz")
            dictionary[ "HARFBUZZ" ] = "no";
        else if (configCmdLine.at(i) == "-qt-harfbuzz")
            dictionary[ "HARFBUZZ" ] = "qt";
        else if (configCmdLine.at(i) == "-system-harfbuzz")
            dictionary[ "HARFBUZZ" ] = "system";

        // Styles ---------------------------------------------------
        else if (configCmdLine.at(i) == "-qt-style-windows")
            dictionary[ "STYLE_WINDOWS" ] = "yes";
        else if (configCmdLine.at(i) == "-no-style-windows")
            dictionary[ "STYLE_WINDOWS" ] = "no";

        else if (configCmdLine.at(i) == "-qt-style-windowsxp")
            dictionary[ "STYLE_WINDOWSXP" ] = "yes";
        else if (configCmdLine.at(i) == "-no-style-windowsxp")
            dictionary[ "STYLE_WINDOWSXP" ] = "no";

        else if (configCmdLine.at(i) == "-qt-style-windowsvista")
            dictionary[ "STYLE_WINDOWSVISTA" ] = "yes";
        else if (configCmdLine.at(i) == "-no-style-windowsvista")
            dictionary[ "STYLE_WINDOWSVISTA" ] = "no";

        else if (configCmdLine.at(i) == "-qt-style-fusion")
            dictionary[ "STYLE_FUSION" ] = "yes";
        else if (configCmdLine.at(i) == "-no-style-fusion")
            dictionary[ "STYLE_FUSION" ] = "no";

        // Work around compiler nesting limitation
        else
            continueElse[1] = true;
        if (!continueElse[1]) {
        }

        // OpenGL Support -------------------------------------------
        else if (configCmdLine.at(i) == "-no-opengl") {
            dictionary[ "OPENGL" ]    = "no";
            dictionary[ "OPENGL_ES_2" ]     = "no";
        } else if (configCmdLine.at(i) == "-opengl-es-2") {
            dictionary[ "OPENGL" ]          = "yes";
            dictionary[ "OPENGL_ES_2" ]     = "yes";
        } else if (configCmdLine.at(i) == "-opengl") {
            dictionary[ "OPENGL" ]          = "yes";
            i++;
            if (i == argCount)
                break;

            dictionary[ "OPENGL_ES_2" ]         = "no";
            if ( configCmdLine.at(i) == "es2" ) {
                dictionary[ "OPENGL_ES_2" ]     = "yes";
            } else if ( configCmdLine.at(i) == "desktop" ) {
                // OPENGL=yes suffices
            } else if ( configCmdLine.at(i) == "dynamic" ) {
                dictionary[ "DYNAMICGL" ] = "yes";
            } else {
                cout << "Argument passed to -opengl option is not valid." << endl;
                dictionary[ "DONE" ] = "error";
                break;
            }
        }

        // OpenVG Support -------------------------------------------
        else if (configCmdLine.at(i) == "-openvg") {
            dictionary[ "OPENVG" ]    = "yes";
        } else if (configCmdLine.at(i) == "-no-openvg") {
            dictionary[ "OPENVG" ]    = "no";
        }

        // Databases ------------------------------------------------
        else if (configCmdLine.at(i) == "-qt-sql-mysql")
            dictionary[ "SQL_MYSQL" ] = "yes";
        else if (configCmdLine.at(i) == "-plugin-sql-mysql")
            dictionary[ "SQL_MYSQL" ] = "plugin";
        else if (configCmdLine.at(i) == "-no-sql-mysql")
            dictionary[ "SQL_MYSQL" ] = "no";

        else if (configCmdLine.at(i) == "-qt-sql-odbc")
            dictionary[ "SQL_ODBC" ] = "yes";
        else if (configCmdLine.at(i) == "-plugin-sql-odbc")
            dictionary[ "SQL_ODBC" ] = "plugin";
        else if (configCmdLine.at(i) == "-no-sql-odbc")
            dictionary[ "SQL_ODBC" ] = "no";

        else if (configCmdLine.at(i) == "-qt-sql-oci")
            dictionary[ "SQL_OCI" ] = "yes";
        else if (configCmdLine.at(i) == "-plugin-sql-oci")
            dictionary[ "SQL_OCI" ] = "plugin";
        else if (configCmdLine.at(i) == "-no-sql-oci")
            dictionary[ "SQL_OCI" ] = "no";

        else if (configCmdLine.at(i) == "-qt-sql-psql")
            dictionary[ "SQL_PSQL" ] = "yes";
        else if (configCmdLine.at(i) == "-plugin-sql-psql")
            dictionary[ "SQL_PSQL" ] = "plugin";
        else if (configCmdLine.at(i) == "-no-sql-psql")
            dictionary[ "SQL_PSQL" ] = "no";

        else if (configCmdLine.at(i) == "-qt-sql-tds")
            dictionary[ "SQL_TDS" ] = "yes";
        else if (configCmdLine.at(i) == "-plugin-sql-tds")
            dictionary[ "SQL_TDS" ] = "plugin";
        else if (configCmdLine.at(i) == "-no-sql-tds")
            dictionary[ "SQL_TDS" ] = "no";

        else if (configCmdLine.at(i) == "-qt-sql-db2")
            dictionary[ "SQL_DB2" ] = "yes";
        else if (configCmdLine.at(i) == "-plugin-sql-db2")
            dictionary[ "SQL_DB2" ] = "plugin";
        else if (configCmdLine.at(i) == "-no-sql-db2")
            dictionary[ "SQL_DB2" ] = "no";

        else if (configCmdLine.at(i) == "-qt-sql-sqlite")
            dictionary[ "SQL_SQLITE" ] = "yes";
        else if (configCmdLine.at(i) == "-plugin-sql-sqlite")
            dictionary[ "SQL_SQLITE" ] = "plugin";
        else if (configCmdLine.at(i) == "-no-sql-sqlite")
            dictionary[ "SQL_SQLITE" ] = "no";
        else if (configCmdLine.at(i) == "-system-sqlite")
            dictionary[ "SQL_SQLITE_LIB" ] = "system";
        else if (configCmdLine.at(i) == "-qt-sql-sqlite2")
            dictionary[ "SQL_SQLITE2" ] = "yes";
        else if (configCmdLine.at(i) == "-plugin-sql-sqlite2")
            dictionary[ "SQL_SQLITE2" ] = "plugin";
        else if (configCmdLine.at(i) == "-no-sql-sqlite2")
            dictionary[ "SQL_SQLITE2" ] = "no";

        else if (configCmdLine.at(i) == "-qt-sql-ibase")
            dictionary[ "SQL_IBASE" ] = "yes";
        else if (configCmdLine.at(i) == "-plugin-sql-ibase")
            dictionary[ "SQL_IBASE" ] = "plugin";
        else if (configCmdLine.at(i) == "-no-sql-ibase")
            dictionary[ "SQL_IBASE" ] = "no";

        // Image formats --------------------------------------------
        else if (configCmdLine.at(i).startsWith("-qt-imageformat-") &&
                 imageFormats.contains(configCmdLine.at(i).section('-', 3)))
            dictionary[ configCmdLine.at(i).section('-', 3).toUpper() ] = "yes";
        else if (configCmdLine.at(i).startsWith("-plugin-imageformat-") &&
                 imageFormats.contains(configCmdLine.at(i).section('-', 3)))
            dictionary[ configCmdLine.at(i).section('-', 3).toUpper() ] = "plugin";
        else if (configCmdLine.at(i).startsWith("-no-imageformat-") &&
                 imageFormats.contains(configCmdLine.at(i).section('-', 3)))
            dictionary[ configCmdLine.at(i).section('-', 3).toUpper() ] = "no";

        else if (configCmdLine.at(i) == "-no-incredibuild-xge")
            dictionary[ "INCREDIBUILD_XGE" ] = "no";
        else if (configCmdLine.at(i) == "-incredibuild-xge")
            dictionary[ "INCREDIBUILD_XGE" ] = "yes";
        else if (configCmdLine.at(i) == "-native-gestures")
            dictionary[ "NATIVE_GESTURES" ] = "yes";
        else if (configCmdLine.at(i) == "-no-native-gestures")
            dictionary[ "NATIVE_GESTURES" ] = "no";
        // Others ---------------------------------------------------
        else if (configCmdLine.at(i) == "-widgets")
            dictionary[ "WIDGETS" ] = "yes";
        else if (configCmdLine.at(i) == "-no-widgets")
            dictionary[ "WIDGETS" ] = "no";

        else if (configCmdLine.at(i) == "-gui")
            dictionary[ "GUI" ] = "yes";
        else if (configCmdLine.at(i) == "-no-gui")
            dictionary[ "GUI" ] = "no";

        else if (configCmdLine.at(i) == "-rtti")
            dictionary[ "RTTI" ] = "yes";
        else if (configCmdLine.at(i) == "-no-rtti")
            dictionary[ "RTTI" ] = "no";

        else if (configCmdLine.at(i) == "-strip")
            dictionary[ "STRIP" ] = "yes";
        else if (configCmdLine.at(i) == "-no-strip")
            dictionary[ "STRIP" ] = "no";

        else if (configCmdLine.at(i) == "-pch")
            dictionary[ "PCH" ] = "yes";
        else if (configCmdLine.at(i) == "-no-pch")
            dictionary[ "PCH" ] = "no";

        else if (configCmdLine.at(i) == "-accessibility")
            dictionary[ "ACCESSIBILITY" ] = "yes";
        else if (configCmdLine.at(i) == "-no-accessibility") {
            dictionary[ "ACCESSIBILITY" ] = "no";
            cout << "Setting accessibility to NO" << endl;
        }

        else if (configCmdLine.at(i) == "-no-sse2")
            dictionary[ "SSE2" ] = "no";
        else if (configCmdLine.at(i) == "-sse2")
            dictionary[ "SSE2" ] = "yes";
        else if (configCmdLine.at(i) == "-no-sse3")
            dictionary[ "SSE3" ] = "no";
        else if (configCmdLine.at(i) == "-sse3")
            dictionary[ "SSE3" ] = "yes";
        else if (configCmdLine.at(i) == "-no-ssse3")
            dictionary[ "SSSE3" ] = "no";
        else if (configCmdLine.at(i) == "-ssse3")
            dictionary[ "SSSE3" ] = "yes";
        else if (configCmdLine.at(i) == "-no-sse4.1")
            dictionary[ "SSE4_1" ] = "no";
        else if (configCmdLine.at(i) == "-sse4.1")
            dictionary[ "SSE4_1" ] = "yes";
        else if (configCmdLine.at(i) == "-no-sse4.2")
            dictionary[ "SSE4_2" ] = "no";
        else if (configCmdLine.at(i) == "-sse4.2")
            dictionary[ "SSE4_2" ] = "yes";
        else if (configCmdLine.at(i) == "-no-avx")
            dictionary[ "AVX" ] = "no";
        else if (configCmdLine.at(i) == "-avx")
            dictionary[ "AVX" ] = "yes";
        else if (configCmdLine.at(i) == "-no-avx2")
            dictionary[ "AVX2" ] = "no";
        else if (configCmdLine.at(i) == "-avx2")
            dictionary[ "AVX2" ] = "yes";
        else if (configCmdLine.at(i) == "-no-avx512")
            dictionary[ "AVX512" ] = "";
        else if (configCmdLine.at(i) == "-avx512")
            dictionary[ "AVX512" ] = "auto";

        else if (configCmdLine.at(i) == "-no-ssl") {
            dictionary[ "SSL"] = "no";
        } else if (configCmdLine.at(i) == "-ssl") {
            dictionary[ "SSL" ] = "yes";
        } else if (configCmdLine.at(i) == "-no-openssl") {
              dictionary[ "OPENSSL"] = "no";
        } else if (configCmdLine.at(i) == "-openssl") {
              dictionary[ "OPENSSL" ] = "yes";
              dictionary[ "SSL" ] = "yes";
        } else if (configCmdLine.at(i) == "-openssl-linked") {
              dictionary[ "OPENSSL" ] = "linked";
              dictionary[ "SSL" ] = "yes";
        } else if (configCmdLine.at(i) == "-no-libproxy") {
              dictionary[ "LIBPROXY"] = "no";
        } else if (configCmdLine.at(i) == "-libproxy") {
              dictionary[ "LIBPROXY" ] = "yes";
        } else if (configCmdLine.at(i) == "-no-qdbus") {
            dictionary[ "DBUS" ] = "no";
        } else if (configCmdLine.at(i) == "-qdbus") {
            dictionary[ "DBUS" ] = "auto";
        } else if (configCmdLine.at(i) == "-no-dbus") {
            dictionary[ "DBUS" ] = "no";
        } else if (configCmdLine.at(i) == "-dbus") {
            dictionary[ "DBUS" ] = "auto";
        } else if (configCmdLine.at(i) == "-dbus-linked") {
            dictionary[ "DBUS" ] = "linked";
        } else if (configCmdLine.at(i) == "-dbus-runtime") {
            dictionary[ "DBUS" ] = "runtime";
        } else if (configCmdLine.at(i) == "-audio-backend") {
            dictionary[ "AUDIO_BACKEND" ] = "yes";
        } else if (configCmdLine.at(i) == "-no-audio-backend") {
            dictionary[ "AUDIO_BACKEND" ] = "no";
        } else if (configCmdLine.at(i) == "-wmf-backend") {
            dictionary[ "WMF_BACKEND" ] = "yes";
        } else if (configCmdLine.at(i) == "-no-wmf-backend") {
            dictionary[ "WMF_BACKEND" ] = "no";
        } else if (configCmdLine.at(i) == "-no-qml-debug") {
            dictionary[ "QML_DEBUG" ] = "no";
        } else if (configCmdLine.at(i) == "-qml-debug") {
            dictionary[ "QML_DEBUG" ] = "yes";
        } else if (configCmdLine.at(i) == "-no-plugin-manifests") {
            dictionary[ "PLUGIN_MANIFESTS" ] = "no";
        } else if (configCmdLine.at(i) == "-plugin-manifests") {
            dictionary[ "PLUGIN_MANIFESTS" ] = "yes";
        } else if (configCmdLine.at(i) == "-no-slog2") {
            dictionary[ "SLOG2" ] = "no";
        } else if (configCmdLine.at(i) == "-slog2") {
            dictionary[ "SLOG2" ] = "yes";
        } else if (configCmdLine.at(i) == "-no-imf") {
            dictionary[ "QNX_IMF" ] = "no";
        } else if (configCmdLine.at(i) == "-imf") {
            dictionary[ "QNX_IMF" ] = "yes";
        } else if (configCmdLine.at(i) == "-no-pps") {
            dictionary[ "PPS" ] = "no";
        } else if (configCmdLine.at(i) == "-pps") {
            dictionary[ "PPS" ] = "yes";
        } else if (configCmdLine.at(i) == "-no-lgmon") {
            dictionary[ "LGMON" ] = "no";
        } else if (configCmdLine.at(i) == "-lgmon") {
            dictionary[ "LGMON" ] = "yes";
        } else if (configCmdLine.at(i) == "-no-system-proxies") {
            dictionary[ "SYSTEM_PROXIES" ] = "no";
        } else if (configCmdLine.at(i) == "-system-proxies") {
            dictionary[ "SYSTEM_PROXIES" ] = "yes";
        } else if (configCmdLine.at(i) == "-warnings-are-errors" ||
                   configCmdLine.at(i) == "-Werror") {
            dictionary[ "WERROR" ] = "yes";
        } else if (configCmdLine.at(i) == "-no-warnings-are-errors") {
            dictionary[ "WERROR" ] = "no";
        } else if (configCmdLine.at(i) == "-no-headersclean") {
            dictionary[ "HEADERSCLEAN" ] = "no";
        } else if (configCmdLine.at(i) == "-headersclean") {
            dictionary[ "HEADERSCLEAN" ] = "yes";
        } else if (configCmdLine.at(i) == "-no-eventfd") {
            dictionary[ "QT_EVENTFD" ] = "no";
        } else if (configCmdLine.at(i) == "-eventfd") {
            dictionary[ "QT_EVENTFD" ] = "yes";
        }

        // Work around compiler nesting limitation
        else
            continueElse[0] = true;
        if (!continueElse[0]) {
        }

        else if (configCmdLine.at(i) == "-internal")
            dictionary[ "QMAKE_INTERNAL" ] = "yes";

        else if (configCmdLine.at(i) == "-no-syncqt")
            dictionary[ "SYNCQT" ] = "no";

        else if (configCmdLine.at(i) == "-no-qmake")
            dictionary[ "BUILD_QMAKE" ] = "no";
        else if (configCmdLine.at(i) == "-qmake")
            dictionary[ "BUILD_QMAKE" ] = "yes";

        else if (configCmdLine.at(i) == "-qtnamespace") {
            ++i;
            if (i == argCount)
                break;
            dictionary[ "QT_NAMESPACE" ] = configCmdLine.at(i);
        } else if (configCmdLine.at(i) == "-qtlibinfix") {
            ++i;
            if (i == argCount)
                break;
            dictionary[ "QT_LIBINFIX" ] = configCmdLine.at(i);
        } else if (configCmdLine.at(i) == "-D") {
            ++i;
            if (i == argCount)
                break;
            qmakeDefines += configCmdLine.at(i);
        } else if (configCmdLine.at(i) == "-I") {
            ++i;
            if (i == argCount)
                break;
            qmakeIncludes += configCmdLine.at(i);
        } else if (configCmdLine.at(i) == "-L") {
            ++i;
            if (i == argCount)
                break;
            QFileInfo checkDirectory(configCmdLine.at(i));
            if (!checkDirectory.isDir()) {
                cout << "Argument passed to -L option is not a directory path. Did you mean the -l option?" << endl;
                dictionary[ "DONE" ] = "error";
                break;
            }
            qmakeLibs += QString("-L" + configCmdLine.at(i));
        } else if (configCmdLine.at(i) == "-l") {
            ++i;
            if (i == argCount)
                break;
            qmakeLibs += QString("-l" + configCmdLine.at(i));
        } else if (configCmdLine.at(i).startsWith("OPENSSL_LIBS=")) {
            opensslLibs = configCmdLine.at(i);
        } else if (configCmdLine.at(i).startsWith("OPENSSL_LIBS_DEBUG=")) {
            opensslLibsDebug = configCmdLine.at(i);
        } else if (configCmdLine.at(i).startsWith("OPENSSL_LIBS_RELEASE=")) {
            opensslLibsRelease = configCmdLine.at(i);
        } else if (configCmdLine.at(i).startsWith("OPENSSL_PATH=")) {
            opensslPath = QDir::fromNativeSeparators(configCmdLine.at(i).section("=", 1));
        } else if (configCmdLine.at(i).startsWith("PSQL_LIBS=")) {
            psqlLibs = configCmdLine.at(i);
        } else if (configCmdLine.at(i).startsWith("SYBASE=")) {
            sybase = configCmdLine.at(i);
        } else if (configCmdLine.at(i).startsWith("SYBASE_LIBS=")) {
            sybaseLibs = configCmdLine.at(i);
        } else if (configCmdLine.at(i).startsWith("DBUS_PATH=")) {
            dbusPath = QDir::fromNativeSeparators(configCmdLine.at(i).section("=", 1));
        } else if (configCmdLine.at(i).startsWith("DBUS_HOST_PATH=")) {
            dbusHostPath = QDir::fromNativeSeparators(configCmdLine.at(i).section("=", 1));
        } else if (configCmdLine.at(i).startsWith("MYSQL_PATH=")) {
            mysqlPath = QDir::fromNativeSeparators(configCmdLine.at(i).section("=", 1));
        } else if (configCmdLine.at(i).startsWith("ZLIB_LIBS=")) {
            zlibLibs = QDir::fromNativeSeparators(configCmdLine.at(i));
        }

        else if ((configCmdLine.at(i) == "-override-version") || (configCmdLine.at(i) == "-version-override")){
            ++i;
            if (i == argCount)
                break;
            dictionary[ "VERSION" ] = configCmdLine.at(i);
        }

        else if (configCmdLine.at(i) == "-saveconfig") {
            ++i;
            if (i == argCount)
                break;
            dictionary[ "CUSTOMCONFIG" ] = "_" + configCmdLine.at(i);
        }

        else if (configCmdLine.at(i) == "-confirm-license") {
            dictionary["LICENSE_CONFIRMED"] = "yes";
        }

        else if (configCmdLine.at(i) == "-make") {
            ++i;
            if (i == argCount)
                break;
            QString part = configCmdLine.at(i);
            if (!allBuildParts.contains(part)) {
                cout << "Unknown part " << part << " passed to -make." << endl;
                dictionary["DONE"] = "error";
            }
            buildParts += part;
        } else if (configCmdLine.at(i) == "-nomake") {
            ++i;
            if (i == argCount)
                break;
            QString part = configCmdLine.at(i);
            if (!allBuildParts.contains(part)) {
                cout << "Unknown part " << part << " passed to -nomake." << endl;
                dictionary["DONE"] = "error";
            }
            nobuildParts += part;
        }

        else if (configCmdLine.at(i) == "-skip") {
            ++i;
            if (i == argCount)
                break;
            QString mod = configCmdLine.at(i);
            if (!mod.startsWith(QLatin1String("qt")))
                mod.insert(0, QStringLiteral("qt"));
            if (!QFileInfo(sourcePath + "/../" + mod).isDir()) {
                cout << "Attempting to skip non-existent module " << mod << "." << endl;
                dictionary["DONE"] = "error";
            }
            skipModules += mod;
        }

        // Directories ----------------------------------------------
        else if (configCmdLine.at(i) == "-prefix") {
            ++i;
            if (i == argCount)
                break;
            dictionary[ "QT_INSTALL_PREFIX" ] = configCmdLine.at(i);
        }

        else if (configCmdLine.at(i) == "-bindir") {
            ++i;
            if (i == argCount)
                break;
            dictionary[ "QT_INSTALL_BINS" ] = configCmdLine.at(i);
        }

        else if (configCmdLine.at(i) == "-libexecdir") {
            ++i;
            if (i == argCount)
                break;
            dictionary[ "QT_INSTALL_LIBEXECS" ] = configCmdLine.at(i);
        }

        else if (configCmdLine.at(i) == "-libdir") {
            ++i;
            if (i == argCount)
                break;
            dictionary[ "QT_INSTALL_LIBS" ] = configCmdLine.at(i);
        }

        else if (configCmdLine.at(i) == "-docdir") {
            ++i;
            if (i == argCount)
                break;
            dictionary[ "QT_INSTALL_DOCS" ] = configCmdLine.at(i);
        }

        else if (configCmdLine.at(i) == "-headerdir") {
            ++i;
            if (i == argCount)
                break;
            dictionary[ "QT_INSTALL_HEADERS" ] = configCmdLine.at(i);
        }

        else if (configCmdLine.at(i) == "-plugindir") {
            ++i;
            if (i == argCount)
                break;
            dictionary[ "QT_INSTALL_PLUGINS" ] = configCmdLine.at(i);
        }

        else if (configCmdLine.at(i) == "-importdir") {
            ++i;
            if (i == argCount)
                break;
            dictionary[ "QT_INSTALL_IMPORTS" ] = configCmdLine.at(i);
        }

        else if (configCmdLine.at(i) == "-qmldir") {
            ++i;
            if (i == argCount)
                break;
            dictionary[ "QT_INSTALL_QML" ] = configCmdLine.at(i);
        }

        else if (configCmdLine.at(i) == "-archdatadir") {
            ++i;
            if (i == argCount)
                break;
            dictionary[ "QT_INSTALL_ARCHDATA" ] = configCmdLine.at(i);
        }

        else if (configCmdLine.at(i) == "-datadir") {
            ++i;
            if (i == argCount)
                break;
            dictionary[ "QT_INSTALL_DATA" ] = configCmdLine.at(i);
        }

        else if (configCmdLine.at(i) == "-translationdir") {
            ++i;
            if (i == argCount)
                break;
            dictionary[ "QT_INSTALL_TRANSLATIONS" ] = configCmdLine.at(i);
        }

        else if (configCmdLine.at(i) == "-examplesdir") {
            ++i;
            if (i == argCount)
                break;
            dictionary[ "QT_INSTALL_EXAMPLES" ] = configCmdLine.at(i);
        }

        else if (configCmdLine.at(i) == "-testsdir") {
            ++i;
            if (i == argCount)
                break;
            dictionary[ "QT_INSTALL_TESTS" ] = configCmdLine.at(i);
        }

        else if (configCmdLine.at(i) == "-sysroot") {
            ++i;
            if (i == argCount)
                break;
            dictionary[ "CFG_SYSROOT" ] = configCmdLine.at(i);
        }
        else if (configCmdLine.at(i) == "-no-gcc-sysroot") {
            dictionary[ "CFG_GCC_SYSROOT" ] = "no";
        }

        else if (configCmdLine.at(i) == "-hostprefix") {
            ++i;
            if (i == argCount || configCmdLine.at(i).startsWith('-'))
                dictionary[ "QT_HOST_PREFIX" ] = buildPath;
            else
                dictionary[ "QT_HOST_PREFIX" ] = configCmdLine.at(i);
        }

        else if (configCmdLine.at(i) == "-hostbindir") {
            ++i;
            if (i == argCount)
                break;
            dictionary[ "QT_HOST_BINS" ] = configCmdLine.at(i);
        }

        else if (configCmdLine.at(i) == "-hostlibdir") {
            ++i;
            if (i == argCount)
                break;
            dictionary[ "QT_HOST_LIBS" ] = configCmdLine.at(i);
        }

        else if (configCmdLine.at(i) == "-hostdatadir") {
            ++i;
            if (i == argCount)
                break;
            dictionary[ "QT_HOST_DATA" ] = configCmdLine.at(i);
        }

        else if (configCmdLine.at(i) == "-extprefix") {
            ++i;
            if (i == argCount)
                break;
            dictionary[ "QT_EXT_PREFIX" ] = configCmdLine.at(i);
        }

        else if (configCmdLine.at(i) == "-make-tool") {
            ++i;
            if (i == argCount)
                break;
            dictionary[ "MAKE" ] = configCmdLine.at(i);
        }

        else if (configCmdLine.at(i).indexOf(QRegExp("^-(en|dis)able-")) != -1) {
            // Scan to see if any specific modules and drivers are enabled or disabled
            for (QStringList::Iterator module = modules.begin(); module != modules.end(); ++module) {
                if (configCmdLine.at(i) == QString("-enable-") + (*module)) {
                    enabledModules += (*module);
                    break;
                }
                else if (configCmdLine.at(i) == QString("-disable-") + (*module)) {
                    disabledModules += (*module);
                    break;
                }
            }
        }

        else if (configCmdLine.at(i) == "-directwrite") {
            dictionary["DIRECTWRITE"] = "yes";
        } else if (configCmdLine.at(i) == "-no-directwrite") {
            dictionary["DIRECTWRITE"] = "no";
        }

        else if (configCmdLine.at(i) == "-direct2d") {
            dictionary["DIRECT2D"] = "yes";
        } else if (configCmdLine.at(i) == "-no-direct2d") {
            dictionary["DIRECT2D"] = "no";
        }

        else if (configCmdLine.at(i) == "-nis") {
            dictionary["NIS"] = "yes";
        } else if (configCmdLine.at(i) == "-no-nis") {
            dictionary["NIS"] = "no";
        }

        else if (configCmdLine.at(i) == "-cups") {
            dictionary["QT_CUPS"] = "yes";
        } else if (configCmdLine.at(i) == "-no-cups") {
            dictionary["QT_CUPS"] = "no";
        }

        else if (configCmdLine.at(i) == "-iconv") {
            dictionary["QT_ICONV"] = "yes";
        } else if (configCmdLine.at(i) == "-no-iconv") {
            dictionary["QT_ICONV"] = "no";
        } else if (configCmdLine.at(i) == "-sun-iconv") {
            dictionary["QT_ICONV"] = "sun";
        } else if (configCmdLine.at(i) == "-gnu-iconv") {
            dictionary["QT_ICONV"] = "gnu";
        }

        else if (configCmdLine.at(i) == "-no-evdev") {
            dictionary[ "QT_EVDEV" ] = "no";
        } else if (configCmdLine.at(i) == "-evdev") {
            dictionary[ "QT_EVDEV" ] = "yes";
        }

        else if (configCmdLine.at(i) == "-no-mtdev") {
            dictionary[ "QT_MTDEV" ] = "no";
        } else if (configCmdLine.at(i) == "-mtdev") {
            dictionary[ "QT_MTDEV" ] = "yes";
        }

        else if (configCmdLine.at(i) == "-inotify") {
            dictionary["QT_INOTIFY"] = "yes";
        } else if (configCmdLine.at(i) == "-no-inotify") {
            dictionary["QT_INOTIFY"] = "no";
        }

        else if (configCmdLine.at(i) == "-largefile") {
            dictionary["LARGE_FILE"] = "yes";
        }

        else if (configCmdLine.at(i) == "-fontconfig") {
            dictionary["FONT_CONFIG"] = "yes";
        } else if (configCmdLine.at(i) == "-no-fontconfig") {
            dictionary["FONT_CONFIG"] = "no";
        }

        else if (configCmdLine.at(i) == "-posix-ipc") {
            dictionary["POSIX_IPC"] = "yes";
        }

        else if (configCmdLine.at(i) == "-glib") {
            dictionary["QT_GLIB"] = "yes";
        }

        else if (configCmdLine.at(i) == "-sysconfdir") {
            ++i;
            if (i == argCount)
                break;

            dictionary["QT_INSTALL_SETTINGS"] = configCmdLine.at(i);
        }

        else if (configCmdLine.at(i) == "-android-ndk") {
            ++i;
            if (i == argCount)
                break;
            dictionary[ "ANDROID_NDK_ROOT" ] = configCmdLine.at(i);
        }

        else if (configCmdLine.at(i) == "-android-sdk") {
            ++i;
            if (i == argCount)
                break;
            dictionary[ "ANDROID_SDK_ROOT" ] = configCmdLine.at(i);
        }

        else if (configCmdLine.at(i) == "-android-ndk-platform") {
            ++i;
            if (i == argCount)
                break;
            dictionary[ "ANDROID_PLATFORM" ] = configCmdLine.at(i);
        }

        else if (configCmdLine.at(i) == "-android-ndk-host") {
            ++i;
            if (i == argCount)
                break;

            dictionary[ "ANDROID_HOST" ] = configCmdLine.at(i);
        }

        else if (configCmdLine.at(i) == "-android-arch") {
            ++i;
            if (i == argCount)
                break;
            dictionary[ "ANDROID_TARGET_ARCH" ] = configCmdLine.at(i);
        }

        else if (configCmdLine.at(i) == "-android-toolchain-version") {
            ++i;
            if (i == argCount)
                break;
            dictionary[ "ANDROID_NDK_TOOLCHAIN_VERSION" ] = configCmdLine.at(i);
        }

        else if (configCmdLine.at(i) == "-no-android-style-assets") {
            dictionary[ "ANDROID_STYLE_ASSETS" ] = "no";
        } else if (configCmdLine.at(i) == "-android-style-assets") {
            dictionary[ "ANDROID_STYLE_ASSETS" ] = "yes";
        }

        else {
            dictionary[ "DONE" ] = "error";
            cout << "Unknown option " << configCmdLine.at(i) << endl;
            break;
        }
    }

    // Ensure that QMAKESPEC exists in the mkspecs folder
    const QString mkspecPath(sourcePath + "/mkspecs");
    QDirIterator itMkspecs(mkspecPath, QDir::AllDirs | QDir::NoDotAndDotDot, QDirIterator::Subdirectories);
    QStringList mkspecs;

    while (itMkspecs.hasNext()) {
        QString mkspec = itMkspecs.next();
        // Remove base PATH
        mkspec.remove(0, mkspecPath.length() + 1);
        mkspecs << mkspec;
    }

    if (dictionary["QMAKESPEC"].toLower() == "features"
        || !mkspecs.contains(dictionary["QMAKESPEC"], Qt::CaseInsensitive)) {
        dictionary[ "DONE" ] = "error";
        if (dictionary ["QMAKESPEC_FROM"] == "commandline") {
            cout << "Invalid option \"" << dictionary["QMAKESPEC"] << "\" for -platform." << endl;
        } else if (dictionary ["QMAKESPEC_FROM"] == "env") {
            cout << "QMAKESPEC environment variable is set to \"" << dictionary["QMAKESPEC"]
                 << "\" which is not a supported platform" << endl;
        } else { // was autodetected from environment
            cout << "Unable to detect the platform from environment. Use -platform command line" << endl
                 << "argument or set the QMAKESPEC environment variable and run configure again." << endl;
        }
        cout << "See the README file for a list of supported operating systems and compilers." << endl;
    } else {
        if (dictionary[ "QMAKESPEC" ].endsWith("-icc") ||
            dictionary[ "QMAKESPEC" ].endsWith("-msvc2012") ||
            dictionary[ "QMAKESPEC" ].endsWith("-msvc2013") ||
            dictionary[ "QMAKESPEC" ].endsWith("-msvc2015")) {
            if (dictionary[ "MAKE" ].isEmpty()) dictionary[ "MAKE" ] = "nmake";
            dictionary[ "QMAKEMAKEFILE" ] = "Makefile.win32";
        } else if (dictionary[ "QMAKESPEC" ].startsWith(QLatin1String("win32-g++"))) {
            if (dictionary[ "MAKE" ].isEmpty()) dictionary[ "MAKE" ] = "mingw32-make";
            dictionary[ "QMAKEMAKEFILE" ] = "Makefile.unix";
        } else {
            if (dictionary[ "MAKE" ].isEmpty()) dictionary[ "MAKE" ] = "make";
            dictionary[ "QMAKEMAKEFILE" ] = "Makefile.win32";
        }
    }

    if (isDeviceMkspec) {
        const QStringList devices = mkspecs.filter("devices/", Qt::CaseInsensitive);
        const QStringList family = devices.filter(dictionary["XQMAKESPEC"], Qt::CaseInsensitive);

        if (family.isEmpty()) {
            dictionary[ "DONE" ] = "error";
            cout << "Error: No device matching '" << dictionary["XQMAKESPEC"] << "'." << endl;
        } else if (family.size() > 1) {
            dictionary[ "DONE" ] = "error";

            cout << "Error: Multiple matches for device '" << dictionary["XQMAKESPEC"] << "'. Candidates are:" << endl;

            foreach (const QString &device, family)
                cout << "\t* " << device << endl;
        } else {
            Q_ASSERT(family.size() == 1);
            dictionary["XQMAKESPEC"] = family.at(0);
        }

    } else {
        // Ensure that -spec (XQMAKESPEC) exists in the mkspecs folder as well
        if (dictionary.contains("XQMAKESPEC") &&
                !mkspecs.contains(dictionary["XQMAKESPEC"], Qt::CaseInsensitive)) {
            dictionary[ "DONE" ] = "error";
            cout << "Invalid option \"" << dictionary["XQMAKESPEC"] << "\" for -xplatform." << endl;
        }
    }

    // Allow tests for private classes to be compiled against internal builds
    if (dictionary["BUILDDEV"] == "yes") {
        qtConfig << "private_tests";
        if (dictionary["WERROR"] != "no")
            qmakeConfig << "warnings_are_errors";
        if (dictionary["HEADERSCLEAN"] != "no")
            qmakeConfig << "headersclean";
    } else {
        if (dictionary["WERROR"] == "yes")
            qmakeConfig << "warnings_are_errors";
        if (dictionary["HEADERSCLEAN"] == "yes")
            qmakeConfig << "headersclean";
    }

    if (dictionary["FORCE_ASSERTS"] == "yes")
        qtConfig += "force_asserts";

    for (QStringList::Iterator dis = disabledModules.begin(); dis != disabledModules.end(); ++dis) {
        modules.removeAll((*dis));
    }
    for (QStringList::Iterator ena = enabledModules.begin(); ena != enabledModules.end(); ++ena) {
        if (modules.indexOf((*ena)) == -1)
            modules += (*ena);
    }
    qtConfig += modules;

    for (QStringList::Iterator it = disabledModules.begin(); it != disabledModules.end(); ++it)
        qtConfig.removeAll(*it);

    if ((dictionary[ "REDO" ] != "yes") && (dictionary[ "HELP" ] != "yes")
            && (dictionary[ "DONE" ] != "error"))
        saveCmdLine();
}

void Configure::validateArgs()
{
    // Validate the specified config
    QString cfgpath = sourcePath + "/src/corelib/global/qconfig-" + dictionary["QCONFIG"] + ".h";

    // Try internal configurations first.
    QStringList possible_configs = QStringList()
        << "minimal"
        << "small"
        << "medium"
        << "large"
        << "full";
    int index = possible_configs.indexOf(dictionary["QCONFIG"]);
    if (index >= 0) {
        for (int c = 0; c <= index; c++) {
            qtConfig += possible_configs[c] + "-config";
        }
        if (dictionary["QCONFIG"] != "full")
            dictionary["QCONFIG_PATH"] = cfgpath;
        return;
    }

    if (!QFileInfo::exists(cfgpath)) {
        cfgpath = QFileInfo(dictionary["QCONFIG"]).absoluteFilePath();
        if (!QFileInfo::exists(cfgpath)) {
            dictionary[ "DONE" ] = "error";
            cout << "No such configuration \"" << qPrintable(dictionary["QCONFIG"]) << "\"" << endl ;
            return;
        }
    }
    dictionary["QCONFIG_PATH"] = cfgpath;
}

// Output helper functions --------------------------------[ Start ]-
/*!
    Determines the length of a string token.
*/
static int tokenLength(const char *str)
{
    if (*str == 0)
        return 0;

    const char *nextToken = strpbrk(str, " _/\n\r");
    if (nextToken == str || !nextToken)
        return 1;

    return int(nextToken - str);
}

/*!
    Prints out a string which starts at position \a startingAt, and
    indents each wrapped line with \a wrapIndent characters.
    The wrap point is set to the console width, unless that width
    cannot be determined, or is too small.
*/
void Configure::desc(const char *description, int startingAt, int wrapIndent)
{
    int linePos = startingAt;

    bool firstLine = true;
    const char *nextToken = description;
    while (*nextToken) {
        int nextTokenLen = tokenLength(nextToken);
        if (*nextToken == '\n'                         // Wrap on newline, duh
            || (linePos + nextTokenLen > outputWidth)) // Wrap at outputWidth
        {
            printf("\n");
            linePos = 0;
            firstLine = false;
            if (*nextToken == '\n')
                ++nextToken;
            continue;
        }
        if (!firstLine && linePos < wrapIndent) {  // Indent to wrapIndent
            printf("%*s", wrapIndent , "");
            linePos = wrapIndent;
            if (*nextToken == ' ') {
                ++nextToken;
                continue;
            }
        }
        printf("%.*s", nextTokenLen, nextToken);
        linePos += nextTokenLen;
        nextToken += nextTokenLen;
    }
}

/*!
    Prints out an option with its description wrapped at the
    description starting point. If \a skipIndent is true, the
    indentation to the option is not outputted (used by marked option
    version of desc()). Extra spaces between option and its
    description is filled with\a fillChar, if there's available
    space.
*/
void Configure::desc(const char *option, const char *description, bool skipIndent, char fillChar)
{
    if (!skipIndent)
        printf("%*s", optionIndent, "");

    int remaining  = descIndent - optionIndent - int(strlen(option));
    int wrapIndent = descIndent + qMax(0, 1 - remaining);
    printf("%s", option);

    if (remaining > 2) {
        printf(" "); // Space in front
        for (int i = remaining; i > 2; --i)
            printf("%c", fillChar); // Fill, if available space
    }
    printf(" "); // Space between option and description

    desc(description, wrapIndent, wrapIndent);
    printf("\n");
}

/*!
    Same as above, except it also marks an option with an '*', if
    the option is default action.
*/
void Configure::desc(const char *mark_option, const char *mark, const char *option, const char *description, char fillChar)
{
    const QString markedAs = dictionary.value(mark_option);
    if (markedAs == "auto" && markedAs == mark) // both "auto", always => +
        printf(" +  ");
    else if (markedAs == "auto")                // setting marked as "auto" and option is default => +
        printf(" %c  " , (defaultTo(mark_option) == QLatin1String(mark))? '+' : ' ');
    else if (QLatin1String(mark) == "auto" && markedAs != "no")     // description marked as "auto" and option is available => +
        printf(" %c  " , checkAvailability(mark_option) ? '+' : ' ');
    else                                        // None are "auto", (markedAs == mark) => *
        printf(" %c  " , markedAs == QLatin1String(mark) ? '*' : ' ');

    desc(option, description, true, fillChar);
}

/*!
    Modifies the default configuration based on given -platform option.
    Eg. switches to different default styles for Windows CE.
*/
void Configure::applySpecSpecifics()
{
    if (dictionary.contains("XQMAKESPEC")) {
        //Disable building tools when cross compiling.
        nobuildParts << "tools";
    }

    if (dictionary.value("XQMAKESPEC").startsWith("winphone") || dictionary.value("XQMAKESPEC").startsWith("winrt")) {
        dictionary[ "STYLE_WINDOWSXP" ]     = "no";
        dictionary[ "STYLE_WINDOWSVISTA" ]  = "no";
        dictionary[ "GIF" ]                 = "qt";
        dictionary[ "JPEG" ]                = "qt";
        dictionary[ "LIBJPEG" ]             = "qt";
        dictionary[ "LIBPNG" ]              = "qt";
        dictionary[ "FREETYPE" ]            = "yes";
        dictionary[ "OPENGL" ]              = "yes";
        dictionary[ "OPENGL_ES_2" ]         = "yes";
        dictionary[ "OPENVG" ]              = "no";
        dictionary[ "SSL" ]                 = "yes";
        dictionary[ "OPENSSL" ]             = "no";
        dictionary[ "DBUS" ]                = "no";
        dictionary[ "ZLIB" ]                = "qt";
        dictionary[ "PCRE" ]                = "qt";
        dictionary[ "ICU" ]                 = "qt";
        dictionary[ "LARGE_FILE" ]          = "no";
        dictionary[ "ANGLE" ]               = "yes";
        dictionary[ "DYNAMICGL" ]           = "no";
    } else if (dictionary.value("XQMAKESPEC").startsWith("linux")) { //TODO actually wrong.
      //TODO
        dictionary[ "STYLE_WINDOWSXP" ]     = "no";
        dictionary[ "STYLE_WINDOWSVISTA" ]  = "no";
        dictionary[ "KBD_DRIVERS" ]         = "tty";
        dictionary[ "GFX_DRIVERS" ]         = "linuxfb";
        dictionary[ "MOUSE_DRIVERS" ]       = "pc linuxtp";
        dictionary[ "OPENGL" ]              = "no";
        dictionary[ "DBUS"]                 = "no";
        dictionary[ "QT_INOTIFY" ]          = "no";
        dictionary[ "QT_CUPS" ]             = "no";
        dictionary[ "QT_GLIB" ]             = "no";
        dictionary[ "QT_ICONV" ]            = "no";
        dictionary[ "QT_EVDEV" ]            = "no";
        dictionary[ "QT_MTDEV" ]            = "no";
        dictionary[ "FONT_CONFIG" ]         = "auto";
        dictionary[ "ANGLE" ]               = "no";

        dictionary["DECORATIONS"]           = "default windows styled";
    } else if (platform() == QNX) {
        dictionary[ "REDUCE_EXPORTS" ]      = "yes";
        dictionary["STACK_PROTECTOR_STRONG"] = "auto";
        dictionary["SLOG2"]                 = "auto";
        dictionary["QNX_IMF"]               = "auto";
        dictionary["PPS"]                   = "auto";
        dictionary["LGMON"]                 = "auto";
        dictionary["QT_XKBCOMMON"]          = "no";
        dictionary[ "ANGLE" ]               = "no";
        dictionary[ "DYNAMICGL" ]           = "no";
        dictionary[ "FONT_CONFIG" ]         = "auto";
        dictionary[ "ICU" ]                 = "auto";
        dictionary[ "POLL" ]                = "poll";
        dictionary[ "ZLIB" ]                = "system";
    } else if (platform() == ANDROID) {
        dictionary[ "REDUCE_EXPORTS" ]      = "yes";
        dictionary[ "BUILD" ]               = "release";
        dictionary[ "BUILDALL" ]            = "no";
        dictionary[ "LARGE_FILE" ]          = "no";
        dictionary[ "ANGLE" ]               = "no";
        dictionary[ "DYNAMICGL" ]           = "no";
        dictionary[ "REDUCE_RELOCATIONS" ]  = "yes";
        dictionary[ "QT_GETIFADDRS" ]       = "no";
        dictionary[ "QT_XKBCOMMON" ]        = "no";
        dictionary["ANDROID_STYLE_ASSETS"]  = "yes";
        dictionary[ "STYLE_ANDROID" ]       = "yes";
        dictionary[ "POLL" ]                = "poll";
        dictionary[ "ZLIB" ]                = "system";
    }
}

// Output helper functions ---------------------------------[ Stop ]-


bool Configure::displayHelp()
{
    if (dictionary[ "HELP" ] == "yes") {
        desc("Usage: configure [options]\n\n", 0, 7);

        desc("Installation options:\n\n");

        desc("These are optional, but you may specify install directories.\n\n", 0, 1);

        desc(       "-prefix <dir>",                    "The deployment directory, as seen on the target device.\n"
                                                        "(default %CD%)\n");

        desc(       "-extprefix <dir>",                 "The installation directory, as seen on the host machine.\n"
                                                        "(default SYSROOT/PREFIX)\n");

        desc(       "-hostprefix [dir]",                "The installation directory for build tools running on the\n"
                                                        "host machine. If [dir] is not given, the current build\n"
                                                        "directory will be used. (default EXTPREFIX)\n");

        desc("You may use these to change the layout of the install. Note that all directories\n"
             "except -sysconfdir should be located under -prefix/-hostprefix:\n\n");

        desc(       "-bindir <dir>",                    "User executables will be installed to <dir>\n(default PREFIX/bin)");
        desc(       "-libdir <dir>",                    "Libraries will be installed to <dir>\n(default PREFIX/lib)");
        desc(       "-headerdir <dir>",                 "Headers will be installed to <dir>\n(default PREFIX/include)");
        desc(       "-archdatadir <dir>",               "Architecture-dependent data used by Qt will be installed to <dir>\n(default PREFIX)");
        desc(       "-libexecdir <dir>",                "Program executables will be installed to <dir>\n(default ARCHDATADIR/bin)");
        desc(       "-plugindir <dir>",                 "Plugins will be installed to <dir>\n(default ARCHDATADIR/plugins)");
        desc(       "-importdir <dir>",                 "Imports for QML1 will be installed to <dir>\n(default ARCHDATADIR/imports)");
        desc(       "-qmldir <dir>",                    "Imports for QML2 will be installed to <dir>\n(default ARCHDATADIR/qml)");
        desc(       "-datadir <dir>",                   "Data used by Qt programs will be installed to <dir>\n(default PREFIX)");
        desc(       "-docdir <dir>",                    "Documentation will be installed to <dir>\n(default DATADIR/doc)");
        desc(       "-translationdir <dir>",            "Translations of Qt programs will be installed to <dir>\n(default DATADIR/translations)");
        desc(       "-examplesdir <dir>",               "Examples will be installed to <dir>\n(default PREFIX/examples)");
        desc(       "-testsdir <dir>",                  "Tests will be installed to <dir>\n(default PREFIX/tests)\n");

        desc(       "-hostbindir <dir>",                "Host executables will be installed to <dir>\n(default HOSTPREFIX/bin)");
        desc(       "-hostlibdir <dir>",                "Host libraries will be installed to <dir>\n(default HOSTPREFIX/lib)");
        desc(       "-hostdatadir <dir>",               "Data used by qmake will be installed to <dir>\n(default HOSTPREFIX)");

        desc("\nConfigure options:\n\n");

        desc(" The defaults (*) are usually acceptable. A plus (+) denotes a default value"
             " that needs to be evaluated. If the evaluation succeeds, the feature is"
             " included. Here is a short explanation of each option:\n\n", 0, 1);

        desc("BUILD", "release","-release",             "Compile and link Qt with debugging turned off.");
        desc("BUILD", "debug",  "-debug",               "Compile and link Qt with debugging turned on.");
        desc("BUILDALL", "yes", "-debug-and-release",   "Compile and link two Qt libraries, with and without debugging turned on.\n");

        desc("FORCEDEBUGINFO", "yes","-force-debug-info", "Create symbol files for release builds.");
        desc("SEPARATE_DEBUG_INFO", "yes","-separate-debug-info", "Strip debug information into a separate file.\n");

        desc("BUILDDEV", "yes", "-developer-build",      "Compile and link Qt with Qt developer options (including auto-tests exporting)\n");

        desc("RELEASE_TOOLS", "yes", "-optimized-tools", "Build optimized host tools even in debug build.");
        desc("RELEASE_TOOLS", "no", "-no-optimized-tools", "Do not build optimized host tools even in debug build.\n");

        desc("OPENSOURCE", "opensource", "-opensource",   "Compile and link the Open-Source Edition of Qt.");
        desc("COMMERCIAL", "commercial", "-commercial",   "Compile and link the Commercial Edition of Qt.\n");

        desc(        "-c++std <edition>",               "Compile Qt with C++ standard edition (c++11, c++14, c++1z)\n"
                                                        "Default: highest supported. This option is not supported for MSVC.\n");

        desc("USE_GOLD_LINKER", "yes", "-use-gold-linker",                  "Link using the GNU gold linker (gcc only).");
        desc("USE_GOLD_LINKER", "no", "-no-use-gold-linker",                "Do not link using the GNU gold linker.\n");

        desc("ENABLE_NEW_DTAGS", "yes", "-enable-new-dtags", "Use new DTAGS for RPATH (Linux only).");
        desc("ENABLE_NEW_DTAGS", "no", "-disable-new-dtags", "Do not use new DTAGS for RPATH.\n");

        desc("SHARED", "yes",   "-shared",              "Create and use shared Qt libraries.");
        desc("SHARED", "no",    "-static",              "Create and use static Qt libraries.\n");

        desc("STATIC_RUNTIME",  "no", "-static-runtime","Statically link the C/C++ runtime library.\n");

        desc("LTCG", "yes",   "-ltcg",                  "Use Link Time Code Generation. (Release builds only)");
        desc("LTCG", "no",    "-no-ltcg",               "Do not use Link Time Code Generation.\n");

        desc(                   "-make <part>",         "Add part to the list of parts to be built at make time");
        for (int i=0; i<defaultBuildParts.size(); ++i)
            desc(               "",                     qPrintable(QString("  %1").arg(defaultBuildParts.at(i))), false, ' ');
        desc(                   "-nomake <part>",       "Exclude part from the list of parts to be built.\n");

        desc(                   "-skip <module>",       "Exclude an entire module from the build.\n");

        desc(                   "-no-compile-examples", "Install only the sources of examples.\n");

        desc("WIDGETS", "no", "-no-widgets",            "Disable Qt Widgets module.\n");
        desc("GUI", "no", "-no-gui",                    "Disable Qt GUI module.\n");

        desc("ACCESSIBILITY", "no", "-no-accessibility", "Disable accessibility support.\n");
        desc(                   "",                      "Disabling accessibility is not recommended, as it will break QStyle\n"
                                                         "and may break other internal parts of Qt.\n"
                                                         "With this switch you create a source incompatible version of Qt,\n"
                                                         "which is unsupported.\n");
        desc("ACCESSIBILITY", "yes", "-accessibility",   "Enable accessibility support.\n");

        desc(                   "-no-sql-<driver>",     "Disable SQL <driver> entirely, by default none are turned on.");
        desc(                   "-qt-sql-<driver>",     "Enable a SQL <driver> in the Qt Library.");
        desc(                   "-plugin-sql-<driver>", "Enable SQL <driver> as a plugin to be linked to at run time.\n"
                                                        "Available values for <driver>:");
        desc("SQL_MYSQL", "auto", "",                   "  mysql", ' ');
        desc("SQL_PSQL", "auto", "",                    "  psql", ' ');
        desc("SQL_OCI", "auto", "",                     "  oci", ' ');
        desc("SQL_ODBC", "auto", "",                    "  odbc", ' ');
        desc("SQL_TDS", "auto", "",                     "  tds", ' ');
        desc("SQL_DB2", "auto", "",                     "  db2", ' ');
        desc("SQL_SQLITE", "auto", "",                  "  sqlite", ' ');
        desc("SQL_SQLITE2", "auto", "",                 "  sqlite2", ' ');
        desc("SQL_IBASE", "auto", "",                   "  ibase", ' ');
        desc(                   "",                     "(drivers marked with a '+' have been detected as available on this system)\n", false, ' ');

        desc(                   "-system-sqlite",       "Use sqlite from the operating system.\n");

        desc("OPENGL", "no","-no-opengl",               "Do not support OpenGL.");
        desc("OPENGL", "no","-opengl <api>",            "Enable OpenGL support with specified API version.\n"
                                                        "Available values for <api>:");
        desc("", "no", "",                              "  desktop - Enable support for Desktop OpenGL", ' ');
        desc("", "no", "",                              "  dynamic - Enable support for dynamically loaded OpenGL (either desktop or ES)", ' ');
        desc("OPENGL_ES_2",  "yes", "",                 "  es2 - Enable support for OpenGL ES 2.0\n", ' ');

        desc("OPENVG", "no","-no-openvg",               "Disables OpenVG functionality.");
        desc("OPENVG", "yes","-openvg",                 "Enables OpenVG functionality.\n");
        desc(                   "-force-asserts",       "Activate asserts in release mode.\n");
        desc(                   "-platform <spec>",     "The operating system and compiler you are building on.\n(default %QMAKESPEC%)\n");
        desc(                   "-xplatform <spec>",    "The operating system and compiler you are cross compiling to.\n");
        desc(                   "",                     "See the README file for a list of supported operating systems and compilers.\n", false, ' ');

        desc("TARGET_OS", "*", "-target",               "Set target OS version. Currently the only valid value is 'xp' for targeting Windows XP.\n"
                                                        "MSVC >= 2012 targets Windows Vista by default.\n");

        desc(                   "-sysroot <dir>",       "Sets <dir> as the target compiler's and qmake's sysroot and also sets pkg-config paths.");
        desc(                   "-no-gcc-sysroot",      "When using -sysroot, it disables the passing of --sysroot to the compiler.\n");

        desc(                   "-qconfig <local>",     "Use src/corelib/global/qconfig-<local>.h rather than the\n"
                                                        "default 'full'.\n");

        desc("NIS",  "no",      "-no-nis",              "Do not compile NIS support.");
        desc("NIS",  "yes",     "-nis",                 "Compile NIS support.\n");

        desc("QT_ICONV",    "disable", "-no-iconv",     "Do not enable support for iconv(3).");
        desc("QT_ICONV",    "yes",     "-iconv",        "Enable support for iconv(3).");
        desc("QT_ICONV",    "yes",     "-sun-iconv",    "Enable support for iconv(3) using sun-iconv.");
        desc("QT_ICONV",    "yes",     "-gnu-iconv",    "Enable support for iconv(3) using gnu-libiconv.\n");

        desc("QT_EVDEV",    "no",      "-no-evdev",     "Do not enable support for evdev.");
        desc("QT_EVDEV",    "yes",     "-evdev",        "Enable support for evdev.");

        desc("QT_MTDEV",    "no",      "-no-mtdev",     "Do not enable support for mtdev.");
        desc("QT_MTDEV",    "yes",     "-mtdev",        "Enable support for mtdev.");

        desc("QT_INOTIFY",  "yes",     "-inotify",      "Explicitly enable Qt inotify(7) support.");
        desc("QT_INOTIFY",  "no",      "-no-inotify",   "Explicitly disable Qt inotify(7) support.\n");

        desc("QT_EVENTFD",  "yes",     "-eventfd",      "Enable eventfd(7) support in the UNIX event loop.");
        desc("QT_EVENTFD",  "no",      "-no-eventfd",   "Disable eventfd(7) support in the UNIX event loop.\n");

        desc("LARGE_FILE",  "yes",     "-largefile",    "Enables Qt to access files larger than 4 GB.\n");

        desc("POSIX_IPC",   "yes",     "-posix-ipc",    "Enable POSIX IPC.\n");

        desc("QT_GLIB",     "yes",     "-glib",         "Compile Glib support.\n");

        desc("QT_INSTALL_SETTINGS", "auto", "-sysconfdir <dir>", "Settings used by Qt programs will be looked for in\n<dir>.\n");

        desc("SYSTEM_PROXIES", "yes",  "-system-proxies",    "Use system network proxies by default.");
        desc("SYSTEM_PROXIES", "no",   "-no-system-proxies", "Do not use system network proxies by default.\n");

        desc("WERROR",      "yes",     "-warnings-are-errors",   "Make warnings be treated as errors.");
        desc("WERROR",      "no",      "-no-warnings-are-errors","Make warnings be treated normally.");

        desc(                   "-qtnamespace <name>", "Wraps all Qt library code in 'namespace name {...}'.");
        desc(                   "-qtlibinfix <infix>",  "Renames all Qt* libs to Qt*<infix>.\n");
        desc(                   "-D <define>",          "Add an explicit define to the preprocessor.");
        desc(                   "-I <includepath>",     "Add an explicit include path.");
        desc(                   "-L <librarypath>",     "Add an explicit library path.");
        desc(                   "-l <libraryname>",     "Add an explicit library name, residing in a librarypath.\n");

        desc("PCH",   "no",     "-no-pch",              "Do not use precompiled header support.");
        desc("PCH",   "yes",    "-pch",                 "Use precopmiled header support.\n");

        desc(                   "-help, -h, -?",        "Display this information.\n");

        // 3rd party stuff options go below here --------------------------------------------------------------------------------
        desc("Third Party Libraries:\n\n");

        desc("ZLIB", "qt",      "-qt-zlib",             "Use the zlib bundled with Qt.");
        desc("ZLIB", "system",  "-system-zlib",         "Use zlib from the operating system.\nSee http://www.gzip.org/zlib\n");

        desc("PCRE", "qt",       "-qt-pcre",            "Use the PCRE library bundled with Qt.");
        desc("PCRE", "system",   "-system-pcre",        "Use the PCRE library from the operating system.\nSee http://pcre.org/\n");

        desc("ICU", "yes",       "-icu",                "Use the ICU library.");
        desc("ICU", "no",        "-no-icu",             "Do not use the ICU library.\nSee http://site.icu-project.org/\n");

        desc("GIF", "no",       "-no-gif",              "Do not compile GIF reading support.\n");

        desc("LIBPNG", "no",    "-no-libpng",           "Do not compile PNG support.");
        desc("LIBPNG", "qt",    "-qt-libpng",           "Use the libpng bundled with Qt.");
        desc("LIBPNG", "system","-system-libpng",       "Use libpng from the operating system.\nSee http://www.libpng.org/pub/png\n");

        desc("LIBJPEG", "no",    "-no-libjpeg",         "Do not compile JPEG support.");
        desc("LIBJPEG", "qt",    "-qt-libjpeg",         "Use the libjpeg bundled with Qt.");
        desc("LIBJPEG", "system","-system-libjpeg",     "Use libjpeg from the operating system.\nSee http://www.ijg.org\n");

        desc("DOUBLECONVERSION", "no",     "-no-doubleconversion",     "Use sscanf_l and snprintf_l for (imprecise) double conversion.");
        desc("DOUBLECONVERSION", "qt",     "-qt-doubleconversion",     "Use the libdouble-conversion bundled with Qt.");
        desc("DOUBLECONVERSION", "system", "-system-doubleconversion", "Use the libdouble-conversion provided by the system.");

        desc("FREETYPE", "no",   "-no-freetype",        "Do not compile in Freetype2 support.");
        desc("FREETYPE", "yes",  "-qt-freetype",        "Use the libfreetype bundled with Qt.");
        desc("FREETYPE", "system","-system-freetype",   "Use the libfreetype provided by the system.\n");

        desc("FONT_CONFIG", "yes",     "-fontconfig",   "Build with FontConfig support.");
        desc("FONT_CONFIG", "no",      "-no-fontconfig", "Do not build with FontConfig support.\n");

        desc("HARFBUZZ", "no",   "-no-harfbuzz",        "Do not compile in HarfBuzz-NG support.");
        desc("HARFBUZZ", "qt",   "-qt-harfbuzz",        "Use HarfBuzz-NG bundled with Qt to do text shaping.\n"
                                                        "It can still be disabled by setting\n"
                                                        "the QT_HARFBUZZ environment variable to \"old\".");
        desc("HARFBUZZ", "system","-system-harfbuzz",   "Use HarfBuzz-NG from the operating system\n"
                                                        "to do text shaping. It can still be disabled\n"
                                                        "by setting the QT_HARFBUZZ environment variable to \"old\".\n"
                                                        "See http://www.harfbuzz.org\n");

        if (platform() == QNX) {
            desc("SLOG2", "yes",  "-slog2",             "Compile with slog2 support.");
            desc("SLOG2", "no",  "-no-slog2",           "Do not compile with slog2 support.");
            desc("QNX_IMF", "yes",  "-imf",             "Compile with imf support.");
            desc("QNX_IMF", "no",  "-no-imf",           "Do not compile with imf support.");
            desc("PPS", "yes",  "-pps",                 "Compile with PPS support.");
            desc("PPS", "no",  "-no-pps",               "Do not compile with PPS support.");
            desc("LGMON", "yes",  "-lgmon",             "Compile with lgmon support.");
            desc("LGMON", "no",   "-no-lgmon",          "Do not compile with lgmon support.\n");
        }

        desc("ANGLE", "yes",       "-angle",            "Use the ANGLE implementation of OpenGL ES 2.0.");
        desc("ANGLE", "no",        "-no-angle",         "Do not use ANGLE.\nSee http://code.google.com/p/angleproject/\n");
        // Qt\Windows only options go below here --------------------------------------------------------------------------------
        desc("\nQt for Windows only:\n\n");

        desc("INCREDIBUILD_XGE", "no", "-no-incredibuild-xge", "Do not add IncrediBuild XGE distribution commands to custom build steps.");
        desc("INCREDIBUILD_XGE", "yes", "-incredibuild-xge",   "Add IncrediBuild XGE distribution commands to custom build steps. This will distribute MOC and UIC steps, and other custom buildsteps which are added to the INCREDIBUILD_XGE variable.\n(The IncrediBuild distribution commands are only added to Visual Studio projects)\n");

        desc("PLUGIN_MANIFESTS", "no", "-no-plugin-manifests", "Do not embed manifests in plugins.");
        desc("PLUGIN_MANIFESTS", "yes", "-plugin-manifests",   "Embed manifests in plugins.\n");
        desc("BUILD_QMAKE", "no", "-no-qmake",          "Do not compile qmake.");
        desc("BUILD_QMAKE", "yes", "-qmake",            "Compile qmake.\n");

        desc(                  "-qreal [double|float]", "typedef qreal to the specified type. The default is double.\n"
                                                        "Note that changing this flag affects binary compatibility.\n");

        desc("RTTI", "no",      "-no-rtti",             "Do not compile runtime type information.");
        desc("RTTI", "yes",     "-rtti",                "Compile runtime type information.");
        desc("STRIP", "no",     "-no-strip",            "Do not strip libraries and executables of debug info when installing.");
        desc("STRIP", "yes",    "-strip",               "Strip libraries and executables of debug info when installing.\n");

        desc("SSE2", "no",      "-no-sse2",             "Do not compile with use of SSE2 instructions.");
        desc("SSE2", "yes",     "-sse2",                "Compile with use of SSE2 instructions.");
        desc("SSE3", "no",      "-no-sse3",             "Do not compile with use of SSE3 instructions.");
        desc("SSE3", "yes",     "-sse3",                "Compile with use of SSE3 instructions.");
        desc("SSSE3", "no",     "-no-ssse3",            "Do not compile with use of SSSE3 instructions.");
        desc("SSSE3", "yes",    "-ssse3",               "Compile with use of SSSE3 instructions.");
        desc("SSE4_1", "no",    "-no-sse4.1",           "Do not compile with use of SSE4.1 instructions.");
        desc("SSE4_1", "yes",   "-sse4.1",              "Compile with use of SSE4.1 instructions.");
        desc("SSE4_2", "no",    "-no-sse4.2",           "Do not compile with use of SSE4.2 instructions.");
        desc("SSE4_2", "yes",   "-sse4.2",              "Compile with use of SSE4.2 instructions.");
        desc("AVX", "no",       "-no-avx",              "Do not compile with use of AVX instructions.");
        desc("AVX", "yes",      "-avx",                 "Compile with use of AVX instructions.");
        desc("AVX2", "no",      "-no-avx2",             "Do not compile with use of AVX2 instructions.");
        desc("AVX2", "yes",     "-avx2",                "Compile with use of AVX2 instructions.\n");
        desc("AVX512", "no",    "-no-avx512",           "Do not compile with use of AVX512 instructions.");
        desc("AVX512", "yes",   "-avx512",              "Compile with use of AVX512 instructions.\n");
        desc("SSL", "no",        "-no-ssl",             "Do not compile support for SSL.");
        desc("SSL", "yes",       "-ssl",                "Enable run-time SSL support.");
        desc("OPENSSL", "no",    "-no-openssl",         "Do not compile support for OpenSSL.");
        desc("OPENSSL", "yes",   "-openssl",            "Enable run-time OpenSSL support.");
        desc("OPENSSL", "linked","-openssl-linked",     "Enable linked OpenSSL support.\n");
        desc("LIBPROXY", "no",   "-no-libproxy",        "Do not compile in libproxy support.");
        desc("LIBPROXY", "yes",  "-libproxy",           "Compile in libproxy support (for cross compilation targets).\n");
        desc("DBUS", "no",       "-no-dbus",            "Do not compile in D-Bus support.");
        desc("DBUS", "linked",   "-dbus-linked",        "Compile in D-Bus support and link to libdbus-1.\n");
        desc("DBUS", "runtime",  "-dbus-runtime",       "Compile in D-Bus support and load libdbus-1\ndynamically.");
        desc("AUDIO_BACKEND", "no","-no-audio-backend", "Do not compile in the platform audio backend into\nQt Multimedia.");
        desc("AUDIO_BACKEND", "yes","-audio-backend",   "Compile in the platform audio backend into Qt Multimedia.\n");
        desc("WMF_BACKEND", "no","-no-wmf-backend",     "Do not compile in the windows media foundation backend\ninto Qt Multimedia.");
        desc("WMF_BACKEND", "yes","-wmf-backend",       "Compile in the windows media foundation backend into Qt Multimedia.\n");
        desc("QML_DEBUG", "no",    "-no-qml-debug",     "Do not build the in-process QML debugging support.");
        desc("QML_DEBUG", "yes",   "-qml-debug",        "Build the in-process QML debugging support.\n");
        desc("DIRECTWRITE", "no", "-no-directwrite",    "Do not build support for DirectWrite font rendering.");
        desc("DIRECTWRITE", "yes", "-directwrite",      "Build support for DirectWrite font rendering.\n");

        desc("DIRECT2D", "no",  "-no-direct2d",         "Do not build the Direct2D platform plugin.");
        desc("DIRECT2D", "yes", "-direct2d",            "Build the Direct2D platform plugin (experimental,\n"
                                                        "requires Direct2D availability on target systems,\n"
                                                        "e.g. Windows 7 with Platform Update, Windows 8, etc.)\n");

        desc(                   "-no-style-<style>",    "Disable <style> entirely.");
        desc(                   "-qt-style-<style>",    "Enable <style> in the Qt Library.\nAvailable styles: ");

        desc("STYLE_WINDOWS", "yes", "",                "  windows", ' ');
        desc("STYLE_WINDOWSXP", "auto", "",             "  windowsxp", ' ');
        desc("STYLE_WINDOWSVISTA", "auto", "",          "  windowsvista", ' ');
        desc("STYLE_FUSION", "yes", "",                 "  fusion", ' ');
        desc("NATIVE_GESTURES", "no", "-no-native-gestures", "Do not use native gestures on Windows 7.");
        desc("NATIVE_GESTURES", "yes", "-native-gestures", "Use native gestures on Windows 7.\n");
        desc("MSVC_MP", "no", "-no-mp",                 "Do not use multiple processors for compiling with MSVC");
        desc("MSVC_MP", "yes", "-mp",                   "Use multiple processors for compiling with MSVC (-MP).\n");

        desc(                   "-loadconfig <config>", "Run configure with the parameters from file configure_<config>.cache.");
        desc(                   "-saveconfig <config>", "Run configure and save the parameters in file configure_<config>.cache.");
        desc(                   "-redo",                "Run configure with the same parameters as last time.\n");
        desc(                   "-v, -verbose",         "Run configure tests with verbose output.\n");
        return true;
    }
    return false;
}

// Locate a file and return its containing directory.
QString Configure::locateFile(const QString &fileName) const
{
    const QString mkspec = dictionary.contains(QStringLiteral("XQMAKESPEC"))
        ? dictionary[QStringLiteral("XQMAKESPEC")] : dictionary[QStringLiteral("QMAKESPEC")];
    const QString file = fileName.toLower();
    QStringList pathList;
    if (file.endsWith(".h")) {
        static const QStringList headerPaths =
            Environment::headerPaths(Environment::compilerFromQMakeSpec(mkspec));
        pathList = qmakeIncludes;
        pathList += headerPaths;
    } else if (file.endsWith(".lib") ||  file.endsWith(".a")) {
        static const QStringList libPaths =
            Environment::libraryPaths(Environment::compilerFromQMakeSpec(mkspec));
        pathList = libPaths;
    } else {
         // Fallback for .exe and .dll (latter are not covered by QStandardPaths).
        static const QStringList exePaths = Environment::path();
        pathList = exePaths;
    }
    return Environment::findFileInPaths(file, pathList);
}

/*!
    Default value for options marked as "auto" if the test passes.
    (Used both by the autoDetection() below, and the desc() function
    to mark (+) the default option of autodetecting options.
*/
QString Configure::defaultTo(const QString &option)
{
    // We prefer using the system version of the 3rd party libs
    if (option == "ZLIB"
        || option == "PCRE"
        || option == "LIBJPEG"
        || option == "LIBPNG")
        return "system";

    // PNG is always built-in, never a plugin
    if (option == "PNG")
        return "yes";

    // These database drivers and image formats can be built-in or plugins.
    // Prefer plugins when Qt is shared.
    if (dictionary[ "SHARED" ] == "yes") {
        if (option == "SQL_MYSQL"
            || option == "SQL_MYSQL"
            || option == "SQL_ODBC"
            || option == "SQL_OCI"
            || option == "SQL_PSQL"
            || option == "SQL_TDS"
            || option == "SQL_DB2"
            || option == "SQL_SQLITE"
            || option == "SQL_SQLITE2"
            || option == "SQL_IBASE"
            || option == "JPEG"
            || option == "GIF")
            return "plugin";
    }

    // By default we do not want to compile OCI driver when compiling with
    // MinGW, due to lack of such support from Oracle. It prob. won't work.
    // (Customer may force the use though)
    if (dictionary["QMAKESPEC"].endsWith("-g++")
        && option == "SQL_OCI")
        return "no";

    // keep 'auto' default for msvc, since we can't set the language supported
    if (option == "C++STD"
        && dictionary["QMAKESPEC"].contains("msvc"))
        return "auto";

    if (option == "SYNCQT"
        && (!QFile::exists(sourcePath + "/.git")))
        return "no";

    return "yes";
}

bool Configure::checkAngleAvailability(QString *errorMessage /* = 0 */) const
{
    // Check for Direct X SDK (include lib and direct shader compiler 'fxc').
    // Up to Direct X SDK June 2010 and for MinGW, this is pointed to by the
    // DXSDK_DIR variable. Starting with Windows Kit 8, it is included
    // in the Windows SDK. Checking for the header is not sufficient since
    // it is also  present in MinGW.
    const QString directXSdk = Environment::detectDirectXSdk();
    const Compiler compiler = Environment::compilerFromQMakeSpec(dictionary[QStringLiteral("QMAKESPEC")]);
    if (compiler < CC_MSVC2012 && directXSdk.isEmpty()) {
        if (errorMessage)
            *errorMessage = QStringLiteral("There is no Direct X SDK installed or the environment variable \"DXSDK_DIR\" is not set.");
        return false;
    }
    const QString compilerHeader = QStringLiteral("d3dcompiler.h");
    if (!findFile(compilerHeader)) {
        if (errorMessage)
            *errorMessage = QString::fromLatin1("The header '%1' could not be found.").arg(compilerHeader);
        return false;
    }
    if (dictionary["SSE2"] != "no") {
        const QString intrinHeader = QStringLiteral("intrin.h"); // Not present on MinGW-32
        if (!findFile(intrinHeader)) {
            if (errorMessage)
                *errorMessage = QString::fromLatin1("The header '%1' required for SSE2 could not be found.").arg(intrinHeader);
            return false;
        }
    }

    const QString directXLibrary = QStringLiteral("d3d11.lib"); // Ensures at least the June 2010 DXSDK is present
    if (!findFile(directXLibrary)) {
        if (errorMessage)
            *errorMessage = QString::fromLatin1("The library '%1' could not be found.").arg(directXLibrary);
        return false;
    }
    const QString fxcBinary = QStringLiteral("fxc.exe");
    QStringList additionalPaths;
    if (!directXSdk.isEmpty())
        additionalPaths.push_back(directXSdk + QStringLiteral("/Utilities/bin/x86"));
    QString fxcPath = QStandardPaths::findExecutable(fxcBinary, additionalPaths);
    if (fxcPath.isEmpty()) {
        if (errorMessage)
            *errorMessage = QString::fromLatin1("The shader compiler '%1' could not be found.").arg(fxcBinary);
        return false;
    }
    return true;
}

QString Configure::checkAvx512Availability()
{
    static const char avx512features[][5] = { "cd", "er", "pf", "bw", "dq", "vl", "ifma", "vbmi" };

    // try AVX512 Foundation. No Foundation, nothing else works.
    if (!tryCompileProject("common/avx512", "AVX512=F"))
        return QString();

    QString available = "avx512f";
    for (size_t i = 0; i < sizeof(avx512features)/sizeof(avx512features[0]); ++i) {
        if (tryCompileProject("common/avx512", QStringLiteral("AVX512=%0").arg(avx512features[i]).toUpper())) {
            available += " avx512";
            available += avx512features[i];
        }
    }
    return available;
}

/*!
    Checks the system for the availability of a feature.
    Returns true if the feature is available, else false.
*/

bool Configure::checkAvailability(const QString &part)
{
    bool available = false;
    if (part == "STYLE_WINDOWSXP")
        available = (platform() == WINDOWS) && findFile("uxtheme.h");

    else if (part == "OBJCOPY")
        available = tryCompileProject("unix/objcopy");

    else if (part == "ATOMIC64")
        available = tryCompileProject("common/atomic64");

    else if (part == "ATOMIC64-LIBATOMIC")
        available = tryCompileProject("common/atomic64", "LIBS+=-latomic");

    else if (part == "ZLIB")
        available = findFile("zlib.h");

    else if (part == "PCRE")
        available = findFile("pcre.h");

    else if (part == "ICU")
        available = tryCompileProject("unix/icu");

    else if (part == "ANGLE") {
        available = checkAngleAvailability();
    }

    else if (part == "HARFBUZZ")
        available = tryCompileProject("unix/harfbuzz");

    else if (part == "LIBJPEG")
        available = findFile("jpeglib.h");
    else if (part == "LIBPNG")
        available = findFile("png.h");
    else if (part == "SQL_MYSQL")
        available = findFile("mysql.h") && findFile("libmySQL.lib");
    else if (part == "SQL_ODBC")
        available = findFile("sql.h") && findFile("sqlext.h") && findFile("odbc32.lib");
    else if (part == "SQL_OCI")
        available = findFile("oci.h") && findFile("oci.lib");
    else if (part == "SQL_PSQL")
        available = findFile("libpq-fe.h") && findFile("libpq.lib") && findFile("ws2_32.lib") && findFile("advapi32.lib");
    else if (part == "SQL_TDS")
        available = findFile("sybfront.h") && findFile("sybdb.h") && findFile("ntwdblib.lib");
    else if (part == "SQL_DB2")
        available = findFile("sqlcli.h") && findFile("sqlcli1.h") && findFile("db2cli.lib");
    else if (part == "SQL_SQLITE")
        available = true; // Built in, we have a fork
    else if (part == "SQL_SQLITE_LIB") {
        if (dictionary[ "SQL_SQLITE_LIB" ] == "system") {
            if (platform() == QNX) {
                available = true;
                dictionary[ "QT_LFLAGS_SQLITE" ] += "-lsqlite3 -lz";
            } else {
                available = findFile("sqlite3.h") && findFile("sqlite3.lib");
                if (available)
                    dictionary[ "QT_LFLAGS_SQLITE" ] += "sqlite3.lib";
            }
        } else {
            available = true;
        }
    } else if (part == "SQL_SQLITE2")
        available = findFile("sqlite.h") && findFile("sqlite.lib");
    else if (part == "SQL_IBASE")
        available = findFile("ibase.h") && (findFile("gds32_ms.lib") || findFile("gds32.lib"));
    else if (part == "SSE2")
        available = tryCompileProject("common/sse2");
    else if (part == "SSE3")
        available = tryCompileProject("common/sse3");
    else if (part == "SSSE3")
        available = tryCompileProject("common/ssse3");
    else if (part == "SSE4_1")
        available = tryCompileProject("common/sse4_1");
    else if (part == "SSE4_2")
        available = tryCompileProject("common/sse4_2");
    else if (part == "AVX")
        available = tryCompileProject("common/avx");
    else if (part == "AVX2")
        available = tryCompileProject("common/avx2");
    else if (part == "OPENSSL")
        available = findFile("openssl\\ssl.h");
    else if (part == "LIBPROXY")
        available = dictionary.contains("XQMAKESPEC") && tryCompileProject("common/libproxy");
    else if (part == "DBUS")
        available = findFile("dbus\\dbus.h");
    else if (part == "INCREDIBUILD_XGE") {
        available = !QStandardPaths::findExecutable(QStringLiteral("BuildConsole.exe")).isEmpty()
                    && !QStandardPaths::findExecutable(QStringLiteral("xgConsole.exe")).isEmpty();
    } else if (part == "WMSDK") {
        available = findFile("wmsdk.h");
    } else if (part == "AUDIO_BACKEND") {
        available = true;
    } else if (part == "WMF_BACKEND") {
        available = findFile("mfapi.h") && findFile("mf.lib");
    } else if (part == "DIRECTWRITE") {
        available = tryCompileProject("win/directwrite");
    } else if (part == "DIRECTWRITE2") {
        available = tryCompileProject("win/directwrite2");
    } else if (part == "DIRECT2D") {
        available = tryCompileProject("qpa/direct2d");
    } else if (part == "ICONV") {
        available = tryCompileProject("unix/iconv") || tryCompileProject("unix/gnu-libiconv");
    } else if (part == "EVDEV") {
        available = tryCompileProject("unix/evdev");
    } else if (part == "MTDEV") {
        available = tryCompileProject("unix/mtdev");
    } else if (part == "TSLIB") {
        available = tryCompileProject("unix/tslib");
    } else if (part == "INOTIFY") {
        available = tryCompileProject("unix/inotify");
    } else if (part == "QT_EVENTFD") {
        available = tryCompileProject("unix/eventfd");
    } else if (part == "CUPS") {
        available = (platform() != WINDOWS) && (platform() != WINDOWS_RT) && tryCompileProject("unix/cups");
    } else if (part == "STACK_PROTECTOR_STRONG") {
        available = (platform() == QNX) && compilerSupportsFlag("qcc -fstack-protector-strong");
    } else if (part == "SLOG2") {
        available = tryCompileProject("unix/slog2");
    } else if (part == "QNX_IMF") {
        available = tryCompileProject("unix/qqnx_imf");
    } else if (part == "PPS") {
        available = (platform() == QNX) && tryCompileProject("unix/pps");
    } else if (part == "LGMON") {
        available = (platform() == QNX) && tryCompileProject("unix/lgmon");
    } else if (part == "NEON") {
        available = dictionary["QT_CPU_FEATURES"].contains("neon");
    } else if (part == "FONT_CONFIG") {
        available = tryCompileProject("unix/fontconfig");
    } else if (part == "DOUBLECONVERSION") {
        available = tryCompileProject("unix/doubleconversion");
    }

    return available;
}

/*
    Autodetect options marked as "auto".
*/
void Configure::autoDetection()
{
    cout << "Running configuration tests..." << endl;

    // Auto-detect CPU architectures.
    detectArch();

    if (dictionary["C++STD"] == "auto" && !dictionary["QMAKESPEC"].contains("msvc")) {
        if (!tryCompileProject("common/c++11")) {
            dictionary["DONE"] = "error";
            cout << "ERROR: Qt requires a C++11 compiler and yours does not seem to be that." << endl
                 << "Please upgrade." << endl;
            return;
        } else if (!tryCompileProject("common/c++14")) {
            dictionary["C++STD"] = "c++11";
        } else if (!tryCompileProject("common/c++1z")) {
            dictionary["C++STD"] = "c++14";
        } else {
            dictionary["C++STD"] = "c++1z";
        }
    }

    if (!dictionary["QMAKESPEC"].contains("msvc")) {
        if (tryCompileProject("common/c++default", QString(), false)) {
            QFile iiFile(buildPath + "/config.tests/common/c++default/c++default.ii");
            if (iiFile.open(QIODevice::ReadOnly)) {
                QString content = QString::fromUtf8(iiFile.readAll());
                QRegExp expr("\\b([0-9]+)L\\b");
                if (expr.indexIn(content) != -1)
                    dictionary["CFG_STDCXX_DEFAULT"] = expr.cap(1);
            }
        }
        if (dictionary["CFG_STDCXX_DEFAULT"].isEmpty()) {
            cout << "Could not determine the C++ standard the compiler uses by default, assuming C++98." << endl;
            dictionary["CFG_STDCXX_DEFAULT"] = "199711";
        }
    }

    if (dictionary["ATOMIC64"] == "auto")
        dictionary["ATOMIC64"] = checkAvailability("ATOMIC64") ? "yes" :
                                 checkAvailability("ATOMIC64-LIBATOMIC") ? "libatomic" : "no";

    // Style detection
    if (dictionary["STYLE_WINDOWSXP"] == "auto")
        dictionary["STYLE_WINDOWSXP"] = checkAvailability("STYLE_WINDOWSXP") ? defaultTo("STYLE_WINDOWSXP") : "no";
    if (dictionary["STYLE_WINDOWSVISTA"] == "auto") // Vista style has the same requirements as XP style
        dictionary["STYLE_WINDOWSVISTA"] = checkAvailability("STYLE_WINDOWSXP") ? defaultTo("STYLE_WINDOWSVISTA") : "no";

    // Compression detection
    if (dictionary["ZLIB"] == "auto")
        dictionary["ZLIB"] =  checkAvailability("ZLIB") ? defaultTo("ZLIB") : "qt";

    // PCRE detection
    if (dictionary["PCRE"] == "auto")
        dictionary["PCRE"] = checkAvailability("PCRE") ? defaultTo("PCRE") : "qt";

    // ICU detection
    if (dictionary["ICU"] == "auto")
        dictionary["ICU"] = checkAvailability("ICU") ? "yes" : "no";

    // ANGLE detection
    if (dictionary["ANGLE"] == "auto") {
        if (dictionary["OPENGL_ES_2"] == "yes") {
            dictionary["ANGLE"] = checkAngleAvailability() ? "yes" : "no";
            dictionary["ANGLE_FROM"] = "detected";
        } else {
            dictionary["ANGLE"] = "no";
        }
    }

    // Dynamic GL. This must be explicitly requested, no autodetection.
    if (dictionary["DYNAMICGL"] == "auto")
        dictionary["DYNAMICGL"] = "no";

    // Image format detection
    if (dictionary["GIF"] == "auto")
        dictionary["GIF"] = defaultTo("GIF");
    if (dictionary["JPEG"] == "auto")
        dictionary["JPEG"] = defaultTo("JPEG");
    if (dictionary["PNG"] == "auto")
        dictionary["PNG"] = defaultTo("PNG");
    if (dictionary["LIBJPEG"] == "auto")
        dictionary["LIBJPEG"] = checkAvailability("LIBJPEG") ? defaultTo("LIBJPEG") : "qt";
    if (dictionary["LIBPNG"] == "auto")
        dictionary["LIBPNG"] = checkAvailability("LIBPNG") ? defaultTo("LIBPNG") : "qt";

    // SQL detection (not on by default)
    if (dictionary["SQL_MYSQL"] == "auto")
        dictionary["SQL_MYSQL"] = checkAvailability("SQL_MYSQL") ? defaultTo("SQL_MYSQL") : "no";
    if (dictionary["SQL_ODBC"] == "auto")
        dictionary["SQL_ODBC"] = checkAvailability("SQL_ODBC") ? defaultTo("SQL_ODBC") : "no";
    if (dictionary["SQL_OCI"] == "auto")
        dictionary["SQL_OCI"] = checkAvailability("SQL_OCI") ? defaultTo("SQL_OCI") : "no";
    if (dictionary["SQL_PSQL"] == "auto")
        dictionary["SQL_PSQL"] = checkAvailability("SQL_PSQL") ? defaultTo("SQL_PSQL") : "no";
    if (dictionary["SQL_TDS"] == "auto")
        dictionary["SQL_TDS"] = checkAvailability("SQL_TDS") ? defaultTo("SQL_TDS") : "no";
    if (dictionary["SQL_DB2"] == "auto")
        dictionary["SQL_DB2"] = checkAvailability("SQL_DB2") ? defaultTo("SQL_DB2") : "no";
    if (dictionary["SQL_SQLITE"] == "auto")
        dictionary["SQL_SQLITE"] = checkAvailability("SQL_SQLITE") ? defaultTo("SQL_SQLITE") : "no";
    if (dictionary["SQL_SQLITE_LIB"] == "system")
        if (!checkAvailability("SQL_SQLITE_LIB"))
            dictionary["SQL_SQLITE_LIB"] = "no";
    if (dictionary["SQL_SQLITE2"] == "auto")
        dictionary["SQL_SQLITE2"] = checkAvailability("SQL_SQLITE2") ? defaultTo("SQL_SQLITE2") : "no";
    if (dictionary["SQL_IBASE"] == "auto")
        dictionary["SQL_IBASE"] = checkAvailability("SQL_IBASE") ? defaultTo("SQL_IBASE") : "no";
    if (dictionary["SSE2"] == "auto")
        dictionary["SSE2"] = checkAvailability("SSE2") ? "yes" : "no";
    if (dictionary["SSE3"] == "auto")
        dictionary["SSE3"] = checkAvailability("SSE3") ? "yes" : "no";
    if (dictionary["SSSE3"] == "auto")
        dictionary["SSSE3"] = checkAvailability("SSSE3") ? "yes" : "no";
    if (dictionary["SSE4_1"] == "auto")
        dictionary["SSE4_1"] = checkAvailability("SSE4_1") ? "yes" : "no";
    if (dictionary["SSE4_2"] == "auto")
        dictionary["SSE4_2"] = checkAvailability("SSE4_2") ? "yes" : "no";
    if (dictionary["AVX"] == "auto")
        dictionary["AVX"] = checkAvailability("AVX") ? "yes" : "no";
    if (dictionary["AVX2"] == "auto")
        dictionary["AVX2"] = checkAvailability("AVX2") ? "yes" : "no";
    if (dictionary["AVX512"] == "auto")
        dictionary["AVX512"] = checkAvx512Availability();
    if (dictionary["NEON"] == "auto")
        dictionary["NEON"] = checkAvailability("NEON") ? "yes" : "no";
    if (dictionary["SSL"] == "auto") {
        if (platform() == WINDOWS_RT) {
            dictionary["SSL"] = "yes";
        } else {
            // On Desktop Windows openssl and ssl always have the same value (for now). OpenSSL is
            // the only backend and if it is available and should be built, that also means that
            // SSL support in general is enabled.
            if (dictionary["OPENSSL"] == "auto")
                dictionary["OPENSSL"] = checkAvailability("OPENSSL") ? "yes" : "no";
            dictionary["SSL"] = dictionary["OPENSSL"];
        }
    }
    if (dictionary["OPENSSL"] == "auto")
        dictionary["OPENSSL"] = checkAvailability("OPENSSL") ? "yes" : "no";
    if (dictionary["LIBPROXY"] == "auto")
        dictionary["LIBPROXY"] = checkAvailability("LIBPROXY") ? "yes" : "no";
    if (dictionary["DBUS"] == "auto")
        dictionary["DBUS"] = checkAvailability("DBUS") ? "linked" : "runtime";
    if (dictionary["QML_DEBUG"] == "auto")
        dictionary["QML_DEBUG"] = dictionary["QML"] == "yes" ? "yes" : "no";
    if (dictionary["AUDIO_BACKEND"] == "auto")
        dictionary["AUDIO_BACKEND"] = checkAvailability("AUDIO_BACKEND") ? "yes" : "no";
    if (dictionary["WMF_BACKEND"] == "auto")
        dictionary["WMF_BACKEND"] = checkAvailability("WMF_BACKEND") ? "yes" : "no";
    if (dictionary["WMSDK"] == "auto")
        dictionary["WMSDK"] = checkAvailability("WMSDK") ? "yes" : "no";

    // Detection of IncrediBuild buildconsole
    if (dictionary["INCREDIBUILD_XGE"] == "auto")
        dictionary["INCREDIBUILD_XGE"] = checkAvailability("INCREDIBUILD_XGE") ? "yes" : "no";

    // Detection of iconv support
    if (dictionary["QT_ICONV"] == "auto")
        dictionary["QT_ICONV"] = checkAvailability("ICONV") ? "yes" : "no";

    // Detection of evdev support
    if (dictionary["QT_EVDEV"] == "auto")
        dictionary["QT_EVDEV"] = checkAvailability("EVDEV") ? "yes" : "no";

    // Detection of mtdev support
    if (dictionary["QT_MTDEV"] == "auto")
        dictionary["QT_MTDEV"] = checkAvailability("MTDEV") ? "yes" : "no";

    // Detection of tslib support
    if (dictionary["QT_TSLIB"] == "auto")
        dictionary["QT_TSLIB"] = checkAvailability("TSLIB") ? "yes" : "no";

    // Detection of inotify
    if (dictionary["QT_INOTIFY"] == "auto")
        dictionary["QT_INOTIFY"] = checkAvailability("INOTIFY") ? "yes" : "no";

    // Detection of cups support
    if (dictionary["QT_CUPS"] == "auto")
        dictionary["QT_CUPS"] = checkAvailability("CUPS") ? "yes" : "no";

    // Detection of -fstack-protector-strong support
    if (dictionary["STACK_PROTECTOR_STRONG"] == "auto")
        dictionary["STACK_PROTECTOR_STRONG"] = checkAvailability("STACK_PROTECTOR_STRONG") ? "yes" : "no";

    if (platform() == QNX && dictionary["SLOG2"] == "auto") {
        dictionary["SLOG2"] = checkAvailability("SLOG2") ? "yes" : "no";
    }

    if (platform() == QNX && dictionary["QNX_IMF"] == "auto") {
        dictionary["QNX_IMF"] = checkAvailability("QNX_IMF") ? "yes" : "no";
    }

    if (dictionary["PPS"] == "auto") {
        dictionary["PPS"] = checkAvailability("PPS") ? "yes" : "no";
    }

    if (platform() == QNX && dictionary["LGMON"] == "auto") {
        dictionary["LGMON"] = checkAvailability("LGMON") ? "yes" : "no";
    }

    if (dictionary["QT_EVENTFD"] == "auto")
        dictionary["QT_EVENTFD"] = checkAvailability("QT_EVENTFD") ? "yes" : "no";

    if (dictionary["FONT_CONFIG"] == "auto")
        dictionary["FONT_CONFIG"] = checkAvailability("FONT_CONFIG") ? "yes" : "no";

<<<<<<< HEAD
    if (dictionary["DOUBLECONVERSION"] == "auto")
        dictionary["DOUBLECONVERSION"] = checkAvailability("DOUBLECONVERSION") ? "system" : "qt";
=======
    if ((dictionary["FONT_CONFIG"] == "yes") && (dictionary["FREETYPE_FROM"] == "default"))
        dictionary["FREETYPE"] = "system";
>>>>>>> 64044188

    if (dictionary["DIRECTWRITE"] == "auto")
        dictionary["DIRECTWRITE"] = checkAvailability("DIRECTWRITE") ? "yes" : "no";

    if (dictionary["DIRECTWRITE"] == "no")
        dictionary["DIRECTWRITE2"] = "no";
    else if (dictionary["DIRECTWRITE2"] == "auto")
        dictionary["DIRECTWRITE2"] = checkAvailability("DIRECTWRITE2") ? "yes" : "no";

    // Mark all unknown "auto" to the default value..
    for (QMap<QString,QString>::iterator i = dictionary.begin(); i != dictionary.end(); ++i) {
        if (i.value() == "auto")
            i.value() = defaultTo(i.key());
    }

    cout << "Done running configuration tests." << endl;
}

bool Configure::verifyConfiguration()
{
    bool prompt = false;
    if (dictionary["C++STD"] != "auto"
            && dictionary["QMAKESPEC"].contains("msvc")) {
        cout << "WARNING: It is not possible to change the C++ standard edition with MSVC compilers. "
                "Therefore, the option -c++std " << dictionary["C++STD"] << " was ignored." << endl << endl;
        dictionary["C++STD"] = "auto";
    }

    if (dictionary["STATIC_RUNTIME"] == "yes" && dictionary["SHARED"] == "yes") {
        cout << "ERROR: -static-runtime requires -static" << endl << endl;
        dictionary[ "DONE" ] = "error";
    }

    if (dictionary["SEPARATE_DEBUG_INFO"] == "yes") {
        if (dictionary[ "SHARED" ] == "no") {
            cout << "ERROR: -separate-debug-info is incompatible with -static" << endl << endl;
            dictionary[ "DONE" ] = "error";
        } else if (dictionary[ "BUILD" ] != "debug"
                && dictionary[ "BUILDALL" ] == "no"
                && dictionary[ "FORCEDEBUGINFO" ] == "no") {
            cout << "ERROR: -separate-debug-info needs -debug, -debug-and-release, or -force-debug-info" << endl << endl;
            dictionary[ "DONE" ] = "error";
        } else if (dictionary["SEPARATE_DEBUG_INFO"] == "yes" && !checkAvailability("OBJCOPY")) {
            cout << "ERROR: -separate-debug-info was requested but this binutils does not support it." << endl;
            dictionary[ "DONE" ] = "error";
        }
    }

    if (dictionary["SQL_SQLITE_LIB"] == "no" && dictionary["SQL_SQLITE"] != "no") {
        cout << "WARNING: Configure could not detect the presence of a system SQLite3 lib." << endl
             << "Configure will therefore continue with the SQLite3 lib bundled with Qt." << endl;
        dictionary["SQL_SQLITE_LIB"] = "qt"; // Set to Qt's bundled lib an continue
        prompt = true;
    }
    if (dictionary["QMAKESPEC"].endsWith("-g++")
        && dictionary["SQL_OCI"] != "no") {
        cout << "WARNING: Qt does not support compiling the Oracle database driver with" << endl
             << "MinGW, due to lack of such support from Oracle. Consider disabling the" << endl
             << "Oracle driver, as the current build will most likely fail." << endl;
        prompt = true;
    }
    if (dictionary["QMAKESPEC"].endsWith("win32-msvc2008") || dictionary["QMAKESPEC"].endsWith("win32-msvc2010")) {
        cout << "ERROR: Qt cannot be compiled with Visual Studio 2008 or 2010." << endl;
        prompt = true;
    }
    if (0 != dictionary["ARM_FPU_TYPE"].size()) {
            QStringList l= QStringList()
                    << "softvfp"
                    << "softvfp+vfpv2"
                    << "vfpv2";
            if (!(l.contains(dictionary["ARM_FPU_TYPE"])))
                    cout << QString("WARNING: Using unsupported fpu flag: %1").arg(dictionary["ARM_FPU_TYPE"]) << endl;
    }
    if (dictionary["DIRECTWRITE"] == "yes" && !checkAvailability("DIRECTWRITE")) {
        cout << "WARNING: To be able to compile the DirectWrite font engine you will" << endl
             << "need the Microsoft DirectWrite and Microsoft Direct2D development" << endl
             << "files such as headers and libraries." << endl;
        prompt = true;
    }
#if WINVER > 0x0601
    if (dictionary["TARGET_OS"] == "xp") {
        cout << "WARNING: Cannot use Windows Kit 8 to build Qt for Windows XP.\n"
                "WARNING: Windows SDK v7.1A is recommended.\n";
    }
#endif

    if (dictionary["DIRECT2D"] == "yes" && !checkAvailability("DIRECT2D")) {
        cout << "WARNING: To be able to build the Direct2D platform plugin you will" << endl
             << "need the Microsoft DirectWrite and Microsoft Direct2D development" << endl
             << "files such as headers and libraries." << endl;
        prompt = true;
    }

    // -angle given on command line, but Direct X cannot be found.
    if (dictionary["ANGLE"] != "no") {
        QString errorMessage;
        if (!checkAngleAvailability(&errorMessage)) {
            cout << "WARNING: ANGLE specified, but the DirectX SDK could not be detected:" << endl
                 << "  " << qPrintable(errorMessage) << endl
                 <<  "The build will most likely fail." << endl;
            prompt = true;
        }
    } else if (dictionary["ANGLE"] == "no") {
        if (dictionary["ANGLE_FROM"] == "detected") {
            QString errorMessage;
            checkAngleAvailability(&errorMessage);
            cout << "WARNING: The DirectX SDK could not be detected:" << endl
                 << "  " << qPrintable(errorMessage) << endl
                 << "Disabling the ANGLE backend." << endl;
            prompt = true;
        }
        if ((dictionary["OPENGL_ES_2"] == "yes") && !dictionary.contains("XQMAKESPEC")) {
            cout << endl << "WARNING: Using OpenGL ES 2.0 without ANGLE." << endl
                 << "Specify -opengl desktop to use Open GL." << endl
                 <<  "The build will most likely fail." << endl;
            prompt = true;
        }
    }

    if (dictionary["DYNAMICGL"] == "yes") {
        if (dictionary["OPENGL_ES_2"] == "yes" || dictionary["ANGLE"] != "no") {
            cout << "ERROR: Dynamic OpenGL cannot be used with -angle." << endl;
            dictionary[ "DONE" ] = "error";
        }
    }

    if (dictionary["OPENGL"] == "no" || dictionary["OPENGL_ES_2"] == "no") {
        if (dictionary.value("XQMAKESPEC").startsWith("winphone") ||
                dictionary.value("XQMAKESPEC").startsWith("winrt")) {
            cout << "ERROR: Option -no-opengl is not valid for WinRT." << endl;
            dictionary[ "DONE" ] = "error";
        }
    }

    if ((dictionary["FONT_CONFIG"] == "yes") && (dictionary["FREETYPE_FROM"] == "commandline")) {
        if (dictionary["FREETYPE"] == "yes") {
            cout << "WARNING: Bundled FreeType can't be used."
                    "  FontConfig use requires system FreeType." << endl;
            dictionary["FREETYPE"] = "system";
            dictionary["FREETYPE_FROM"] = "override";
            prompt = true;
        } else if (dictionary["FREETYPE"] == "no") {
            cout << "WARNING: FreeType can't be disabled."
                    "  FontConfig use requires system FreeType." << endl;
            dictionary["FREETYPE"] = "system";
            dictionary["FREETYPE_FROM"] = "override";
            prompt = true;
        }
    }

    if (prompt)
        promptKeyPress();

    return true;
}

void Configure::prepareConfigTests()
{
    // Generate an empty .qmake.cache file for config.tests
    QDir buildDir(buildPath);
    bool success = true;
    if (!buildDir.exists("config.tests"))
        success = buildDir.mkdir("config.tests");

    QString fileName(buildPath + "/config.tests/.qmake.cache");
    QFile cacheFile(fileName);
    success &= cacheFile.open(QIODevice::WriteOnly);
    cacheFile.close();

    if (!success) {
        cout << "Failed to create file " << qPrintable(QDir::toNativeSeparators(fileName)) << endl;
        dictionary[ "DONE" ] = "error";
    }
}

void Configure::generateOutputVars()
{
    // Generate variables for output
    QString build = dictionary[ "BUILD" ];
    bool buildAll = (dictionary[ "BUILDALL" ] == "yes");
    if (build == "debug") {
        if (buildAll)
            qtConfig += "debug_and_release build_all release";
        qtConfig += "debug";
    } else if (build == "release") {
        if (buildAll)
            qtConfig += "debug_and_release build_all debug";
        qtConfig += "release";
    }
    if (dictionary[ "RELEASE_TOOLS" ] == "yes")
        qtConfig += "release_tools";

    if (dictionary[ "PCH" ] == "yes")
        qmakeConfig += "precompile_header";
    else
        qmakeVars += "CONFIG -= precompile_header";

    if (dictionary[ "C++STD" ] == "c++11")
        qtConfig += "c++11";
    else if (dictionary[ "C++STD" ] == "c++14")
        qtConfig += "c++11 c++14";
    else if (dictionary[ "C++STD" ] == "c++1z")
        qtConfig += "c++11 c++14 c++1z";
    if (!dictionary[ "CFG_STDCXX_DEFAULT" ].isEmpty())
        qmakeVars += "QT_COMPILER_STDCXX = " + dictionary[ "CFG_STDCXX_DEFAULT" ];

    if (dictionary[ "USE_GOLD_LINKER" ] == "yes")
        qmakeConfig += "use_gold_linker";

    if (dictionary[ "ENABLE_NEW_DTAGS" ] == "yes")
        qmakeConfig += "enable_new_dtags";

    if (dictionary[ "SHARED" ] == "no")
        qtConfig += "static";
    else
        qtConfig += "shared";

    if (dictionary[ "STATIC_RUNTIME" ] == "yes")
        qtConfig += "static_runtime";

    if (dictionary[ "GUI" ] == "no") {
        qtConfig += "no-gui";
        dictionary [ "WIDGETS" ] = "no";
    }

    if (dictionary[ "WIDGETS" ] == "no")
        qtConfig += "no-widgets";

    // Compression --------------------------------------------------
    if (dictionary[ "ZLIB" ] == "qt")
        qtConfig += "zlib";
    else if (dictionary[ "ZLIB" ] == "system")
        qtConfig += "system-zlib";

    // PCRE ---------------------------------------------------------
    if (dictionary[ "PCRE" ] == "qt")
        qmakeConfig += "pcre";

    // ICU ---------------------------------------------------------
    if (dictionary[ "ICU" ] == "yes")
        qtConfig  += "icu";

    // ANGLE --------------------------------------------------------
    if (dictionary[ "ANGLE" ] != "no") {
        qtConfig  += "angle";
    }

    // Dynamic OpenGL loading ---------------------------------------
    if (dictionary[ "DYNAMICGL" ] != "no") {
        qtConfig += "dynamicgl";
    }

    // Image formates -----------------------------------------------
    if (dictionary[ "GIF" ] == "no")
        qtConfig += "no-gif";
    else if (dictionary[ "GIF" ] == "yes")
        qtConfig += "gif";

    if (dictionary[ "JPEG" ] == "no")
        qtConfig += "no-jpeg";
    else if (dictionary[ "JPEG" ] == "yes")
        qtConfig += "jpeg";
    if (dictionary[ "LIBJPEG" ] == "system")
        qtConfig += "system-jpeg";

    if (dictionary[ "PNG" ] == "no")
        qtConfig += "no-png";
    else if (dictionary[ "PNG" ] == "yes")
        qtConfig += "png";
    if (dictionary[ "LIBPNG" ] == "system")
        qtConfig += "system-png";

    // Double conversion -----------------------------------------------
    if (dictionary[ "DOUBLECONVERSION" ] == "qt")
        qtConfig += "doubleconversion";
    else if (dictionary[ "DOUBLECONVERSION" ] == "system")
        qtConfig += "system-doubleconversion";
    else if (dictionary[ "DOUBLECONVERSION" ] == "no")
        qtConfig += "no-doubleconversion";

    // Text rendering --------------------------------------------------
    if (dictionary[ "FREETYPE" ] == "yes")
        qtConfig += "freetype";
    else if (dictionary[ "FREETYPE" ] == "system")
        qtConfig += "system-freetype";

    if (dictionary[ "HARFBUZZ" ] == "qt")
        qtConfig += "harfbuzz";
    else if (dictionary[ "HARFBUZZ" ] == "system")
        qtConfig += "system-harfbuzz";

    // Styles -------------------------------------------------------
    if (dictionary[ "STYLE_WINDOWS" ] == "yes")
        qmakeStyles += "windows";

    if (dictionary[ "STYLE_FUSION" ] == "yes")
        qmakeStyles += "fusion";

    if (dictionary[ "STYLE_WINDOWSXP" ] == "yes")
        qmakeStyles += "windowsxp";

    if (dictionary[ "STYLE_WINDOWSVISTA" ] == "yes")
        qmakeStyles += "windowsvista";

    if (dictionary[ "STYLE_ANDROID" ] == "yes")
        qmakeStyles += "android";

    // Databases ----------------------------------------------------
    if (dictionary[ "SQL_MYSQL" ] == "yes")
        qmakeSql += "mysql";
    else if (dictionary[ "SQL_MYSQL" ] == "plugin")
        qmakeSqlPlugins += "mysql";

    if (dictionary[ "SQL_ODBC" ] == "yes")
        qmakeSql += "odbc";
    else if (dictionary[ "SQL_ODBC" ] == "plugin")
        qmakeSqlPlugins += "odbc";

    if (dictionary[ "SQL_OCI" ] == "yes")
        qmakeSql += "oci";
    else if (dictionary[ "SQL_OCI" ] == "plugin")
        qmakeSqlPlugins += "oci";

    if (dictionary[ "SQL_PSQL" ] == "yes")
        qmakeSql += "psql";
    else if (dictionary[ "SQL_PSQL" ] == "plugin")
        qmakeSqlPlugins += "psql";

    if (dictionary[ "SQL_TDS" ] == "yes")
        qmakeSql += "tds";
    else if (dictionary[ "SQL_TDS" ] == "plugin")
        qmakeSqlPlugins += "tds";

    if (dictionary[ "SQL_DB2" ] == "yes")
        qmakeSql += "db2";
    else if (dictionary[ "SQL_DB2" ] == "plugin")
        qmakeSqlPlugins += "db2";

    if (dictionary[ "SQL_SQLITE" ] == "yes")
        qmakeSql += "sqlite";
    else if (dictionary[ "SQL_SQLITE" ] == "plugin")
        qmakeSqlPlugins += "sqlite";

    if (dictionary[ "SQL_SQLITE_LIB" ] == "system")
        qmakeConfig += "system-sqlite";

    if (dictionary[ "SQL_SQLITE2" ] == "yes")
        qmakeSql += "sqlite2";
    else if (dictionary[ "SQL_SQLITE2" ] == "plugin")
        qmakeSqlPlugins += "sqlite2";

    if (dictionary[ "SQL_IBASE" ] == "yes")
        qmakeSql += "ibase";
    else if (dictionary[ "SQL_IBASE" ] == "plugin")
        qmakeSqlPlugins += "ibase";

    // Other options ------------------------------------------------
    if (dictionary[ "BUILDALL" ] == "yes") {
        qtConfig += "build_all";
    }
    if (dictionary[ "SEPARATE_DEBUG_INFO" ] == "yes")
        qtConfig += "separate_debug_info";
    if (dictionary[ "FORCEDEBUGINFO" ] == "yes")
        qmakeConfig += "force_debug_info";
    qmakeConfig += dictionary[ "BUILD" ];

    if (buildParts.isEmpty()) {
        buildParts = defaultBuildParts;

        if (dictionary["BUILDDEV"] == "yes")
            buildParts += "tests";
    }
    while (!nobuildParts.isEmpty())
        buildParts.removeAll(nobuildParts.takeFirst());
    if (!buildParts.contains("libs"))
        buildParts += "libs";
    buildParts.removeDuplicates();
    if (dictionary[ "COMPILE_EXAMPLES" ] == "yes")
        qmakeConfig += "compile_examples";

    if (dictionary["MSVC_MP"] == "yes")
        qmakeConfig += "msvc_mp";

    if (dictionary[ "SHARED" ] == "yes") {
        QString version = dictionary[ "VERSION" ];
        if (!version.isEmpty()) {
            qmakeVars += "QMAKE_QT_VERSION_OVERRIDE = " + version.left(version.indexOf('.'));
            version.remove(QLatin1Char('.'));
        }
    }

    if (dictionary["ATOMIC64"] == "libatomic")
        qmakeConfig += "atomic64-libatomic";

    if (dictionary[ "ACCESSIBILITY" ] == "yes")
        qtConfig += "accessibility";

    if (!qmakeLibs.isEmpty())
        qmakeVars += "LIBS           += " + formatPaths(qmakeLibs);

    if (!dictionary["QT_LFLAGS_SQLITE"].isEmpty())
        qmakeVars += "QT_LFLAGS_SQLITE += " + dictionary["QT_LFLAGS_SQLITE"];

    if (dictionary[ "OPENGL" ] == "yes")
        qtConfig += "opengl";

    if (dictionary["OPENGL_ES_2"] == "yes") {
        qtConfig += "opengles2";
        qtConfig += "egl";
    }

    if (dictionary["OPENVG"] == "yes") {
        qtConfig += "openvg";
        qtConfig += "egl";
    }

    if (dictionary[ "SSL" ] == "yes")
        qtConfig += "ssl";

    if (dictionary[ "OPENSSL" ] == "yes")
        qtConfig += "openssl";
    else if (dictionary[ "OPENSSL" ] == "linked")
        qtConfig += "openssl-linked";

    if (dictionary[ "LIBPROXY" ] == "yes")
        qtConfig += "libproxy";

    if (dictionary[ "DBUS" ] == "runtime")
        qtConfig += "dbus";
    else if (dictionary[ "DBUS" ] == "linked")
        qtConfig += "dbus dbus-linked";

    // ### Vestige
    if (dictionary["AUDIO_BACKEND"] == "yes")
        qtConfig += "audio-backend";

    if (dictionary["QML_DEBUG"] == "no")
        qtConfig += "no-qml-debug";

    if (dictionary["WMF_BACKEND"] == "yes")
        qtConfig += "wmf-backend";

    if (dictionary["DIRECTWRITE"] == "yes")
        qtConfig += "directwrite";

    if (dictionary["DIRECTWRITE2"] == "yes")
        qtConfig += "directwrite2";

    if (dictionary["DIRECT2D"] == "yes")
        qtConfig += "direct2d";

    if (dictionary[ "NATIVE_GESTURES" ] == "yes")
        qtConfig += "native-gestures";

    qtConfig += "qpa";

    if (dictionary["NIS"] == "yes")
        qtConfig += "nis";

    if (dictionary["QT_CUPS"] == "yes")
        qtConfig += "cups";

    if (dictionary["QT_ICONV"] == "yes")
        qtConfig += "iconv";
    else if (dictionary["QT_ICONV"] == "sun")
        qtConfig += "sun-libiconv";
    else if (dictionary["QT_ICONV"] == "gnu")
        qtConfig += "gnu-libiconv";

    if (dictionary["QT_EVDEV"] == "yes")
        qtConfig += "evdev";

    if (dictionary["QT_MTDEV"] == "yes")
        qtConfig += "mtdev";

    if (dictionary[ "QT_TSLIB" ] == "yes")
        qtConfig += "tslib";

    if (dictionary["QT_INOTIFY"] == "yes")
        qtConfig += "inotify";

    if (dictionary["QT_EVENTFD"] == "yes")
        qtConfig += "eventfd";

    if (dictionary["FONT_CONFIG"] == "yes") {
        qtConfig += "fontconfig";
        qmakeVars += "QMAKE_CFLAGS_FONTCONFIG =";
        qmakeVars += "QMAKE_LIBS_FONTCONFIG   = -lfreetype -lfontconfig";
    }

    if (dictionary["QT_GLIB"] == "yes")
        qtConfig += "glib";

    if (dictionary["STACK_PROTECTOR_STRONG"] == "yes")
        qtConfig += "stack-protector-strong";

    if (dictionary["REDUCE_EXPORTS"] == "yes")
        qtConfig += "reduce_exports";

    if (!dictionary["POLL"].isEmpty())
        qtConfig += "poll_" + dictionary["POLL"];

    // We currently have no switch for QtConcurrent, so add it unconditionally.
    qtConfig += "concurrent";

    if (dictionary[ "SYSTEM_PROXIES" ] == "yes")
        qtConfig += "system-proxies";

    if (dictionary.contains("XQMAKESPEC") && (dictionary["QMAKESPEC"] != dictionary["XQMAKESPEC"])) {
            qmakeConfig += "cross_compile";
            dictionary["CROSS_COMPILE"] = "yes";
    }

    // Directories and settings for .qmake.cache --------------------

    if (dictionary.contains("XQMAKESPEC") && dictionary[ "XQMAKESPEC" ].startsWith("linux"))
        qtConfig += "rpath";

    if (!qmakeDefines.isEmpty())
        qmakeVars += QString("DEFINES        += ") + qmakeDefines.join(' ');
    if (!qmakeIncludes.isEmpty())
        qmakeVars += QString("INCLUDEPATH    += ") + formatPaths(qmakeIncludes);
    if (!opensslLibs.isEmpty())
        qmakeVars += opensslLibs;
    if (dictionary[ "OPENSSL" ] == "linked") {
        if (!opensslLibsDebug.isEmpty() || !opensslLibsRelease.isEmpty()) {
            if (opensslLibsDebug.isEmpty() || opensslLibsRelease.isEmpty()) {
                cout << "Error: either both or none of OPENSSL_LIBS_DEBUG/_RELEASE must be defined." << endl;
                exit(1);
            }
            qmakeVars += opensslLibsDebug;
            qmakeVars += opensslLibsRelease;
        } else if (opensslLibs.isEmpty()) {
            qmakeVars += QString("OPENSSL_LIBS    = -lssleay32 -llibeay32");
        }
        if (!opensslPath.isEmpty()) {
            qmakeVars += QString("OPENSSL_CFLAGS += -I%1/include").arg(opensslPath);
            qmakeVars += QString("OPENSSL_LIBS += -L%1/lib").arg(opensslPath);
        }
    }
    if (dictionary[ "DBUS" ] == "linked") {
       if (!dbusPath.isEmpty()) {
           qmakeVars += QString("QT_CFLAGS_DBUS = -I%1/include").arg(dbusPath);
           qmakeVars += QString("QT_LIBS_DBUS = -L%1/lib").arg(dbusPath);
           if (dbusHostPath.isEmpty())
               qmakeVars += QString("QT_HOST_CFLAGS_DBUS = -I%1/include").arg(dbusPath);
       }
       if (!dbusHostPath.isEmpty())
           qmakeVars += QString("QT_HOST_CFLAGS_DBUS = -I%1/include").arg(dbusHostPath);
    }
    if (dictionary[ "SQL_MYSQL" ] != "no" && !mysqlPath.isEmpty()) {
        qmakeVars += QString("QT_CFLAGS_MYSQL = -I%1/include").arg(mysqlPath);
        qmakeVars += QString("QT_LFLAGS_MYSQL = -L%1/lib").arg(mysqlPath);
    }
    if (!psqlLibs.isEmpty())
        qmakeVars += QString("QT_LFLAGS_PSQL=") + psqlLibs.section("=", 1);
    if (!zlibLibs.isEmpty())
        qmakeVars += zlibLibs;

    {
        QStringList lflagsTDS;
        if (!sybase.isEmpty())
            lflagsTDS += QString("-L") + formatPath(sybase.section("=", 1) + "/lib");
        if (!sybaseLibs.isEmpty())
            lflagsTDS += sybaseLibs.section("=", 1);
        if (!lflagsTDS.isEmpty())
            qmakeVars += QString("QT_LFLAGS_TDS=") + lflagsTDS.join(' ');
    }

    if (!qmakeSql.isEmpty())
        qmakeVars += QString("sql-drivers    += ") + qmakeSql.join(' ');
    if (!qmakeSqlPlugins.isEmpty())
        qmakeVars += QString("sql-plugins    += ") + qmakeSqlPlugins.join(' ');
    if (!qmakeStyles.isEmpty())
        qmakeVars += QString("styles         += ") + qmakeStyles.join(' ');
    if (!qmakeStylePlugins.isEmpty())
        qmakeVars += QString("style-plugins  += ") + qmakeStylePlugins.join(' ');

    if (!dictionary[ "QMAKESPEC" ].length()) {
        cout << "Configure could not detect your compiler. QMAKESPEC must either" << endl
             << "be defined as an environment variable, or specified as an" << endl
             << "argument with -platform" << endl;

        QStringList winPlatforms;
        QDir mkspecsDir(sourcePath + "/mkspecs");
        const QFileInfoList &specsList = mkspecsDir.entryInfoList();
        for (int i = 0; i < specsList.size(); ++i) {
            const QFileInfo &fi = specsList.at(i);
            if (fi.fileName().left(5) == "win32") {
                winPlatforms += fi.fileName();
            }
        }
        cout << "Available platforms are: " << qPrintable(winPlatforms.join(", ")) << endl;
        dictionary[ "DONE" ] = "error";
    }
}

void Configure::generateCachefile()
{
    // Generate qmodule.pri, which is loaded only by Qt modules
    {
        FileWriter moduleStream(buildPath + "/mkspecs/qmodule.pri");

        moduleStream << "QT_BUILD_PARTS += " << buildParts.join(' ') << endl;
        if (!skipModules.isEmpty())
            moduleStream << "QT_SKIP_MODULES += " << skipModules.join(' ') << endl;
        QString qcpath = dictionary["QCONFIG_PATH"];
        QString qlpath = sourcePath + "/src/corelib/global/";
        if (qcpath.startsWith(qlpath))
            qcpath.remove(0, qlpath.length());
        moduleStream << "QT_QCONFIG_PATH = " << qcpath << endl;
        moduleStream << endl;

        moduleStream << "host_build {" << endl;
        moduleStream << "    QT_CPU_FEATURES." << dictionary["QT_HOST_ARCH"] <<
                                    " = " << dictionary["QT_HOST_CPU_FEATURES"] << endl;
        moduleStream << "} else {" << endl;
        moduleStream << "    QT_CPU_FEATURES." << dictionary["QT_ARCH"] <<
                                    " = " << dictionary["QT_CPU_FEATURES"] << endl;
        moduleStream << "}" << endl;
        moduleStream << "QT_COORD_TYPE += " << dictionary["QREAL"] << endl;

        if (dictionary["QT_XKBCOMMON"] == "no")
            moduleStream << "DEFINES += QT_NO_XKBCOMMON" << endl;

        // embedded
        if (!dictionary["KBD_DRIVERS"].isEmpty())
            moduleStream << "kbd-drivers += "<< dictionary["KBD_DRIVERS"]<<endl;
        if (!dictionary["GFX_DRIVERS"].isEmpty())
            moduleStream << "gfx-drivers += "<< dictionary["GFX_DRIVERS"]<<endl;
        if (!dictionary["MOUSE_DRIVERS"].isEmpty())
            moduleStream << "mouse-drivers += "<< dictionary["MOUSE_DRIVERS"]<<endl;
        if (!dictionary["DECORATIONS"].isEmpty())
            moduleStream << "decorations += "<<dictionary["DECORATIONS"]<<endl;

        moduleStream << "CONFIG += " << qmakeConfig.join(' ');
        if (dictionary[ "SSE2" ] == "yes")
            moduleStream << " sse2";
        if (dictionary[ "SSE3" ] == "yes")
            moduleStream << " sse3";
        if (dictionary[ "SSSE3" ] == "yes")
            moduleStream << " ssse3";
        if (dictionary[ "SSE4_1" ] == "yes")
            moduleStream << " sse4_1";
        if (dictionary[ "SSE4_2" ] == "yes")
            moduleStream << " sse4_2";
        if (dictionary[ "AVX" ] == "yes")
            moduleStream << " avx";
        if (dictionary[ "AVX2" ] == "yes")
            moduleStream << " avx2";
        if (!dictionary[ "AVX512" ].isEmpty())
            moduleStream << ' ' << dictionary[ "AVX512" ];
        if (dictionary[ "NEON" ] == "yes")
            moduleStream << " neon";
        if (dictionary[ "LARGE_FILE" ] == "yes")
            moduleStream << " largefile";
        if (dictionary[ "STRIP" ] == "no")
            moduleStream << " nostrip";
        if (dictionary[ "LTCG" ] == "yes")
            moduleStream << " ltcg";
        moduleStream << endl;

        for (QStringList::Iterator var = qmakeVars.begin(); var != qmakeVars.end(); ++var)
            moduleStream << (*var) << endl;

        if (!moduleStream.flush())
            dictionary[ "DONE" ] = "error";
    }
}

void Configure::addSysroot(QString *command)
{
    const QString &sysroot = dictionary["CFG_SYSROOT"];
    if (!sysroot.isEmpty() && dictionary["CFG_GCC_SYSROOT"] == "yes") {
        command->append(" QMAKE_LFLAGS+=--sysroot=" + sysroot);
        command->append(" QMAKE_CXXFLAGS+=--sysroot=" + sysroot);
    }
}

struct ArchData {
    bool isHost;
    const char *qmakespec;
    const char *key;
    const char *subarchKey;
    const char *type;
    ArchData() {}
    ArchData(bool h, const char *t, const char *qm, const char *k, const char *sak)
        : isHost(h), qmakespec(qm), key(k), subarchKey(sak), type(t)
    {}
};

/*
    Runs qmake on config.tests/arch/arch.pro, which will detect the target arch
    for the compiler we are using
*/
void Configure::detectArch()
{
    QString oldpwd = QDir::currentPath();

    QString newpwd = QString("%1/config.tests/arch").arg(buildPath);
    if (!QDir().exists(newpwd) && !QDir().mkpath(newpwd)) {
        cout << "Failed to create directory " << qPrintable(QDir::toNativeSeparators(newpwd)) << endl;
        dictionary["DONE"] = "error";
        return;
    }
    if (!QDir::setCurrent(newpwd)) {
        cout << "Failed to change working directory to " << qPrintable(QDir::toNativeSeparators(newpwd)) << endl;
        dictionary["DONE"] = "error";
        return;
    }

    QVector<ArchData> qmakespecs;
    if (dictionary.contains("XQMAKESPEC"))
        qmakespecs << ArchData(false, "target", "XQMAKESPEC", "QT_ARCH", "QT_CPU_FEATURES");
    qmakespecs << ArchData(true, "host", "QMAKESPEC", "QT_HOST_ARCH", "QT_HOST_CPU_FEATURES");

    for (int i = 0; i < qmakespecs.count(); ++i) {
        const ArchData &data = qmakespecs.at(i);
        QString qmakespec = dictionary.value(data.qmakespec);
        QString key = data.key;
        QString subarchKey = data.subarchKey;

        // run qmake
        QString command = QString("%1 -spec %2 %3")
            .arg(QDir::toNativeSeparators(QDir(newpwd).relativeFilePath(buildPath + "/bin/qmake.exe")),
                 QDir::toNativeSeparators(qmakespec),
                 QDir::toNativeSeparators(sourcePath + "/config.tests/arch/arch"
                                          + (data.isHost ? "_host" : "") + ".pro"));

        if (!data.isHost) {
            if (qmakespec.startsWith("winrt") || qmakespec.startsWith("winphone"))
                command.append(" QMAKE_LFLAGS+=/ENTRY:main");
            addSysroot(&command);
        }

        int returnValue = 0;
        Environment::execute(command, &returnValue);
        if (returnValue != 0) {
            cout << "QMake failed!" << endl;
            dictionary["DONE"] = "error";
            return;
        }

        // compile
        command = dictionary[ "MAKE" ];
        if (command.contains("nmake") || command.contains("jom"))
            command += " /NOLOGO";
        command += " -s";
        Environment::execute(command);

        // find the executable that was generated
        QString arch_exe;
        if (qmakespec.startsWith("android")) {
            arch_exe = "libarch.so";
        } else {
            arch_exe = "arch.exe";
        }
        QFile exe(arch_exe);
        if (!exe.open(QFile::ReadOnly)) { // no Text, this is binary
            exe.setFileName("arch");
            if (!exe.open(QFile::ReadOnly)) {
                cout << "Could not find output file '" << qPrintable(arch_exe) << "' or 'arch' in " << qPrintable(newpwd) << " : " << qPrintable(exe.errorString()) << endl;
                dictionary["DONE"] = "error";
                return;
            }
        }
        QByteArray exeContents = exe.readAll();
        exe.close();

        static const char archMagic[] = "==Qt=magic=Qt== Architecture:";
        int magicPos = exeContents.indexOf(archMagic);
        if (magicPos == -1) {
            cout << "Internal error, could not find the architecture of the "
                 << data.type << " executable" << endl;
            dictionary["DONE"] = "error";
            return;
        }
        //cout << "Found magic at offset 0x" << hex << magicPos << endl;

        // the conversion from QByteArray will stop at the ending NUL anyway
        QString arch = QString::fromLatin1(exeContents.constData() + magicPos
                                           + sizeof(archMagic) - 1);
        dictionary[key] = arch;

        static const char subarchMagic[] = "==Qt=magic=Qt== Sub-architecture:";
        magicPos = exeContents.indexOf(subarchMagic);
        if (magicPos == -1) {
            cout << "Internal error, could not find the sub-architecture of the "
                 << data.type << " executable" << endl;
            dictionary["DONE"] = "error";
            return;
        }

        QString subarch = QString::fromLatin1(exeContents.constData() + magicPos
                                              + sizeof(subarchMagic) - 1);
        dictionary[subarchKey] = subarch;

        //cout << "Detected arch '" << qPrintable(arch) << "'\n";
        //cout << "Detected sub-arch '" << qPrintable(subarch) << "'\n";

        // clean up
        Environment::execute(command + " distclean");
    }

    if (!dictionary.contains("QT_HOST_ARCH"))
        dictionary["QT_HOST_ARCH"] = "unknown";
    if (!dictionary.contains("QT_ARCH")) {
        dictionary["QT_ARCH"] = dictionary["QT_HOST_ARCH"];
        dictionary["QT_CPU_FEATURES"] = dictionary["QT_HOST_CPU_FEATURES"];
    }

    QDir::setCurrent(oldpwd);
}

bool Configure::tryCompileProject(const QString &projectPath, const QString &extraOptions,
                                  bool distClean)
{
    QString oldpwd = QDir::currentPath();

    QString newpwd = QString("%1/config.tests/%2").arg(buildPath, projectPath);
    if (!QDir().exists(newpwd) && !QDir().mkpath(newpwd)) {
        cout << "Failed to create directory " << qPrintable(QDir::toNativeSeparators(newpwd)) << endl;
        dictionary["DONE"] = "error";
        return false;
    }
    if (!QDir::setCurrent(newpwd)) {
        cout << "Failed to change working directory to " << qPrintable(QDir::toNativeSeparators(newpwd)) << endl;
        dictionary["DONE"] = "error";
        return false;
    }

    // run qmake
    QString command = QString("%1 %2 %3")
        .arg(QDir::toNativeSeparators(QDir(newpwd).relativeFilePath(buildPath + "/bin/qmake.exe")),
             QDir::toNativeSeparators(sourcePath + "/config.tests/" + projectPath),
             extraOptions);

    if (dictionary.contains("XQMAKESPEC")) {
        const QString qmakespec = dictionary["XQMAKESPEC"];
        if (qmakespec.startsWith("winrt") || qmakespec.startsWith("winphone"))
            command.append(" QMAKE_LFLAGS+=/ENTRY:main");
        addSysroot(&command);
    }

    if (verbose)
        cout << qPrintable(command) << endl;
    else
        command += " 2>&1";

    int code = 0;
    QString output = Environment::execute(command, &code);
    //cout << output << endl;

    if (code == 0) {
        // compile
        command = dictionary[ "MAKE" ];
        if (command.contains("nmake") || command.contains("jom"))
            command += " /NOLOGO";
        if (verbose)
            cout << qPrintable(command) << endl;
        else
            command += " -s 2>&1";
        output = Environment::execute(command, &code);
        //cout << output << endl;

        // clean up
        if (distClean)
            Environment::execute(command + " distclean 2>&1");
    }

    QDir::setCurrent(oldpwd);
    return code == 0;
}

bool Configure::compilerSupportsFlag(const QString &compilerAndArgs)
{
    QFile file("conftest.cpp");
    if (!file.open(QIODevice::WriteOnly | QIODevice::Text)) {
        cout << "could not open temp file for writing" << endl;
        return false;
    }
    if (!file.write("int main() { return 0; }\r\n")) {
        cout << "could not write to temp file" << endl;
        return false;
    }
    file.close();
    // compilerAndArgs contains compiler because there is no way to query it
    QString command = compilerAndArgs + " -o conftest-out.o conftest.cpp";
    int code = 0;
    QString output = Environment::execute(command, &code);
    file.remove();
    QFile::remove("conftest-out.o");
    return code == 0;
}

void Configure::generateQDevicePri()
{
    FileWriter deviceStream(buildPath + "/mkspecs/qdevice.pri");
    if (dictionary.contains("DEVICE_OPTION")) {
        const QString devoptionlist = dictionary["DEVICE_OPTION"];
        const QStringList optionlist = devoptionlist.split(QStringLiteral("\n"));
        foreach (const QString &entry, optionlist)
            deviceStream << entry << "\n";
    }
    if (dictionary.contains("ANDROID_SDK_ROOT") && dictionary.contains("ANDROID_NDK_ROOT")) {
        deviceStream << "android_install {" << endl;
        deviceStream << "    DEFAULT_ANDROID_SDK_ROOT = " << formatPath(dictionary["ANDROID_SDK_ROOT"]) << endl;
        deviceStream << "    DEFAULT_ANDROID_NDK_ROOT = " << formatPath(dictionary["ANDROID_NDK_ROOT"]) << endl;
        if (dictionary.contains("ANDROID_HOST"))
            deviceStream << "    DEFAULT_ANDROID_NDK_HOST = " << dictionary["ANDROID_HOST"] << endl;
        else if (QSysInfo::WordSize == 64)
            deviceStream << "    DEFAULT_ANDROID_NDK_HOST = windows-x86_64" << endl;
        else
            deviceStream << "    DEFAULT_ANDROID_NDK_HOST = windows" << endl;
        QString android_arch(dictionary.contains("ANDROID_TARGET_ARCH")
                  ? dictionary["ANDROID_TARGET_ARCH"]
                  : QString("armeabi-v7a"));
        QString android_tc_vers(dictionary.contains("ANDROID_NDK_TOOLCHAIN_VERSION")
                  ? dictionary["ANDROID_NDK_TOOLCHAIN_VERSION"]
                  : QString("4.9"));

        bool targetIs64Bit = android_arch == QString("arm64-v8a")
                             || android_arch == QString("x86_64")
                             || android_arch == QString("mips64");
        QString android_platform(dictionary.contains("ANDROID_PLATFORM")
                                 ? dictionary["ANDROID_PLATFORM"]
                                 : (targetIs64Bit ? QString("android-21") : QString("android-9")));

        deviceStream << "    DEFAULT_ANDROID_PLATFORM = " << android_platform << endl;
        deviceStream << "    DEFAULT_ANDROID_TARGET_ARCH = " << android_arch << endl;
        deviceStream << "    DEFAULT_ANDROID_NDK_TOOLCHAIN_VERSION = " << android_tc_vers << endl;
        deviceStream << "}" << endl;
    }
    if (!deviceStream.flush())
        dictionary[ "DONE" ] = "error";
}

void Configure::generateQConfigPri()
{
    // Generate qconfig.pri
    {
        FileWriter configStream(buildPath + "/mkspecs/qconfig.pri");

        configStream << "CONFIG+= ";
        configStream << dictionary[ "BUILD" ];
        configStream << (dictionary[ "SHARED" ] == "no" ? " static" : " shared");

        if (dictionary["STATIC_RUNTIME"] == "yes")
            configStream << " static_runtime";
        if (dictionary[ "RTTI" ] == "yes")
            configStream << " rtti";
        if (dictionary["INCREDIBUILD_XGE"] == "yes")
            configStream << " incredibuild_xge";
        if (dictionary["PLUGIN_MANIFESTS"] == "no")
            configStream << " no_plugin_manifest";
        if (dictionary["CROSS_COMPILE"] == "yes")
            configStream << " cross_compile";

        if (dictionary[ "SLOG2" ] == "yes")
            configStream << " slog2";

        if (dictionary[ "QNX_IMF" ] == "yes")
            configStream << " qqnx_imf";

        if (dictionary[ "PPS" ] == "yes")
            configStream << " qqnx_pps";

        if (dictionary[ "LGMON" ] == "yes")
            configStream << " lgmon";

        if (dictionary["DIRECTWRITE"] == "yes")
            configStream << " directwrite";

        if (dictionary["DIRECTWRITE2"] == "yes")
            configStream << " directwrite2";

        if (dictionary["ANDROID_STYLE_ASSETS"] == "yes")
            configStream << " android-style-assets";

        // ### For compatibility only, should be removed later.
        configStream << " qpa";

        configStream << endl;
        configStream << "host_build {" << endl;
        configStream << "    QT_ARCH = " << dictionary["QT_HOST_ARCH"] << endl;
        configStream << "    QT_TARGET_ARCH = " << dictionary["QT_ARCH"] << endl;
        configStream << "} else {" << endl;
        configStream << "    QT_ARCH = " << dictionary["QT_ARCH"] << endl;
        if (dictionary.contains("XQMAKESPEC")) {
            // FIXME: add detection
            configStream << "    QMAKE_DEFAULT_LIBDIRS = /lib /usr/lib" << endl;
            configStream << "    QMAKE_DEFAULT_INCDIRS = /usr/include /usr/local/include" << endl;
        }
        configStream << "}" << endl;
        configStream << "QT_CONFIG += " << qtConfig.join(' ') << endl;

        configStream << "#versioning " << endl
                     << "QT_VERSION = " << dictionary["VERSION"] << endl
                     << "QT_MAJOR_VERSION = " << dictionary["VERSION_MAJOR"] << endl
                     << "QT_MINOR_VERSION = " << dictionary["VERSION_MINOR"] << endl
                     << "QT_PATCH_VERSION = " << dictionary["VERSION_PATCH"] << endl;

        configStream << endl
                     << "QT_EDITION = " << dictionary["EDITION"] << endl;

        if (dictionary["EDITION"] != "OpenSource" && dictionary["EDITION"] != "Preview") {
            configStream << "QT_LICHECK = " << dictionary["LICHECK"] << endl;
            configStream << "QT_RELEASE_DATE = " << dictionary["RELEASEDATE"] << endl;
        }

        if (!dictionary["CFG_SYSROOT"].isEmpty() && dictionary["CFG_GCC_SYSROOT"] == "yes") {
            configStream << endl
                         << "# sysroot" << endl
                         << "!host_build {" << endl
                         << "    QMAKE_CFLAGS    += --sysroot=$$[QT_SYSROOT]" << endl
                         << "    QMAKE_CXXFLAGS  += --sysroot=$$[QT_SYSROOT]" << endl
                         << "    QMAKE_LFLAGS    += --sysroot=$$[QT_SYSROOT]" << endl
                         << "}" << endl;
        }

        const QString targetOS = dictionary.value("TARGET_OS");
        if (!targetOS.isEmpty())
            configStream << "QMAKE_TARGET_OS = " << targetOS << endl;

        if (!dictionary["QMAKE_RPATHDIR"].isEmpty())
            configStream << "QMAKE_RPATHDIR += " << formatPath(dictionary["QMAKE_RPATHDIR"]) << endl;

        if (!dictionary["QT_LIBINFIX"].isEmpty())
            configStream << "QT_LIBINFIX = " << dictionary["QT_LIBINFIX"] << endl;

        if (!dictionary["QT_NAMESPACE"].isEmpty())
            configStream << "#namespaces" << endl << "QT_NAMESPACE = " << dictionary["QT_NAMESPACE"] << endl;

        if (dictionary[ "SHARED" ] == "no")
            configStream << "QT_DEFAULT_QPA_PLUGIN = q" << qpaPlatformName() << endl;

        if (!dictionary["QT_GCC_MAJOR_VERSION"].isEmpty()) {
            configStream << "QT_GCC_MAJOR_VERSION = " << dictionary["QT_GCC_MAJOR_VERSION"] << endl
                         << "QT_GCC_MINOR_VERSION = " << dictionary["QT_GCC_MINOR_VERSION"] << endl
                         << "QT_GCC_PATCH_VERSION = " << dictionary["QT_GCC_PATCH_VERSION"] << endl;
        }

        if (dictionary.value("XQMAKESPEC").startsWith("wince")) {
            configStream << "#Qt for Windows CE c-runtime deployment" << endl
                         << "QT_CE_C_RUNTIME = " << formatPath(dictionary["CE_CRT"]) << endl;
        }

        if (!configStream.flush())
            dictionary[ "DONE" ] = "error";
    }
}

QString Configure::addDefine(QString def)
{
    QString result, defNeg, defD = def;

    defD.replace(QRegExp("=.*"), "");
    def.replace(QRegExp("="), " ");

    if (def.startsWith("QT_NO_")) {
        defNeg = defD;
        defNeg.replace("QT_NO_", "QT_");
    } else if (def.startsWith("QT_")) {
        defNeg = defD;
        defNeg.replace("QT_", "QT_NO_");
    }

    if (defNeg.isEmpty()) {
        result = "#ifndef $DEFD\n"
                 "# define $DEF\n"
                 "#endif\n\n";
    } else {
        result = "#if defined($DEFD) && defined($DEFNEG)\n"
                 "# undef $DEFD\n"
                 "#elif !defined($DEFD)\n"
                 "# define $DEF\n"
                 "#endif\n\n";
    }
    result.replace("$DEFNEG", defNeg);
    result.replace("$DEFD", defD);
    result.replace("$DEF", def);
    return result;
}

void Configure::generateConfigfiles()
{
    {
        FileWriter tmpStream(buildPath + "/src/corelib/global/qconfig.h");

        tmpStream << "#define QT_VERSION_MAJOR    " << dictionary["VERSION_MAJOR"] << endl
                  << "#define QT_VERSION_MINOR    " << dictionary["VERSION_MINOR"] << endl
                  << "#define QT_VERSION_PATCH    " << dictionary["VERSION_PATCH"] << endl
                  << "#define QT_VERSION_STR      \"" << dictionary["VERSION"] << "\"\n"
                  << endl;

        if (dictionary[ "QCONFIG" ] == "full") {
            tmpStream << "/* Everything */" << endl;
        } else {
            tmpStream << "#ifndef QT_BOOTSTRAPPED" << endl;
            QFile inFile(dictionary["QCONFIG_PATH"]);
            if (inFile.open(QFile::ReadOnly)) {
                tmpStream << QTextStream(&inFile).readAll();
                inFile.close();
            }
            tmpStream << "#endif // QT_BOOTSTRAPPED" << endl;
        }
        tmpStream << endl;

        if (dictionary[ "SHARED" ] == "no") {
            tmpStream << "/* Qt was configured for a static build */" << endl
                      << "#if !defined(QT_SHARED) && !defined(QT_STATIC)" << endl
                      << "# define QT_STATIC" << endl
                      << "#endif" << endl
                      << endl;
        }
        tmpStream << "/* License information */" << endl;
        tmpStream << "#define QT_PRODUCT_LICENSEE \"" << dictionary[ "LICENSEE" ] << "\"" << endl;
        tmpStream << "#define QT_PRODUCT_LICENSE \"" << dictionary[ "EDITION" ] << "\"" << endl;
        tmpStream << endl;
        if (dictionary["BUILDDEV"] == "yes") {
            dictionary["QMAKE_INTERNAL"] = "yes";
            tmpStream << "/* Used for example to export symbols for the certain autotests*/" << endl;
            tmpStream << "#define QT_BUILD_INTERNAL" << endl;
            tmpStream << endl;
        }

        tmpStream << endl << "// Compiler sub-arch support" << endl;
        if (dictionary[ "SSE2" ] == "yes")
            tmpStream << "#define QT_COMPILER_SUPPORTS_SSE2 1" << endl;
        if (dictionary[ "SSE3" ] == "yes")
            tmpStream << "#define QT_COMPILER_SUPPORTS_SSE3 1" << endl;
        if (dictionary[ "SSSE3" ] == "yes")
            tmpStream << "#define QT_COMPILER_SUPPORTS_SSSE3 1" << endl;
        if (dictionary[ "SSE4_1" ] == "yes")
            tmpStream << "#define QT_COMPILER_SUPPORTS_SSE4_1 1" << endl;
        if (dictionary[ "SSE4_2" ] == "yes")
            tmpStream << "#define QT_COMPILER_SUPPORTS_SSE4_2 1" << endl;
        if (dictionary[ "AVX" ] == "yes")
            tmpStream << "#define QT_COMPILER_SUPPORTS_AVX 1" << endl;
        if (dictionary[ "AVX2" ] == "yes")
            tmpStream << "#define QT_COMPILER_SUPPORTS_AVX2 1" << endl;
        foreach (const QString &avx512feature, dictionary[ "AVX512" ].split(' ', QString::SkipEmptyParts))
            tmpStream << "#define QT_COMPILER_SUPPRTS_" << avx512feature.toUpper() << " 1" << endl;

        if (dictionary["QREAL"] != "double") {
            tmpStream << "#define QT_COORD_TYPE " << dictionary["QREAL"] << endl;
            tmpStream << "#define QT_COORD_TYPE_STRING " << dictionary["QREAL_STRING"] << endl;
        }

        tmpStream << endl << "// Compile time features" << endl;

        QStringList qconfigList;
        if (dictionary["STYLE_WINDOWS"] != "yes")     qconfigList += "QT_NO_STYLE_WINDOWS";
        if (dictionary["STYLE_FUSION"] != "yes")       qconfigList += "QT_NO_STYLE_FUSION";
        if (dictionary["STYLE_WINDOWSXP"] != "yes" && dictionary["STYLE_WINDOWSVISTA"] != "yes")
            qconfigList += "QT_NO_STYLE_WINDOWSXP";
        if (dictionary["STYLE_WINDOWSVISTA"] != "yes")   qconfigList += "QT_NO_STYLE_WINDOWSVISTA";

        if (dictionary["GIF"] == "yes")              qconfigList += "QT_BUILTIN_GIF_READER=1";
        if (dictionary["PNG"] != "yes")              qconfigList += "QT_NO_IMAGEFORMAT_PNG";
        if (dictionary["JPEG"] != "yes")             qconfigList += "QT_NO_IMAGEFORMAT_JPEG";
        if (dictionary["ZLIB"] == "no") {
            qconfigList += "QT_NO_ZLIB";
            qconfigList += "QT_NO_COMPRESS";
        }

        if (dictionary["ACCESSIBILITY"] == "no")     qconfigList += "QT_NO_ACCESSIBILITY";
        if (dictionary["WIDGETS"] == "no")           qconfigList += "QT_NO_WIDGETS";
        if (dictionary["GUI"] == "no")               qconfigList += "QT_NO_GUI";
        if (dictionary["OPENGL"] == "no")            qconfigList += "QT_NO_OPENGL";
        if (dictionary["OPENVG"] == "no")            qconfigList += "QT_NO_OPENVG";
        if (dictionary["SSL"] == "no")               qconfigList += "QT_NO_SSL";
        if (dictionary["OPENSSL"] == "no")           qconfigList += "QT_NO_OPENSSL";
        if (dictionary["OPENSSL"] == "linked")       qconfigList += "QT_LINKED_OPENSSL";
        if (dictionary["DBUS"] == "no")              qconfigList += "QT_NO_DBUS";
        if (dictionary["FREETYPE"] == "no")          qconfigList += "QT_NO_FREETYPE";
        if (dictionary["HARFBUZZ"] == "no")          qconfigList += "QT_NO_HARFBUZZ";
        if (dictionary["NATIVE_GESTURES"] == "no")   qconfigList += "QT_NO_NATIVE_GESTURES";

        if (dictionary["OPENGL_ES_2"]  == "yes")     qconfigList += "QT_OPENGL_ES";
        if (dictionary["OPENGL_ES_2"]  == "yes")     qconfigList += "QT_OPENGL_ES_2";
        if (dictionary["DYNAMICGL"] == "yes")        qconfigList += "QT_OPENGL_DYNAMIC";
        if (dictionary["SQL_MYSQL"] == "yes")        qconfigList += "QT_SQL_MYSQL";
        if (dictionary["SQL_ODBC"] == "yes")         qconfigList += "QT_SQL_ODBC";
        if (dictionary["SQL_OCI"] == "yes")          qconfigList += "QT_SQL_OCI";
        if (dictionary["SQL_PSQL"] == "yes")         qconfigList += "QT_SQL_PSQL";
        if (dictionary["SQL_TDS"] == "yes")          qconfigList += "QT_SQL_TDS";
        if (dictionary["SQL_DB2"] == "yes")          qconfigList += "QT_SQL_DB2";
        if (dictionary["SQL_SQLITE"] == "yes")       qconfigList += "QT_SQL_SQLITE";
        if (dictionary["SQL_SQLITE2"] == "yes")      qconfigList += "QT_SQL_SQLITE2";
        if (dictionary["SQL_IBASE"] == "yes")        qconfigList += "QT_SQL_IBASE";

        if (dictionary["POSIX_IPC"] == "yes")
            qconfigList += "QT_POSIX_IPC";
        else if ((platform() != ANDROID) && (platform() != WINDOWS) && (platform() != WINDOWS_RT))
            qconfigList << "QT_NO_SYSTEMSEMAPHORE" << "QT_NO_SHAREDMEMORY";

        if (dictionary["FONT_CONFIG"] == "no")       qconfigList += "QT_NO_FONTCONFIG";

        if (dictionary["NIS"] == "yes")
            qconfigList += "QT_NIS";
        else
            qconfigList += "QT_NO_NIS";

        if (dictionary["LARGE_FILE"] == "yes")       qconfigList += "QT_LARGEFILE_SUPPORT=64";
        if (dictionary["QT_CUPS"] == "no")           qconfigList += "QT_NO_CUPS";
        if (dictionary["QT_ICONV"] == "no")          qconfigList += "QT_NO_ICONV";
        if (dictionary["QT_EVDEV"] == "no")          qconfigList += "QT_NO_EVDEV";
        if (dictionary["QT_MTDEV"] == "no")          qconfigList += "QT_NO_MTDEV";
        if (dictionary["QT_TSLIB"] == "no")          qconfigList += "QT_NO_TSLIB";
        if (dictionary["QT_GLIB"] == "no")           qconfigList += "QT_NO_GLIB";
        if (dictionary["QT_INOTIFY"] == "no")        qconfigList += "QT_NO_INOTIFY";
        if (dictionary["QT_EVENTFD"] ==  "no")       qconfigList += "QT_NO_EVENTFD";
        if (dictionary["ATOMIC64"] == "no")          qconfigList += "QT_NO_STD_ATOMIC64";

        if (dictionary["REDUCE_EXPORTS"] == "yes")     qconfigList += "QT_VISIBILITY_AVAILABLE";
        if (dictionary["REDUCE_RELOCATIONS"] == "yes") qconfigList += "QT_REDUCE_RELOCATIONS";
        if (dictionary["QT_GETIFADDRS"] == "no")       qconfigList += "QT_NO_GETIFADDRS";

        qconfigList.sort();
        for (int i = 0; i < qconfigList.count(); ++i)
            tmpStream << addDefine(qconfigList.at(i));

        tmpStream<<"#define QT_QPA_DEFAULT_PLATFORM_NAME \"" << qpaPlatformName() << "\""<<endl;

        if (!tmpStream.flush())
            dictionary[ "DONE" ] = "error";
    }

}

QString Configure::formatConfigPath(const char *var)
{
    QString val = dictionary[var];
    if (QFileInfo(val).isRelative()) {
        QString pfx = dictionary["QT_INSTALL_PREFIX"];
        val = (val == ".") ? pfx : QDir(pfx).absoluteFilePath(val);
    }
    return QDir::toNativeSeparators(val);
}

void Configure::displayConfig()
{
    fstream sout;
    sout.open(QString(buildPath + "/config.summary").toLocal8Bit().constData(),
              ios::in | ios::out | ios::trunc);

    // Give some feedback
    sout << "Environment:" << endl;
    QString env = QString::fromLocal8Bit(getenv("INCLUDE")).replace(QRegExp("[;,]"), "\n      ");
    if (env.isEmpty())
        env = "Unset";
    sout << "    INCLUDE=\n      " << env << endl;
    env = QString::fromLocal8Bit(getenv("LIB")).replace(QRegExp("[;,]"), "\n      ");
    if (env.isEmpty())
        env = "Unset";
    sout << "    LIB=\n      " << env << endl;
    env = QString::fromLocal8Bit(getenv("PATH")).replace(QRegExp("[;,]"), "\n      ");
    if (env.isEmpty())
        env = "Unset";
    sout << "    PATH=\n      " << env << endl;

    if (dictionary[QStringLiteral("EDITION")] != QLatin1String("OpenSource")) {
        QString l1 = dictionary[ "LICENSEE" ];
        QString l2 = dictionary[ "LICENSEID" ];
        QString l3 = dictionary["EDITION"] + ' ' + "Edition";
        QString l4 = dictionary[ "EXPIRYDATE" ];
        sout << "Licensee...................." << (l1.isNull() ? "" : l1) << endl;
        sout << "License ID.................." << (l2.isNull() ? "" : l2) << endl;
        sout << "Product license............." << (l3.isNull() ? "" : l3) << endl;
        sout << "Expiry Date................." << (l4.isNull() ? "" : l4) << endl;
        sout << endl;
    }

    sout << "Configuration:" << endl;
    sout << "    " << qmakeConfig.join("\n    ") << endl;
    sout << "Qt Configuration:" << endl;
    sout << "    " << qtConfig.join("\n    ") << endl;
    sout << endl;

    if (dictionary.contains("XQMAKESPEC"))
        sout << "QMAKESPEC..................." << dictionary[ "XQMAKESPEC" ] << " (" << dictionary["QMAKESPEC_FROM"] << ")" << endl;
    else
        sout << "QMAKESPEC..................." << dictionary[ "QMAKESPEC" ] << " (" << dictionary["QMAKESPEC_FROM"] << ")" << endl;
    if (!dictionary["TARGET_OS"].isEmpty())
        sout << "Target OS..................." << dictionary["TARGET_OS"] << endl;
    sout << "Architecture................" << dictionary["QT_ARCH"]
         << ", features:" << dictionary["QT_CPU_FEATURES"] << endl;
    sout << "Host Architecture..........." << dictionary["QT_HOST_ARCH"]
         << ", features:" << dictionary["QT_HOST_CPU_FEATURES"]  << endl;
    sout << "Maketool...................." << dictionary[ "MAKE" ] << endl;
    if (dictionary[ "BUILDALL" ] == "yes") {
        sout << "Debug build................." << "yes (combined)" << endl;
        sout << "Default build..............." << dictionary[ "BUILD" ] << endl;
    } else {
        sout << "Debug......................." << (dictionary[ "BUILD" ] == "debug" ? "yes" : "no") << endl;
    }
    if (dictionary[ "BUILD" ] == "release" || dictionary[ "BUILDALL" ] == "yes")
        sout << "Force debug info............" << dictionary[ "FORCEDEBUGINFO" ] << endl;
    if (dictionary[ "BUILD" ] == "debug")
        sout << "Force optimized tools......." << dictionary[ "RELEASE_TOOLS" ] << endl;
    sout << "C++ language standard......." << dictionary[ "C++STD" ] << endl;
    sout << "Link Time Code Generation..." << dictionary[ "LTCG" ] << endl;
    sout << "Using PCH .................." << dictionary[ "PCH" ] << endl;
    sout << "Accessibility support......." << dictionary[ "ACCESSIBILITY" ] << endl;
    sout << "RTTI support................" << dictionary[ "RTTI" ] << endl;
    sout << "SSE support................."
         << (dictionary[ "SSE2" ] == "no" ? "<none>" : "SSE2")
         << (dictionary[ "SSE3" ] == "no" ? "" : " SSE3")
         << (dictionary[ "SSSE3" ] == "no" ? "" : " SSSE3")
         << (dictionary[ "SSE4_1" ] == "no" ? "" : " SSE4.1")
         << (dictionary[ "SSE4_2" ] == "no" ? "" : " SSE4.2")
         << endl;
    sout << "AVX support................."
         << (dictionary[ "AVX" ] == "no" ? "<none>" : "AVX")
         << (dictionary[ "AVX2" ] == "no" ? "" : " AVX2")
         << endl;
    sout << "AVX512 support.............."
         << (dictionary[ "AVX512" ].isEmpty() ? QString("<none>") : dictionary[ "AVX512" ].toUpper()) << endl;
    sout << "NEON support................" << dictionary[ "NEON" ] << endl;
    sout << "OpenGL support.............." << dictionary[ "OPENGL" ] << endl;
    sout << "Large File support.........." << dictionary[ "LARGE_FILE" ] << endl;
    sout << "NIS support................." << dictionary[ "NIS" ] << endl;
    sout << "Iconv support..............." << dictionary[ "QT_ICONV" ] << endl;
    sout << "Evdev support..............." << dictionary[ "QT_EVDEV" ] << endl;
    sout << "Mtdev support..............." << dictionary[ "QT_MTDEV" ] << endl;
    sout << "Inotify support............." << dictionary[ "QT_INOTIFY" ] << endl;
    sout << "eventfd(7) support.........." << dictionary[ "QT_EVENTFD" ] << endl;
    sout << "Glib support................" << dictionary[ "QT_GLIB" ] << endl;
    sout << "CUPS support................" << dictionary[ "QT_CUPS" ] << endl;
    sout << "OpenVG support.............." << dictionary[ "OPENVG" ] << endl;
    sout << "SSL support................." << dictionary[ "SSL" ] << endl;
    sout << "OpenSSL support............." << dictionary[ "OPENSSL" ] << endl;
    sout << "libproxy support............" << dictionary[ "LIBPROXY" ] << endl;
    sout << "Qt D-Bus support............" << dictionary[ "DBUS" ] << endl;
    sout << "Qt Widgets module support..." << dictionary[ "WIDGETS" ] << endl;
    sout << "Qt GUI module support......." << dictionary[ "GUI" ] << endl;
    sout << "QML debugging..............." << dictionary[ "QML_DEBUG" ] << endl;
    sout << "DirectWrite support........." << dictionary[ "DIRECTWRITE" ] << endl;
    sout << "DirectWrite 2 support......." << dictionary[ "DIRECTWRITE2" ] << endl;
    sout << "Use system proxies.........." << dictionary[ "SYSTEM_PROXIES" ] << endl;
    sout << endl;

    sout << "QPA Backends:" << endl;
    sout << "    GDI....................." << "yes" << endl;
    sout << "    Direct2D................" << dictionary[ "DIRECT2D" ] << endl;
    sout << endl;

    sout << "Third Party Libraries:" << endl;
    sout << "    ZLIB support............" << dictionary[ "ZLIB" ] << endl;
    sout << "    GIF support............." << dictionary[ "GIF" ] << endl;
    sout << "    JPEG support............" << dictionary[ "JPEG" ] << endl;
    sout << "    PNG support............." << dictionary[ "PNG" ] << endl;
    sout << "    DoubleConversion........" << dictionary[ "DOUBLECONVERSION" ] << endl;
    sout << "    FreeType support........" << dictionary[ "FREETYPE" ] << endl;
    sout << "    Fontconfig support......" << dictionary[ "FONT_CONFIG" ] << endl;
    sout << "    HarfBuzz support........" << dictionary[ "HARFBUZZ" ] << endl;
    sout << "    PCRE support............" << dictionary[ "PCRE" ] << endl;
    sout << "    ICU support............." << dictionary[ "ICU" ] << endl;
    if (platform() == QNX) {
        sout << "    SLOG2 support..........." << dictionary[ "SLOG2" ] << endl;
        sout << "    IMF support............." << dictionary[ "QNX_IMF" ] << endl;
        sout << "    PPS support............." << dictionary[ "PPS" ] << endl;
        sout << "    LGMON support..........." << dictionary[ "LGMON" ] << endl;
    }
    sout << "    ANGLE..................." << dictionary[ "ANGLE" ] << endl;
    sout << "    Dynamic OpenGL.........." << dictionary[ "DYNAMICGL" ] << endl;
    sout << endl;

    sout << "Styles:" << endl;
    sout << "    Windows................." << dictionary[ "STYLE_WINDOWS" ] << endl;
    sout << "    Windows XP.............." << dictionary[ "STYLE_WINDOWSXP" ] << endl;
    sout << "    Windows Vista..........." << dictionary[ "STYLE_WINDOWSVISTA" ] << endl;
    sout << "    Fusion.................." << dictionary[ "STYLE_FUSION" ] << endl;
    sout << endl;

    sout << "Sql Drivers:" << endl;
    sout << "    ODBC...................." << dictionary[ "SQL_ODBC" ] << endl;
    sout << "    MySQL..................." << dictionary[ "SQL_MYSQL" ] << endl;
    sout << "    OCI....................." << dictionary[ "SQL_OCI" ] << endl;
    sout << "    PostgreSQL.............." << dictionary[ "SQL_PSQL" ] << endl;
    sout << "    TDS....................." << dictionary[ "SQL_TDS" ] << endl;
    sout << "    DB2....................." << dictionary[ "SQL_DB2" ] << endl;
    sout << "    SQLite.................." << dictionary[ "SQL_SQLITE" ] << " (" << dictionary[ "SQL_SQLITE_LIB" ] << ")" << endl;
    sout << "    SQLite2................." << dictionary[ "SQL_SQLITE2" ] << endl;
    sout << "    InterBase..............." << dictionary[ "SQL_IBASE" ] << endl;
    sout << endl;

    sout << "Sources are in.............." << QDir::toNativeSeparators(sourcePath) << endl;
    sout << "Build is done in............" << QDir::toNativeSeparators(buildPath) << endl;
    sout << "Install prefix.............." << QDir::toNativeSeparators(dictionary["QT_INSTALL_PREFIX"]) << endl;
    sout << "Headers installed to........" << formatConfigPath("QT_REL_INSTALL_HEADERS") << endl;
    sout << "Libraries installed to......" << formatConfigPath("QT_REL_INSTALL_LIBS") << endl;
    sout << "Arch-dep. data to..........." << formatConfigPath("QT_REL_INSTALL_ARCHDATA") << endl;
    sout << "Plugins installed to........" << formatConfigPath("QT_REL_INSTALL_PLUGINS") << endl;
    sout << "Library execs installed to.." << formatConfigPath("QT_REL_INSTALL_LIBEXECS") << endl;
    sout << "QML1 imports installed to..." << formatConfigPath("QT_REL_INSTALL_IMPORTS") << endl;
    sout << "QML2 imports installed to..." << formatConfigPath("QT_REL_INSTALL_QML") << endl;
    sout << "Binaries installed to......." << formatConfigPath("QT_REL_INSTALL_BINS") << endl;
    sout << "Arch-indep. data to........." << formatConfigPath("QT_REL_INSTALL_DATA") << endl;
    sout << "Docs installed to..........." << formatConfigPath("QT_REL_INSTALL_DOCS") << endl;
    sout << "Translations installed to..." << formatConfigPath("QT_REL_INSTALL_TRANSLATIONS") << endl;
    sout << "Examples installed to......." << formatConfigPath("QT_REL_INSTALL_EXAMPLES") << endl;
    sout << "Tests installed to.........." << formatConfigPath("QT_REL_INSTALL_TESTS") << endl;

    if (checkAvailability("INCREDIBUILD_XGE"))
        sout << "Using IncrediBuild XGE......" << dictionary["INCREDIBUILD_XGE"] << endl;
    if (!qmakeDefines.isEmpty()) {
        sout << "Defines.....................";
        for (QStringList::Iterator defs = qmakeDefines.begin(); defs != qmakeDefines.end(); ++defs)
            sout << (*defs) << " ";
        sout << endl;
    }
    if (!qmakeIncludes.isEmpty()) {
        sout << "Include paths...............";
        for (QStringList::Iterator incs = qmakeIncludes.begin(); incs != qmakeIncludes.end(); ++incs)
            sout << (*incs) << " ";
        sout << endl;
    }
    if (!qmakeLibs.isEmpty()) {
        sout << "Additional libraries........";
        for (QStringList::Iterator libs = qmakeLibs.begin(); libs != qmakeLibs.end(); ++libs)
            sout << (*libs) << " ";
        sout << endl;
    }
    if (dictionary[ "QMAKE_INTERNAL" ] == "yes") {
        sout << "Using internal configuration." << endl;
    }
    if (dictionary[ "SHARED" ] == "no") {
        sout << "WARNING: Using static linking will disable the use of plugins." << endl;
        sout << "         Make sure you compile ALL needed modules into the library." << endl;
    }
    if (dictionary[ "OPENSSL" ] == "linked") {
        if (!opensslLibsDebug.isEmpty() || !opensslLibsRelease.isEmpty()) {
            sout << "Using OpenSSL libraries:" << endl;
            sout << "   debug  : " << opensslLibsDebug << endl;
            sout << "   release: " << opensslLibsRelease << endl;
            sout << "   both   : " << opensslLibs << endl;
        } else if (opensslLibs.isEmpty()) {
            sout << "NOTE: When linking against OpenSSL, you can override the default" << endl;
            sout << "library names through OPENSSL_LIBS and optionally OPENSSL_LIBS_DEBUG/OPENSSL_LIBS_RELEASE" << endl;
            sout << "For example:" << endl;
            sout << "    configure -openssl-linked OPENSSL_LIBS=\"-lssleay32 -llibeay32\"" << endl;
        }
    }
    if (dictionary[ "ZLIB_FORCED" ] == "yes") {
        QString which_zlib = "supplied";
        if (dictionary[ "ZLIB" ] == "system")
            which_zlib = "system";

        sout << "NOTE: The -no-zlib option was supplied but is no longer supported." << endl
             << endl
             << "Qt now requires zlib support in all builds, so the -no-zlib" << endl
             << "option was ignored. Qt will be built using the " << which_zlib
             << "zlib" << endl;
    }
    if (dictionary["OBSOLETE_ARCH_ARG"] == "yes") {
        sout << endl
             << "NOTE: The -arch option is obsolete." << endl
             << endl
             << "Qt now detects the target and host architectures based on compiler" << endl
             << "output. Qt will be built using " << dictionary["QT_ARCH"] << " for the target architecture" << endl
             << "and " << dictionary["QT_HOST_ARCH"] << " for the host architecture (note that these two" << endl
             << "will be the same unless you are cross-compiling)." << endl
             << endl;
    }
    if (dictionary["RELEASE_TOOLS"] == "yes" && dictionary["BUILD"] != "debug" ) {
        sout << endl
             << "NOTE:  -optimized-tools is not useful in -release mode." << endl;
    }
    if (!dictionary["PREFIX_COMPLAINTS"].isEmpty()) {
        sout << endl
             << dictionary["PREFIX_COMPLAINTS"] << endl
             << endl;
    }

    // display config.summary
    sout.seekg(0, ios::beg);
    while (sout.good()) {
        string str;
        getline(sout, str);
        cout << str << endl;
    }
}

void Configure::generateHeaders()
{
    if (dictionary["SYNCQT"] == "auto")
        dictionary["SYNCQT"] = defaultTo("SYNCQT");

    if (dictionary["SYNCQT"] == "yes") {
        if (!QStandardPaths::findExecutable(QStringLiteral("perl.exe")).isEmpty()) {
            cout << "Running syncqt..." << endl;
            QStringList args;
            args << "perl" << "-w";
            args += sourcePath + "/bin/syncqt.pl";
            args << "-version" << dictionary["VERSION"] << "-minimal" << "-module" << "QtCore";
            args += sourcePath;
            int retc = Environment::execute(args, QStringList(), QStringList());
            if (retc) {
                cout << "syncqt failed, return code " << retc << endl << endl;
                dictionary["DONE"] = "error";
            }
        } else {
            cout << "Perl not found in environment - cannot run syncqt." << endl;
            dictionary["DONE"] = "error";
        }
    }
}

void Configure::addConfStr(int group, const QString &val)
{
    confStrOffsets[group] += ' ' + QString::number(confStringOff) + ',';
    confStrings[group] += "    \"" + val + "\\0\"\n";
    confStringOff += val.length() + 1;
}

void Configure::generateQConfigCpp()
{
    QString hostSpec = dictionary["QMAKESPEC"];
    QString targSpec = dictionary.contains("XQMAKESPEC") ? dictionary["XQMAKESPEC"] : hostSpec;

    dictionary["CFG_SYSROOT"] = QDir::cleanPath(dictionary["CFG_SYSROOT"]);

    bool qipempty = false;
    if (dictionary["QT_INSTALL_PREFIX"].isEmpty())
        qipempty = true;
    else
        dictionary["QT_INSTALL_PREFIX"] = QDir::cleanPath(dictionary["QT_INSTALL_PREFIX"]);

    bool sysrootifyPrefix;
    if (dictionary["QT_EXT_PREFIX"].isEmpty()) {
        dictionary["QT_EXT_PREFIX"] = dictionary["QT_INSTALL_PREFIX"];
        sysrootifyPrefix = !dictionary["CFG_SYSROOT"].isEmpty();
    } else {
        dictionary["QT_EXT_PREFIX"] = QDir::cleanPath(dictionary["QT_EXT_PREFIX"]);
        sysrootifyPrefix = false;
    }

    bool haveHpx;
    if (dictionary["QT_HOST_PREFIX"].isEmpty()) {
        dictionary["QT_HOST_PREFIX"] = (sysrootifyPrefix ? dictionary["CFG_SYSROOT"] : QString())
                                       + dictionary["QT_INSTALL_PREFIX"];
        haveHpx = false;
    } else {
        dictionary["QT_HOST_PREFIX"] = QDir::cleanPath(dictionary["QT_HOST_PREFIX"]);
        haveHpx = true;
    }

    static const struct {
        const char *basevar, *baseoption, *var, *option;
    } varmod[] = {
        { "INSTALL_", "-prefix", "DOCS", "-docdir" },
        { "INSTALL_", "-prefix", "HEADERS", "-headerdir" },
        { "INSTALL_", "-prefix", "LIBS", "-libdir" },
        { "INSTALL_", "-prefix", "LIBEXECS", "-libexecdir" },
        { "INSTALL_", "-prefix", "BINS", "-bindir" },
        { "INSTALL_", "-prefix", "PLUGINS", "-plugindir" },
        { "INSTALL_", "-prefix", "IMPORTS", "-importdir" },
        { "INSTALL_", "-prefix", "QML", "-qmldir" },
        { "INSTALL_", "-prefix", "ARCHDATA", "-archdatadir" },
        { "INSTALL_", "-prefix", "DATA", "-datadir" },
        { "INSTALL_", "-prefix", "TRANSLATIONS", "-translationdir" },
        { "INSTALL_", "-prefix", "EXAMPLES", "-examplesdir" },
        { "INSTALL_", "-prefix", "TESTS", "-testsdir" },
        { "INSTALL_", "-prefix", "SETTINGS", "-sysconfdir" },
        { "HOST_", "-hostprefix", "BINS", "-hostbindir" },
        { "HOST_", "-hostprefix", "LIBS", "-hostlibdir" },
        { "HOST_", "-hostprefix", "DATA", "-hostdatadir" },
    };

    bool prefixReminder = false;
    for (uint i = 0; i < sizeof(varmod) / sizeof(varmod[0]); i++) {
        QString path = QDir::cleanPath(
                    dictionary[QLatin1String("QT_") + varmod[i].basevar + varmod[i].var]);
        if (path.isEmpty())
            continue;
        QString base = dictionary[QLatin1String("QT_") + varmod[i].basevar + "PREFIX"];
        if (!path.startsWith(base)) {
            if (i != 13) {
                dictionary["PREFIX_COMPLAINTS"] += QLatin1String("\n        NOTICE: ")
                        + varmod[i].option + " is not a subdirectory of " + varmod[i].baseoption + ".";
                if (i < 13 ? qipempty : !haveHpx)
                    prefixReminder = true;
            }
        } else {
            path.remove(0, base.size());
            if (path.startsWith('/'))
                path.remove(0, 1);
        }
        dictionary[QLatin1String("QT_REL_") + varmod[i].basevar + varmod[i].var]
                = path.isEmpty() ? "." : path;
    }
    if (prefixReminder) {
        dictionary["PREFIX_COMPLAINTS"]
                += "\n        Maybe you forgot to specify -prefix/-hostprefix?";
    }

    if (!qipempty) {
        // If QT_INSTALL_* have not been specified on the command line,
        // default them here, unless prefix is empty (WinCE).

        if (dictionary["QT_REL_INSTALL_HEADERS"].isEmpty())
            dictionary["QT_REL_INSTALL_HEADERS"] = "include";

        if (dictionary["QT_REL_INSTALL_LIBS"].isEmpty())
            dictionary["QT_REL_INSTALL_LIBS"] = "lib";

        if (dictionary["QT_REL_INSTALL_BINS"].isEmpty())
            dictionary["QT_REL_INSTALL_BINS"] = "bin";

        if (dictionary["QT_REL_INSTALL_ARCHDATA"].isEmpty())
            dictionary["QT_REL_INSTALL_ARCHDATA"] = ".";
        if (dictionary["QT_REL_INSTALL_ARCHDATA"] != ".")
            dictionary["QT_REL_INSTALL_ARCHDATA_PREFIX"] = dictionary["QT_REL_INSTALL_ARCHDATA"] + '/';

        if (dictionary["QT_REL_INSTALL_LIBEXECS"].isEmpty()) {
            if (targSpec.startsWith("win"))
                dictionary["QT_REL_INSTALL_LIBEXECS"] = dictionary["QT_REL_INSTALL_ARCHDATA_PREFIX"] + "bin";
            else
                dictionary["QT_REL_INSTALL_LIBEXECS"] = dictionary["QT_REL_INSTALL_ARCHDATA_PREFIX"] + "libexec";
        }

        if (dictionary["QT_REL_INSTALL_PLUGINS"].isEmpty())
            dictionary["QT_REL_INSTALL_PLUGINS"] = dictionary["QT_REL_INSTALL_ARCHDATA_PREFIX"] + "plugins";

        if (dictionary["QT_REL_INSTALL_IMPORTS"].isEmpty())
            dictionary["QT_REL_INSTALL_IMPORTS"] = dictionary["QT_REL_INSTALL_ARCHDATA_PREFIX"] + "imports";

        if (dictionary["QT_REL_INSTALL_QML"].isEmpty())
            dictionary["QT_REL_INSTALL_QML"] = dictionary["QT_REL_INSTALL_ARCHDATA_PREFIX"] + "qml";

        if (dictionary["QT_REL_INSTALL_DATA"].isEmpty())
            dictionary["QT_REL_INSTALL_DATA"] = ".";
        if (dictionary["QT_REL_INSTALL_DATA"] != ".")
            dictionary["QT_REL_INSTALL_DATA_PREFIX"] = dictionary["QT_REL_INSTALL_DATA"] + '/';

        if (dictionary["QT_REL_INSTALL_DOCS"].isEmpty())
            dictionary["QT_REL_INSTALL_DOCS"] = dictionary["QT_REL_INSTALL_DATA_PREFIX"] + "doc";

        if (dictionary["QT_REL_INSTALL_TRANSLATIONS"].isEmpty())
            dictionary["QT_REL_INSTALL_TRANSLATIONS"] = dictionary["QT_REL_INSTALL_DATA_PREFIX"] + "translations";

        if (dictionary["QT_REL_INSTALL_EXAMPLES"].isEmpty())
            dictionary["QT_REL_INSTALL_EXAMPLES"] = "examples";

        if (dictionary["QT_REL_INSTALL_TESTS"].isEmpty())
            dictionary["QT_REL_INSTALL_TESTS"] = "tests";
    }

    if (dictionary["QT_REL_HOST_BINS"].isEmpty())
        dictionary["QT_REL_HOST_BINS"] = haveHpx ? "bin" : dictionary["QT_REL_INSTALL_BINS"];

    if (dictionary["QT_REL_HOST_LIBS"].isEmpty())
        dictionary["QT_REL_HOST_LIBS"] = haveHpx ? "lib" : dictionary["QT_REL_INSTALL_LIBS"];

    if (dictionary["QT_REL_HOST_DATA"].isEmpty())
        dictionary["QT_REL_HOST_DATA"] = haveHpx ? "." : dictionary["QT_REL_INSTALL_ARCHDATA"];

    confStringOff = 0;
    addConfStr(0, dictionary["QT_REL_INSTALL_DOCS"]);
    addConfStr(0, dictionary["QT_REL_INSTALL_HEADERS"]);
    addConfStr(0, dictionary["QT_REL_INSTALL_LIBS"]);
    addConfStr(0, dictionary["QT_REL_INSTALL_LIBEXECS"]);
    addConfStr(0, dictionary["QT_REL_INSTALL_BINS"]);
    addConfStr(0, dictionary["QT_REL_INSTALL_PLUGINS"]);
    addConfStr(0, dictionary["QT_REL_INSTALL_IMPORTS"]);
    addConfStr(0, dictionary["QT_REL_INSTALL_QML"]);
    addConfStr(0, dictionary["QT_REL_INSTALL_ARCHDATA"]);
    addConfStr(0, dictionary["QT_REL_INSTALL_DATA"]);
    addConfStr(0, dictionary["QT_REL_INSTALL_TRANSLATIONS"]);
    addConfStr(0, dictionary["QT_REL_INSTALL_EXAMPLES"]);
    addConfStr(0, dictionary["QT_REL_INSTALL_TESTS"]);
    addConfStr(1, dictionary["CFG_SYSROOT"]);
    addConfStr(1, dictionary["QT_REL_HOST_BINS"]);
    addConfStr(1, dictionary["QT_REL_HOST_LIBS"]);
    addConfStr(1, dictionary["QT_REL_HOST_DATA"]);
    addConfStr(1, targSpec);
    addConfStr(1, hostSpec);

    // Generate the new qconfig.cpp file
    {
        FileWriter tmpStream(buildPath + "/src/corelib/global/qconfig.cpp");
        tmpStream << "/* Licensed */" << endl
                  << "static const char qt_configure_licensee_str          [512 + 12] = \"qt_lcnsuser=" << dictionary["LICENSEE"] << "\";" << endl
                  << "static const char qt_configure_licensed_products_str [512 + 12] = \"qt_lcnsprod=" << dictionary["EDITION"] << "\";" << endl
                  << endl
                  << "/* Build date */" << endl
                  << "static const char qt_configure_installation          [11  + 12] = \"qt_instdate=2012-12-20\";" << endl
                  << endl
                  << "/* Installation Info */" << endl
                  << "static const char qt_configure_prefix_path_str       [512 + 12] = \"qt_prfxpath=" << dictionary["QT_INSTALL_PREFIX"] << "\";" << endl
                  << "#ifdef QT_BUILD_QMAKE" << endl
                  << "static const char qt_configure_ext_prefix_path_str   [512 + 12] = \"qt_epfxpath=" << dictionary["QT_EXT_PREFIX"] << "\";" << endl
                  << "static const char qt_configure_host_prefix_path_str  [512 + 12] = \"qt_hpfxpath=" << dictionary["QT_HOST_PREFIX"] << "\";" << endl
                  << "#endif" << endl
                  << endl
                  << "static const short qt_configure_str_offsets[] = {\n"
                  << "    " << confStrOffsets[0] << endl
                  << "#ifdef QT_BUILD_QMAKE\n"
                  << "    " << confStrOffsets[1] << endl
                  << "#endif\n"
                  << "};\n"
                  << "static const char qt_configure_strs[] =\n"
                  << confStrings[0] << "#ifdef QT_BUILD_QMAKE\n"
                  << confStrings[1] << "#endif\n"
                  << ";\n"
                  << endl;
        if ((platform() != WINDOWS) && (platform() != WINDOWS_RT))
            tmpStream << "#define QT_CONFIGURE_SETTINGS_PATH \"" << dictionary["QT_REL_INSTALL_SETTINGS"] << "\"" << endl;

        tmpStream << endl
                  << "#ifdef QT_BUILD_QMAKE\n"
                  << "# define QT_CONFIGURE_SYSROOTIFY_PREFIX " << (sysrootifyPrefix ? "true" : "false") << endl
                  << "#endif\n\n"
                  << "/* strlen( \"qt_lcnsxxxx\") == 12 */" << endl
                  << "#define QT_CONFIGURE_LICENSEE qt_configure_licensee_str + 12" << endl
                  << "#define QT_CONFIGURE_LICENSED_PRODUCTS qt_configure_licensed_products_str + 12" << endl
                  << endl
                  << "#define QT_CONFIGURE_PREFIX_PATH qt_configure_prefix_path_str + 12\n"
                  << "#ifdef QT_BUILD_QMAKE\n"
                  << "# define QT_CONFIGURE_EXT_PREFIX_PATH qt_configure_ext_prefix_path_str + 12\n"
                  << "# define QT_CONFIGURE_HOST_PREFIX_PATH qt_configure_host_prefix_path_str + 12\n"
                  << "#endif\n";

        if (!tmpStream.flush())
            dictionary[ "DONE" ] = "error";
    }
}

void Configure::buildQmake()
{
    if (dictionary[ "BUILD_QMAKE" ] == "yes") {
        QStringList args;

        // Build qmake
        QString pwd = QDir::currentPath();
        if (!QDir(buildPath).mkpath("qmake")) {
            cout << "Cannot create qmake build dir." << endl;
            dictionary[ "DONE" ] = "error";
            return;
        }
        if (!QDir::setCurrent(buildPath + "/qmake")) {
            cout << "Cannot enter qmake build dir." << endl;
            dictionary[ "DONE" ] = "error";
            return;
        }

        QString makefile = "Makefile";
        {
            QFile out(makefile);
            if (out.open(QFile::WriteOnly | QFile::Text)) {
                QTextStream stream(&out);
                stream << "#AutoGenerated by configure.exe" << endl
                    << "BUILD_PATH = .." << endl
                    << "SOURCE_PATH = " << QDir::toNativeSeparators(sourcePath) << endl
                    << "INC_PATH = " << QDir::toNativeSeparators(
                           (QFile::exists(sourcePath + "/.git") ? ".." : sourcePath)
                           + "/include") << endl;
                stream << "QT_VERSION = " << dictionary["VERSION"] << endl
                       << "QT_MAJOR_VERSION = " << dictionary["VERSION_MAJOR"] << endl
                       << "QT_MINOR_VERSION = " << dictionary["VERSION_MINOR"] << endl
                       << "QT_PATCH_VERSION = " << dictionary["VERSION_PATCH"] << endl;
                if (dictionary[ "QMAKESPEC" ].startsWith("win32-g++")) {
                    stream << "QMAKESPEC = $(SOURCE_PATH)\\mkspecs\\" << dictionary[ "QMAKESPEC" ] << endl
                           << "EXTRA_CFLAGS = -DUNICODE -ffunction-sections" << endl
                           << "EXTRA_CXXFLAGS = -std=c++11 -DUNICODE -ffunction-sections" << endl
                           << "EXTRA_LFLAGS = -Wl,--gc-sections" << endl
                           << "QTOBJS = qfilesystemengine_win.o \\" << endl
                           << "         qfilesystemiterator_win.o \\" << endl
                           << "         qfsfileengine_win.o \\" << endl
                           << "         qlocale_win.o \\" << endl
                           << "         qsettings_win.o \\" << endl
                           << "         qsystemlibrary.o \\" << endl
                           << "         registry.o" << endl
                           << "QTSRCS=\"$(SOURCE_PATH)/src/corelib/io/qfilesystemengine_win.cpp\" \\" << endl
                           << "       \"$(SOURCE_PATH)/src/corelib/io/qfilesystemiterator_win.cpp\" \\" << endl
                           << "       \"$(SOURCE_PATH)/src/corelib/io/qfsfileengine_win.cpp\" \\" << endl
                           << "       \"$(SOURCE_PATH)/src/corelib/io/qsettings_win.cpp\" \\" << endl
                           << "       \"$(SOURCE_PATH)/src/corelib/tools/qlocale_win.cpp\" \\" << endl\
                           << "       \"$(SOURCE_PATH)/src/corelib/plugin/qsystemlibrary.cpp\" \\" << endl
                           << "       \"$(SOURCE_PATH)/tools/shared/windows/registry.cpp\"" << endl
                           << "EXEEXT=.exe" << endl
                           << "LFLAGS=-static -s -lole32 -luuid -ladvapi32 -lkernel32" << endl;
                    /*
                    ** SHELL is the full path of sh.exe, unless
                    ** 1) it is found in the current directory
                    ** 2) it is not found at all
                    ** 3) it is overridden on the command line with an existing file
                    ** ... otherwise it is always sh.exe. Specifically, SHELL from the
                    ** environment has no effect.
                    **
                    ** This check will fail if SHELL is explicitly set to a not
                    ** sh-compatible shell. This is not a problem, because configure.bat
                    ** will not do that.
                    */
                    stream << "ifeq ($(SHELL), sh.exe)" << endl
                           << "    ifeq ($(wildcard $(CURDIR)/sh.exe), )" << endl
                           << "        SH = 0" << endl
                           << "    else" << endl
                           << "        SH = 1" << endl
                           << "    endif" << endl
                           << "else" << endl
                           << "    SH = 1" << endl
                           << "endif" << endl
                           << "\n"
                           << "ifeq ($(SH), 1)" << endl
                           << "    RM_F = rm -f" << endl
                           << "    RM_RF = rm -rf" << endl
                           << "else" << endl
                           << "    RM_F = del /f" << endl
                           << "    RM_RF = rmdir /s /q" << endl
                           << "endif" << endl;
                    stream << "\n\n";
                } else {
                    stream << "QMAKESPEC = " << dictionary["QMAKESPEC"] << endl;
                }

                stream << "\n\n";

                QFile in(sourcePath + "/qmake/" + dictionary["QMAKEMAKEFILE"]);
                if (in.open(QFile::ReadOnly | QFile::Text)) {
                    QString d = in.readAll();
                    //### need replaces (like configure.sh)? --Sam
                    stream << d << endl;
                }
                stream.flush();
                out.close();
            }
        }

        args += dictionary[ "MAKE" ];
        args += "-f";
        args += makefile;

        cout << "Creating qmake..." << endl;
        int exitCode = Environment::execute(args, QStringList(), QStringList());
        if (exitCode) {
            args.clear();
            args += dictionary[ "MAKE" ];
            args += "-f";
            args += makefile;
            args += "clean";
            exitCode = Environment::execute(args, QStringList(), QStringList());
            if (exitCode) {
                cout << "Cleaning qmake failed, return code " << exitCode << endl << endl;
                dictionary[ "DONE" ] = "error";
            } else {
                args.clear();
                args += dictionary[ "MAKE" ];
                args += "-f";
                args += makefile;
                exitCode = Environment::execute(args, QStringList(), QStringList());
                if (exitCode) {
                    cout << "Building qmake failed, return code " << exitCode << endl << endl;
                    dictionary[ "DONE" ] = "error";
                }
            }
        }
        QDir::setCurrent(pwd);
    }

    // Generate qt.conf
    QFile confFile(buildPath + "/bin/qt.conf");
    if (confFile.open(QFile::WriteOnly | QFile::Text)) { // Truncates any existing file.
        QTextStream confStream(&confFile);
        confStream << "[EffectivePaths]" << endl
                   << "Prefix=.." << endl;
        if (sourcePath != buildPath)
            confStream << "[EffectiveSourcePaths]" << endl
                       << "Prefix=" << sourcePath << endl;

        confStream.flush();
        confFile.close();
    }

}

void Configure::generateMakefiles()
{
        QString pwd = QDir::currentPath();
        {
            QString sourcePathMangled = sourcePath;
            QString buildPathMangled = buildPath;
            if (dictionary.contains("TOPLEVEL")) {
                sourcePathMangled = QFileInfo(sourcePath).path();
                buildPathMangled = QFileInfo(buildPath).path();
            }
            QStringList args;
            args << buildPath + "/bin/qmake" << sourcePathMangled;

            QDir::setCurrent(buildPathMangled);
            if (int exitCode = Environment::execute(args, QStringList(), QStringList())) {
                cout << "Qmake failed, return code " << exitCode  << endl << endl;
                dictionary[ "DONE" ] = "error";
            }
        }
        QDir::setCurrent(pwd);
}

void Configure::showSummary()
{
    QString make = dictionary[ "MAKE" ];
    cout << endl << endl << "Qt is now configured for building. Just run " << qPrintable(make) << "." << endl;
    cout << "To reconfigure, run " << qPrintable(make) << " confclean and configure." << endl << endl;
}

Configure::ProjectType Configure::projectType(const QString& proFileName)
{
    QFile proFile(proFileName);
    if (proFile.open(QFile::ReadOnly)) {
        QString buffer = proFile.readLine(1024);
        while (!buffer.isEmpty()) {
            QStringList segments = buffer.split(QRegExp("\\s"));
            QStringList::Iterator it = segments.begin();

            if (segments.size() >= 3) {
                QString keyword = (*it++);
                QString operation = (*it++);
                QString value = (*it++);

                if (keyword == "TEMPLATE") {
                    if (value == "lib")
                        return Lib;
                    else if (value == "subdirs")
                        return Subdirs;
                }
            }
            // read next line
            buffer = proFile.readLine(1024);
        }
        proFile.close();
    }
    // Default to app handling
    return App;
}

bool Configure::showLicense(QString orgLicenseFile)
{
    if (dictionary["LICENSE_CONFIRMED"] == "yes") {
        cout << "You have already accepted the terms of the license." << endl << endl;
        return true;
    }

    bool showGpl2 = true;
    QString licenseFile = orgLicenseFile;
    QString theLicense;
    if (dictionary["EDITION"] == "OpenSource") {
        if (platform() != WINDOWS_RT
                && (platform() != ANDROID || dictionary["ANDROID_STYLE_ASSETS"] == "no")) {
            theLicense = "GNU Lesser General Public License (LGPL) version 3\n"
                         "or the GNU General Public License (GPL) version 2";
        } else {
            theLicense = "GNU Lesser General Public License (LGPL) version 3";
            showGpl2 = false;
        }
    } else {
        // the first line of the license file tells us which license it is
        QFile file(licenseFile);
        if (!file.open(QFile::ReadOnly)) {
            cout << "Failed to load LICENSE file" << endl;
            return false;
        }
        theLicense = file.readLine().trimmed();
    }

    forever {
        char accept = '?';
        cout << "You are licensed to use this software under the terms of" << endl
             << "the " << theLicense << "." << endl
             << endl;
        if (dictionary["EDITION"] == "OpenSource") {
            cout << "Type 'L' to view the GNU Lesser General Public License version 3 (LGPLv3)." << endl;
            if (showGpl2)
                cout << "Type 'G' to view the GNU General Public License version 2 (GPLv2)." << endl;
        } else {
            cout << "Type '?' to view the " << theLicense << "." << endl;
        }
        cout << "Type 'y' to accept this license offer." << endl
             << "Type 'n' to decline this license offer." << endl
             << endl
             << "Do you accept the terms of the license?" << endl;
        cin >> accept;
        accept = tolower(accept);

        if (accept == 'y') {
            return true;
        } else if (accept == 'n') {
            return false;
        } else {
            if (dictionary["EDITION"] == "OpenSource") {
                if (accept == 'L')
                    licenseFile = orgLicenseFile + "/LICENSE.LGPL3";
                else
                    licenseFile = orgLicenseFile + "/LICENSE.GPL2";
            }
            // Get console line height, to fill the screen properly
            int i = 0, screenHeight = 25; // default
            CONSOLE_SCREEN_BUFFER_INFO consoleInfo;
            HANDLE stdOut = GetStdHandle(STD_OUTPUT_HANDLE);
            if (GetConsoleScreenBufferInfo(stdOut, &consoleInfo))
                screenHeight = consoleInfo.srWindow.Bottom
                             - consoleInfo.srWindow.Top
                             - 1; // Some overlap for context

            // Prompt the license content to the user
            QFile file(licenseFile);
            if (!file.open(QFile::ReadOnly)) {
                cout << "Failed to load LICENSE file" << licenseFile << endl;
                return false;
            }
            QStringList licenseContent = QString(file.readAll()).split('\n');
            while (i < licenseContent.size()) {
                cout << licenseContent.at(i) << endl;
                if (++i % screenHeight == 0) {
                    promptKeyPress();
                    cout << "\r";     // Overwrite text above
                }
            }
        }
    }
}

void Configure::readLicense()
{
    dictionary["PLATFORM NAME"] = platformName();
    dictionary["LICENSE FILE"] = sourcePath;

    bool openSource = false;
    bool hasOpenSource = QFile::exists(dictionary["LICENSE FILE"] + "/LICENSE.LGPL3") || QFile::exists(dictionary["LICENSE FILE"] + "/LICENSE.GPL2");
    if (dictionary["BUILDTYPE"] == "commercial") {
        openSource = false;
    } else if (dictionary["BUILDTYPE"] == "opensource") {
        openSource = true;
    } else if (hasOpenSource) { // No Open Source? Just display the commercial license right away
        forever {
            char accept = '?';
            cout << "Which edition of Qt do you want to use ?" << endl;
            cout << "Type 'c' if you want to use the Commercial Edition." << endl;
            cout << "Type 'o' if you want to use the Open Source Edition." << endl;
            cin >> accept;
            accept = tolower(accept);

            if (accept == 'c') {
                openSource = false;
                break;
            } else if (accept == 'o') {
                openSource = true;
                break;
            }
        }
    }
    if (hasOpenSource && openSource) {
        cout << endl << "This is the " << dictionary["PLATFORM NAME"] << " Open Source Edition." << endl;
        dictionary["LICENSEE"] = "Open Source";
        dictionary["EDITION"] = "OpenSource";
        cout << endl;
        if (!showLicense(dictionary["LICENSE FILE"])) {
            cout << "Configuration aborted since license was not accepted";
            dictionary["DONE"] = "error";
            return;
        }
    } else if (openSource) {
        cout << endl << "Cannot find the GPL license files! Please download the Open Source version of the library." << endl;
        dictionary["DONE"] = "error";
    }
    else {
        Tools::checkLicense(dictionary, sourcePath, buildPath);
    }
}

void Configure::reloadCmdLine()
{
    if (dictionary[ "REDO" ] == "yes") {
        QFile inFile(buildPath + "/configure" + dictionary[ "CUSTOMCONFIG" ] + ".cache");
        if (inFile.open(QFile::ReadOnly)) {
            QTextStream inStream(&inFile);
            while (!inStream.atEnd())
                configCmdLine += inStream.readLine().trimmed();
            inFile.close();
        }
    }
}

void Configure::saveCmdLine()
{
    if (dictionary[ "REDO" ] != "yes") {
        QFile outFile(buildPath + "/configure" + dictionary[ "CUSTOMCONFIG" ] + ".cache");
        if (outFile.open(QFile::WriteOnly | QFile::Text)) {
            QTextStream outStream(&outFile);
            for (QStringList::Iterator it = configCmdLine.begin(); it != configCmdLine.end(); ++it) {
                outStream << (*it) << endl;
            }
            outStream.flush();
            outFile.close();
        }
    }
}

bool Configure::isDone()
{
    return !dictionary["DONE"].isEmpty();
}

bool Configure::isOk()
{
    return (dictionary[ "DONE" ] != "error");
}

QString Configure::platformName() const
{
    switch (platform()) {
    default:
    case WINDOWS:
        return QStringLiteral("Qt for Windows");
    case WINDOWS_RT:
        return QStringLiteral("Qt for Windows Runtime");
    case QNX:
        return QStringLiteral("Qt for QNX");
    case ANDROID:
        return QStringLiteral("Qt for Android");
    case OTHER:
        return QStringLiteral("Qt for ???");
    }
}

QString Configure::qpaPlatformName() const
{
    switch (platform()) {
    default:
    case WINDOWS:
        return QStringLiteral("windows");
    case WINDOWS_RT:
        return QStringLiteral("winrt");
    case QNX:
        return QStringLiteral("qnx");
    case ANDROID:
        return QStringLiteral("android");
    case OTHER:
        return QStringLiteral("xcb");
    }
}

int Configure::platform() const
{
    const QString qMakeSpec = dictionary.value("QMAKESPEC");
    const QString xQMakeSpec = dictionary.value("XQMAKESPEC");

    if ((xQMakeSpec.startsWith("winphone") || xQMakeSpec.startsWith("winrt")))
        return WINDOWS_RT;

    if (xQMakeSpec.contains("qnx"))
        return QNX;

    if (xQMakeSpec.contains("android"))
        return ANDROID;

    if (!xQMakeSpec.isEmpty())
        return OTHER;

    return WINDOWS;
}

FileWriter::FileWriter(const QString &name)
    : QTextStream()
    , m_name(name)
{
    m_buffer.open(QIODevice::WriteOnly);
    setDevice(&m_buffer);
}

bool FileWriter::flush()
{
    QTextStream::flush();
    QFile oldFile(m_name);
    if (oldFile.open(QIODevice::ReadOnly | QIODevice::Text)) {
        if (oldFile.readAll() == m_buffer.data())
            return true;
        oldFile.close();
    }
    QString dir = QFileInfo(m_name).absolutePath();
    if (!QDir().mkpath(dir)) {
        cout << "Cannot create directory " << qPrintable(QDir::toNativeSeparators(dir)) << ".\n";
        return false;
    }
    QFile file(m_name + ".new");
    if (file.open(QIODevice::WriteOnly | QIODevice::Text)) {
        if (file.write(m_buffer.data()) == m_buffer.data().size()) {
            file.close();
            if (file.error() == QFile::NoError) {
                ::SetFileAttributes((wchar_t*)m_name.utf16(), FILE_ATTRIBUTE_NORMAL);
                QFile::remove(m_name);
                if (!file.rename(m_name)) {
                    cout << "Cannot replace file " << qPrintable(QDir::toNativeSeparators(m_name)) << ".\n";
                    return false;
                }
                return true;
            }
        }
    }
    cout << "Cannot create file " << qPrintable(QDir::toNativeSeparators(file.fileName()))
         << ": " << qPrintable(file.errorString()) << ".\n";
    file.remove();
    return false;
}

QT_END_NAMESPACE<|MERGE_RESOLUTION|>--- conflicted
+++ resolved
@@ -2503,13 +2503,11 @@
     if (dictionary["FONT_CONFIG"] == "auto")
         dictionary["FONT_CONFIG"] = checkAvailability("FONT_CONFIG") ? "yes" : "no";
 
-<<<<<<< HEAD
+    if ((dictionary["FONT_CONFIG"] == "yes") && (dictionary["FREETYPE_FROM"] == "default"))
+        dictionary["FREETYPE"] = "system";
+
     if (dictionary["DOUBLECONVERSION"] == "auto")
         dictionary["DOUBLECONVERSION"] = checkAvailability("DOUBLECONVERSION") ? "system" : "qt";
-=======
-    if ((dictionary["FONT_CONFIG"] == "yes") && (dictionary["FREETYPE_FROM"] == "default"))
-        dictionary["FREETYPE"] = "system";
->>>>>>> 64044188
 
     if (dictionary["DIRECTWRITE"] == "auto")
         dictionary["DIRECTWRITE"] = checkAvailability("DIRECTWRITE") ? "yes" : "no";
