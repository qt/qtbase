#
# qmake configuration for common OS X
#

QMAKE_PLATFORM         += macos osx macx
QMAKE_MAC_SDK           = macosx

<<<<<<< HEAD
QMAKE_MACOSX_DEPLOYMENT_TARGET = 10.12
QMAKE_APPLE_DEVICE_ARCHS = x86_64
=======
QT_MAC_SDK_VERSION_TESTED_WITH = 10.13
>>>>>>> 1f1e2aa5

device.sdk = macosx
device.target = device
device.dir_affix = $${device.sdk}
device.CONFIG = $${device.sdk}
device.deployment_identifier = $${device.sdk}

QMAKE_LIBS_VULKAN =

include(mac.conf)<|MERGE_RESOLUTION|>--- conflicted
+++ resolved
@@ -5,12 +5,9 @@
 QMAKE_PLATFORM         += macos osx macx
 QMAKE_MAC_SDK           = macosx
 
-<<<<<<< HEAD
 QMAKE_MACOSX_DEPLOYMENT_TARGET = 10.12
 QMAKE_APPLE_DEVICE_ARCHS = x86_64
-=======
 QT_MAC_SDK_VERSION_TESTED_WITH = 10.13
->>>>>>> 1f1e2aa5
 
 device.sdk = macosx
 device.target = device
