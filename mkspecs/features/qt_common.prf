#
#  W A R N I N G
#  -------------
#
# This file is not part of the Qt API.  It exists purely as an
# implementation detail.  It may change from version to version
# without notice, or even be removed.
#
# We mean it.
#

QMAKE_DIR_REPLACE_SANE += DESTDIR
CONFIG -= debug_and_release_target

contains(QT_CONFIG, c++11): CONFIG += c++11 strict_c++
contains(QT_CONFIG, c++14): CONFIG += c++14
contains(QT_CONFIG, c++1z): CONFIG += c++1z
contains(TEMPLATE, .*lib) {
    # module and plugins
    !host_build:contains(QT_CONFIG, reduce_exports): CONFIG += hide_symbols
    unix:contains(QT_CONFIG, reduce_relocations): CONFIG += bsymbolic_functions
    contains(QT_CONFIG, largefile): CONFIG += largefile
    contains(QT_CONFIG, separate_debug_info): CONFIG += separate_debug_info

    !isEmpty(_QMAKE_SUPER_CACHE_): \
        rplbase = $$dirname(_QMAKE_SUPER_CACHE_)/[^/][^/]*
    else: \
        rplbase = $$MODULE_BASE_OUTDIR
    host_build {
        qqt_libdir = \$\$\$\$[QT_HOST_LIBS]
        qt_libdir = $$[QT_HOST_LIBS]
    } else {
        qqt_libdir = \$\$\$\$[QT_INSTALL_LIBS]
        qt_libdir = $$[QT_INSTALL_LIBS]
    }
    contains(QMAKE_DEFAULT_LIBDIRS, $$qt_libdir) {
        lib_replace.match = "[^ ']*$$rplbase/lib"
        lib_replace.replace =
    } else {
        lib_replace.match = $$rplbase/lib
        lib_replace.replace = $$qqt_libdir
    }
    lib_replace.CONFIG = path
    QMAKE_PRL_INSTALL_REPLACE += lib_replace
}

<<<<<<< HEAD
# Extra warnings for Qt non-example code, to ensure cleanliness of the sources.
# The block below may turn these warnings into errors for some Qt targets.
# -Wdate-time: warn if we use __DATE__ or __TIME__ (we want to be able to reproduce the exact same binary)
# -Wvla: use of variable-length arrays (an extension to C++)
clang {
    # Clang 3.5 introduced -Wdate-time
    # The conditional assumes we aren't compiling against Clang 2.x anymore
    greaterThan(QT_CLANG_MAJOR_VERSION, 3)|greaterThan(QT_CLANG_MINOR_VERSION, 4): \
        QMAKE_CXXFLAGS_WARN_ON += -Wdate-time
} else: gcc:!intel_icc {
    QMAKE_CXXFLAGS_WARN_ON += -Wvla
    # GCC 5 introduced -Wdate-time
    greaterThan(QT_GCC_MAJOR_VERSION, 4): QMAKE_CXXFLAGS_WARN_ON += -Wdate-time
}
=======
# The remainder of this file must not apply to bootstrapped tools,
# as the host compiler's version and capabilities are not checked.
host_build:force_bootstrap: return()
>>>>>>> 002112e8

warnings_are_errors:warning_clean {
    # If the module declares that it has does its clean-up of warnings, enable -Werror.
    # This setting is compiler-dependent anyway because it depends on the version of the
    # compiler.
    clang:!ios {
        # Apple clang 4.0-4.2,5.0-5.1,6.0-6.4
        # Regular clang 3.3-3.8
        apple_ver = $${QT_APPLE_CLANG_MAJOR_VERSION}.$${QT_APPLE_CLANG_MINOR_VERSION}
        reg_ver = $${QT_CLANG_MAJOR_VERSION}.$${QT_CLANG_MINOR_VERSION}
        contains(apple_ver, "4\\.[012]|5\\.[01]|6\\.[01234]")|contains(reg_ver, "3\\.[3-8]") {
            QMAKE_CXXFLAGS_WARN_ON += -Werror -Wno-error=\\$${LITERAL_HASH}warnings -Wno-error=deprecated-declarations $$WERROR
        }
    } else:intel_icc:linux {
        # Intel CC 13.0 - 16.0, on Linux only
        ver = $${QT_ICC_MAJOR_VERSION}.$${QT_ICC_MINOR_VERSION}
        linux:contains(ver, "(1[345]\\.|16\\.0)") {
            # 177: function "entity" was declared but never referenced
            #      (too aggressive; ICC reports even for functions created due to template instantiation)
            # 1224: #warning directive
            # 1478: function "entity" (declared at line N) was declared deprecated
            # 1881: argument must be a constant null pointer value
            #      (NULL in C++ is usually a literal 0)
            QMAKE_CXXFLAGS_WARN_ON += -Werror -ww177,1224,1478,1881 $$WERROR
        }
    } else:gcc:!clang:!intel_icc {
        # GCC 4.6-4.9, 5.x, ...
        ver = $${QT_GCC_MAJOR_VERSION}.$${QT_GCC_MINOR_VERSION}
        contains(ver, "(4\\.[6789]|[5-9]\\..)") {
            QMAKE_CXXFLAGS_WARN_ON += -Werror -Wno-error=cpp -Wno-error=deprecated-declarations $$WERROR

            # GCC prints this bogus warning, after it has inlined a lot of code
            # error: assuming signed overflow does not occur when assuming that (X + c) < X is always false
            QMAKE_CXXFLAGS_WARN_ON += -Wno-error=strict-overflow

            # Work-around for bug https://code.google.com/p/android/issues/detail?id=58135
            android: QMAKE_CXXFLAGS_WARN_ON += -Wno-error=literal-suffix
        }
    } else:msvc {
        # enable for MSVC 2012, MSVC 2013
        equals(MSVC_VER, "11.0")|equals(MSVC_VER, "12.0"): QMAKE_CXXFLAGS_WARN_ON += -WX
    }
    unset(ver)
}
<|MERGE_RESOLUTION|>--- conflicted
+++ resolved
@@ -44,7 +44,10 @@
     QMAKE_PRL_INSTALL_REPLACE += lib_replace
 }
 
-<<<<<<< HEAD
+# The remainder of this file must not apply to bootstrapped tools,
+# as the host compiler's version and capabilities are not checked.
+host_build:force_bootstrap: return()
+
 # Extra warnings for Qt non-example code, to ensure cleanliness of the sources.
 # The block below may turn these warnings into errors for some Qt targets.
 # -Wdate-time: warn if we use __DATE__ or __TIME__ (we want to be able to reproduce the exact same binary)
@@ -59,11 +62,6 @@
     # GCC 5 introduced -Wdate-time
     greaterThan(QT_GCC_MAJOR_VERSION, 4): QMAKE_CXXFLAGS_WARN_ON += -Wdate-time
 }
-=======
-# The remainder of this file must not apply to bootstrapped tools,
-# as the host compiler's version and capabilities are not checked.
-host_build:force_bootstrap: return()
->>>>>>> 002112e8
 
 warnings_are_errors:warning_clean {
     # If the module declares that it has does its clean-up of warnings, enable -Werror.
