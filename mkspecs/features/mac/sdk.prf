
isEmpty(QMAKE_MAC_SDK): \
    error("QMAKE_MAC_SDK must be set when using CONFIG += sdk.")

contains(QMAKE_MAC_SDK, .*/.*): \
    error("QMAKE_MAC_SDK can only contain short-form SDK names (eg. macosx, iphoneos)")

defineReplace(xcodeSDKInfo) {
    info = $$1
    sdk = $$2
    isEmpty(sdk): \
        sdk = $$QMAKE_MAC_SDK

    isEmpty(QMAKE_MAC_SDK.$${sdk}.$${info}) {
        QMAKE_MAC_SDK.$${sdk}.$${info} = $$system("/usr/bin/xcodebuild -sdk $$sdk -version $$info 2>/dev/null")
        isEmpty(QMAKE_MAC_SDK.$${sdk}.$${info}): error("Could not resolve SDK $$info for \'$$sdk\'")
        cache(QMAKE_MAC_SDK.$${sdk}.$${info}, set stash, QMAKE_MAC_SDK.$${sdk}.$${info})
    }

    return($$eval(QMAKE_MAC_SDK.$${sdk}.$${info}))
}

QMAKE_MAC_SDK_PATH = $$xcodeSDKInfo(Path)
QMAKE_MAC_SDK_PLATFORM_PATH = $$xcodeSDKInfo(PlatformPath)
QMAKE_MAC_SDK_VERSION = $$xcodeSDKInfo(SDKVersion)

sysrootified =
for(val, QMAKE_INCDIR_OPENGL): sysrootified += $${QMAKE_MAC_SDK_PATH}$$val
QMAKE_INCDIR_OPENGL = $$sysrootified

QMAKESPEC_NAME = $$basename(QMAKESPEC)

# Resolve SDK version of various tools
for(tool, $$list(QMAKE_CC QMAKE_CXX QMAKE_FIX_RPATH QMAKE_AR QMAKE_RANLIB QMAKE_LINK QMAKE_LINK_SHLIB QMAKE_ACTOOL)) {
    tool_variable = QMAKE_MAC_SDK.$${QMAKESPEC_NAME}.$${QMAKE_MAC_SDK}.$${tool}
    !isEmpty($$tool_variable) {
        $$tool = $$eval($$tool_variable)
        next()
    }

    value = $$eval($$tool)
    isEmpty(value): next()

    sysrooted = $$system("/usr/bin/xcrun -sdk $$QMAKE_MAC_SDK -find $$first(value) 2>/dev/null")
    isEmpty(sysrooted): next()

    $$tool = $$sysrooted $$member(value, 1, -1)
    cache($$tool_variable, set stash, $$tool)
}

!equals(MAKEFILE_GENERATOR, XCODE) {
<<<<<<< HEAD
    macos: deployment_target = $$QMAKE_MACOSX_DEPLOYMENT_TARGET
    ios: deployment_target = $$QMAKE_IOS_DEPLOYMENT_TARGET
    tvos: deployment_target = $$QMAKE_TVOS_DEPLOYMENT_TARGET
    watchos: deployment_target = $$QMAKE_WATCHOS_DEPLOYMENT_TARGET

    !simulator|simulator_and_device: device_archs = $$QMAKE_APPLE_DEVICE_ARCHS
    simulator: simulator_archs = $$QMAKE_APPLE_SIMULATOR_ARCHS
    archs = $$device_archs $$simulator_archs

    single_arch {
        device_archs = $$first(device_archs)
        simulator_archs = $$first(simulator_archs)
        archs = $$first(archs)
    }

    # If we're doing a simulator_and_device build, device and simulator architectures
    # use different paths and flags for the sysroot and deployment target switch, so we
    # must multiplex them across multiple architectures using -Xarch. Otherwise we fall
    # back to the simple path. This is not strictly necessary but results in cleaner
    # command lines and makes it easier for people to override EXPORT_VALID_ARCHS to
    # limit individual rules to a different set of architecture(s) from the overall
    # build (such as machtest in QtCore).
    simulator_and_device {
=======
    uikit:!host_build {
        ios: deployment_target = $$QMAKE_IOS_DEPLOYMENT_TARGET
        tvos: deployment_target = $$QMAKE_TVOS_DEPLOYMENT_TARGET
        watchos: deployment_target = $$QMAKE_WATCHOS_DEPLOYMENT_TARGET

        device|!simulator: device_archs = $$QMAKE_APPLE_DEVICE_ARCHS
        simulator: simulator_archs = $$QMAKE_APPLE_SIMULATOR_ARCHS
        archs = $$device_archs $$simulator_archs

        isEmpty(archs): \
            error("QMAKE_APPLE_DEVICE_ARCHS or QMAKE_APPLE_SIMULATOR_ARCHS must contain at least one architecture")

>>>>>>> a732576a
        QMAKE_XARCH_CFLAGS =
        QMAKE_XARCH_LFLAGS =
        QMAKE_EXTRA_VARIABLES += QMAKE_XARCH_CFLAGS QMAKE_XARCH_LFLAGS

        for(arch, archs) {
            contains(simulator_archs, $$arch) {
                sdk = $$simulator.sdk
                version_identifier = $$simulator.deployment_identifier
            } else {
                sdk = $$device.sdk
                version_identifier = $$device.deployment_identifier
            }

            version_min_flags = \
                -Xarch_$${arch} \
                -m$${version_identifier}-version-min=$$deployment_target
            QMAKE_XARCH_CFLAGS_$${arch} = $$version_min_flags \
                -Xarch_$${arch} \
                -isysroot$$xcodeSDKInfo(Path, $$sdk)
            QMAKE_XARCH_LFLAGS_$${arch} = $$version_min_flags \
                -Xarch_$${arch} \
                -Wl,-syslibroot,$$xcodeSDKInfo(Path, $$sdk)

            QMAKE_XARCH_CFLAGS += $(EXPORT_QMAKE_XARCH_CFLAGS_$${arch})
            QMAKE_XARCH_LFLAGS += $(EXPORT_QMAKE_XARCH_CFLAGS_$${arch})

            QMAKE_EXTRA_VARIABLES += \
                QMAKE_XARCH_CFLAGS_$${arch} \
                QMAKE_XARCH_LFLAGS_$${arch}
        }

        QMAKE_CFLAGS += $(EXPORT_QMAKE_XARCH_CFLAGS)
        QMAKE_CXXFLAGS += $(EXPORT_QMAKE_XARCH_CFLAGS)
        QMAKE_LFLAGS += $(EXPORT_QMAKE_XARCH_LFLAGS)
    } else {
        simulator: \
            version_identifier = $$simulator.deployment_identifier
        else: \
            version_identifier = $$device.deployment_identifier
        version_min_flag = -m$${version_identifier}-version-min=$$deployment_target
        QMAKE_CFLAGS += -isysroot $$QMAKE_MAC_SDK_PATH $$version_min_flag
        QMAKE_CXXFLAGS += -isysroot $$QMAKE_MAC_SDK_PATH $$version_min_flag
        QMAKE_LFLAGS += -Wl,-syslibroot,$$QMAKE_MAC_SDK_PATH $$version_min_flag
    }

    # Enable precompiled headers for multiple architectures
    QMAKE_CFLAGS_USE_PRECOMPILE =
    for(arch, archs) {
        QMAKE_CFLAGS_USE_PRECOMPILE += \
            -Xarch_$${arch} \
            -include${QMAKE_PCH_OUTPUT_$${arch}}
    }
    QMAKE_CXXFLAGS_USE_PRECOMPILE = $$QMAKE_CFLAGS_USE_PRECOMPILE
    QMAKE_OBJCFLAGS_USE_PRECOMPILE = $$QMAKE_CFLAGS_USE_PRECOMPILE
    QMAKE_OBJCXXFLAGS_USE_PRECOMPILE = $$QMAKE_CFLAGS_USE_PRECOMPILE

    QMAKE_PCH_OUTPUT_EXT = _${QMAKE_PCH_ARCH}$${QMAKE_PCH_OUTPUT_EXT}
}<|MERGE_RESOLUTION|>--- conflicted
+++ resolved
@@ -49,15 +49,17 @@
 }
 
 !equals(MAKEFILE_GENERATOR, XCODE) {
-<<<<<<< HEAD
     macos: deployment_target = $$QMAKE_MACOSX_DEPLOYMENT_TARGET
     ios: deployment_target = $$QMAKE_IOS_DEPLOYMENT_TARGET
     tvos: deployment_target = $$QMAKE_TVOS_DEPLOYMENT_TARGET
     watchos: deployment_target = $$QMAKE_WATCHOS_DEPLOYMENT_TARGET
 
-    !simulator|simulator_and_device: device_archs = $$QMAKE_APPLE_DEVICE_ARCHS
+    device|!simulator: device_archs = $$QMAKE_APPLE_DEVICE_ARCHS
     simulator: simulator_archs = $$QMAKE_APPLE_SIMULATOR_ARCHS
     archs = $$device_archs $$simulator_archs
+
+    isEmpty(archs): \
+        error("QMAKE_APPLE_DEVICE_ARCHS or QMAKE_APPLE_SIMULATOR_ARCHS must contain at least one architecture")
 
     single_arch {
         device_archs = $$first(device_archs)
@@ -65,28 +67,14 @@
         archs = $$first(archs)
     }
 
-    # If we're doing a simulator_and_device build, device and simulator architectures
+    # If we're doing a simulator and device build, device and simulator architectures
     # use different paths and flags for the sysroot and deployment target switch, so we
     # must multiplex them across multiple architectures using -Xarch. Otherwise we fall
     # back to the simple path. This is not strictly necessary but results in cleaner
     # command lines and makes it easier for people to override EXPORT_VALID_ARCHS to
     # limit individual rules to a different set of architecture(s) from the overall
     # build (such as machtest in QtCore).
-    simulator_and_device {
-=======
-    uikit:!host_build {
-        ios: deployment_target = $$QMAKE_IOS_DEPLOYMENT_TARGET
-        tvos: deployment_target = $$QMAKE_TVOS_DEPLOYMENT_TARGET
-        watchos: deployment_target = $$QMAKE_WATCHOS_DEPLOYMENT_TARGET
-
-        device|!simulator: device_archs = $$QMAKE_APPLE_DEVICE_ARCHS
-        simulator: simulator_archs = $$QMAKE_APPLE_SIMULATOR_ARCHS
-        archs = $$device_archs $$simulator_archs
-
-        isEmpty(archs): \
-            error("QMAKE_APPLE_DEVICE_ARCHS or QMAKE_APPLE_SIMULATOR_ARCHS must contain at least one architecture")
-
->>>>>>> a732576a
+    simulator:device {
         QMAKE_XARCH_CFLAGS =
         QMAKE_XARCH_LFLAGS =
         QMAKE_EXTRA_VARIABLES += QMAKE_XARCH_CFLAGS QMAKE_XARCH_LFLAGS
