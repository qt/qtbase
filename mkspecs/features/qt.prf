--- conflicted
+++ resolved
@@ -40,26 +40,6 @@
 INCLUDEPATH = $$QMAKE_INCDIR_QT $$INCLUDEPATH #prepending prevents us from picking up "stale" includes
 win32:INCLUDEPATH += $$QMAKE_INCDIR_QT/ActiveQt
 
-<<<<<<< HEAD
-# As declarative now uses OpenGL in the API, force include it to avoid having to update all projects
-contains(QT, declarative): QT += opengl
-
-# As order does matter for static libs, we reorder the QT variable here
-TMPLIBS = declarative webkit phonon multimedia dbus testlib script scripttools svg qt3support sql xmlpatterns xml egl opengl openvg gui network core meegographicssystemhelper
-for(QTLIB, $$list($$TMPLIBS)) {
-   contains(QT, $$QTLIB): QT_ORDERED += $$QTLIB
-}
-
-QT_UNKNOWN = $$QT
-QT_UNKNOWN -= $$QT_ORDERED
-QT = $$QT_ORDERED
-for(QTLIB, $$list($$QT_UNKNOWN)) {
-   !contains(TMPLIBS, $$QTLIB):message("Warning: unknown QT: $$QTLIB")
-}
-
-
-=======
->>>>>>> 106c57c2
 QT_PLUGIN_VERIFY = QTPLUGIN DEPLOYMENT_PLUGIN
 for(QT_CURRENT_VERIFY, $$list($$QT_PLUGIN_VERIFY)) {
     for(QTPLUG, $$list($$lower($$unique($$QT_CURRENT_VERIFY)))) {
