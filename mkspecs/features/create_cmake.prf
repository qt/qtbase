--- conflicted
+++ resolved
@@ -55,8 +55,6 @@
     CMAKE_BIN_DIR_IS_ABSOLUTE = True
 }
 
-<<<<<<< HEAD
-=======
 !isEmpty(DLLDESTDIR):!static:!staticlib {
     CMAKE_DLL_DIR = $$cmakeRelativePath($$[QT_INSTALL_BINS], $$[QT_INSTALL_PREFIX])
     contains(CMAKE_DLL_DIR, "^\\.\\./.*") {
@@ -68,13 +66,6 @@
     CMAKE_DLL_DIR_IS_ABSOLUTE = $$CMAKE_LIB_DIR_IS_ABSOLUTE
 }
 
-CMAKE_HOST_DATA_DIR = $$cmakeRelativePath($$[QT_HOST_DATA], $$[QT_INSTALL_PREFIX])
-contains(CMAKE_HOST_DATA_DIR, "^\\.\\./.*") {
-    CMAKE_HOST_DATA_DIR = $$[QT_HOST_DATA]/
-    CMAKE_HOST_DATA_DIR_IS_ABSOLUTE = True
-}
-
->>>>>>> 241eca33
 static|staticlib:CMAKE_STATIC_TYPE = true
 
 unix:contains(QT_CONFIG, reduce_relocations):CMAKE_ADD_FPIE_FLAGS = "true"
