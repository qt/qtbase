#
# qmake configuration for win32-clang-msvc
#
# Notice: this uses the clang-cl wrapper
#

include(../common/msvc-desktop.conf)

# clang-cl does not use anything above SSE2 without extra arguments
QMAKE_CFLAGS_SSE3       = -msse3
QMAKE_CFLAGS_SSSE3      = -mssse3
QMAKE_CFLAGS_SSE4_1     = -msse4.1
QMAKE_CFLAGS_SSE4_2     = -msse4.2
QMAKE_CFLAGS_AVX        = -mavx
QMAKE_CFLAGS_AVX2       = -mavx2
QMAKE_CFLAGS_F16C       = -mf16c
QMAKE_CFLAGS_RDRND      = -mrdrnd
QMAKE_CFLAGS_AVX512F    = -mavx512f
QMAKE_CFLAGS_AVX512ER   = -mavx512er
QMAKE_CFLAGS_AVX512CD   = -mavx512cd
QMAKE_CFLAGS_AVX512PF   = -mavx512pf
QMAKE_CFLAGS_AVX512DQ   = -mavx512dq
QMAKE_CFLAGS_AVX512BW   = -mavx512bw
QMAKE_CFLAGS_AVX512VL   = -mavx512vl
QMAKE_CFLAGS_AVX512IFMA = -mavx512ifma
QMAKE_CFLAGS_AVX512VBMI = -mavx512vbmi
QMAKE_CFLAGS_AESNI      = -maes
QMAKE_CFLAGS_SHANI      = -msha

QMAKE_COMPILER         += clang_cl llvm

QMAKE_CC                = clang-cl
QMAKE_CXX               = $$QMAKE_CC

QMAKE_CFLAGS           += -Wno-microsoft-enum-value

QMAKE_CXXFLAGS         += -Wno-microsoft-enum-value

QMAKE_LINK              = lld-link
QMAKE_LIB               = llvm-lib /NOLOGO

QMAKE_CFLAGS_LTCG       = -flto=thin
QMAKE_CXXFLAGS_LTCG     = $$QMAKE_CFLAGS_LTCG
QMAKE_CFLAGS_LTCG_FATOBJECTS = -flto
QMAKE_CXXFLAGS_LTCG_FATOBJECTS = $$QMAKE_CFLAGS_LTCG_FATOBJECTS
# Leave QMAKE_LFLAGS_LTCG empty because lld-link doesn't need any additional parameters
QMAKE_LFLAGS_LTCG       =

<<<<<<< HEAD
QMAKE_CFLAGS_OPTIMIZE_SIZE = /clang:-Oz
QMAKE_CFLAGS_OPTIMIZE_FULL = /clang:-O3

QMAKE_LFLAGS_RELEASE   += /OPT:REF,ICF,LBR

# Precompiled headers are not supported yet by clang
CONFIG -= precompile_header

=======
>>>>>>> eaf20420
load(qt_config)<|MERGE_RESOLUTION|>--- conflicted
+++ resolved
@@ -46,15 +46,9 @@
 # Leave QMAKE_LFLAGS_LTCG empty because lld-link doesn't need any additional parameters
 QMAKE_LFLAGS_LTCG       =
 
-<<<<<<< HEAD
 QMAKE_CFLAGS_OPTIMIZE_SIZE = /clang:-Oz
 QMAKE_CFLAGS_OPTIMIZE_FULL = /clang:-O3
 
 QMAKE_LFLAGS_RELEASE   += /OPT:REF,ICF,LBR
 
-# Precompiled headers are not supported yet by clang
-CONFIG -= precompile_header
-
-=======
->>>>>>> eaf20420
 load(qt_config)