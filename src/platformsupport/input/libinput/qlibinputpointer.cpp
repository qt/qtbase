--- conflicted
+++ resolved
@@ -81,15 +81,10 @@
 
     m_buttons.setFlag(button, pressed);
 
-<<<<<<< HEAD
     QEvent::Type type = pressed ? QEvent::MouseButtonPress : QEvent::MouseButtonRelease;
-    Qt::KeyboardModifiers mods = QGuiApplication::keyboardModifiers();
+    Qt::KeyboardModifiers mods = QGuiApplicationPrivate::inputDeviceManager()->keyboardModifiers();
 
     QWindowSystemInterface::handleMouseEvent(nullptr, m_pos, m_pos, m_buttons, button, type, mods);
-=======
-    QWindowSystemInterface::handleMouseEvent(Q_NULLPTR, m_pos, m_pos, m_buttons,
-                                             QGuiApplicationPrivate::inputDeviceManager()->keyboardModifiers());
->>>>>>> 52b85212
 }
 
 void QLibInputPointer::processMotion(libinput_event_pointer *e)
@@ -102,15 +97,10 @@
     m_pos.setX(qBound(g.left(), qRound(m_pos.x() + dx), g.right()));
     m_pos.setY(qBound(g.top(), qRound(m_pos.y() + dy), g.bottom()));
 
-<<<<<<< HEAD
-    Qt::KeyboardModifiers mods = QGuiApplication::keyboardModifiers();
+    Qt::KeyboardModifiers mods = QGuiApplicationPrivate::inputDeviceManager()->keyboardModifiers();
 
     QWindowSystemInterface::handleMouseEvent(nullptr, m_pos, m_pos, m_buttons,
                                              Qt::NoButton, QEvent::MouseMove, mods);
-=======
-    QWindowSystemInterface::handleMouseEvent(Q_NULLPTR, m_pos, m_pos, m_buttons,
-                                             QGuiApplicationPrivate::inputDeviceManager()->keyboardModifiers());
->>>>>>> 52b85212
 }
 
 void QLibInputPointer::processAxis(libinput_event_pointer *e)
