/****************************************************************************
**
** Copyright (C) 2016 The Qt Company Ltd.
** Contact: https://www.qt.io/licensing/
**
** This file is part of the plugins of the Qt Toolkit.
**
** $QT_BEGIN_LICENSE:LGPL$
** Commercial License Usage
** Licensees holding valid commercial Qt licenses may use this file in
** accordance with the commercial license agreement provided with the
** Software or, alternatively, in accordance with the terms contained in
** a written agreement between you and The Qt Company. For licensing terms
** and conditions see https://www.qt.io/terms-conditions. For further
** information use the contact form at https://www.qt.io/contact-us.
**
** GNU Lesser General Public License Usage
** Alternatively, this file may be used under the terms of the GNU Lesser
** General Public License version 3 as published by the Free Software
** Foundation and appearing in the file LICENSE.LGPL3 included in the
** packaging of this file. Please review the following information to
** ensure the GNU Lesser General Public License version 3 requirements
** will be met: https://www.gnu.org/licenses/lgpl-3.0.html.
**
** GNU General Public License Usage
** Alternatively, this file may be used under the terms of the GNU
** General Public License version 2.0 or (at your option) the GNU General
** Public license version 3 or any later version approved by the KDE Free
** Qt Foundation. The licenses are as published by the Free Software
** Foundation and appearing in the file LICENSE.GPL2 and LICENSE.GPL3
** included in the packaging of this file. Please review the following
** information to ensure the GNU General Public License requirements will
** be met: https://www.gnu.org/licenses/gpl-2.0.html and
** https://www.gnu.org/licenses/gpl-3.0.html.
**
** $QT_END_LICENSE$
**
****************************************************************************/

#ifndef QOPENGLCOMPOSITORBACKINGSTORE_H
#define QOPENGLCOMPOSITORBACKINGSTORE_H

//
//  W A R N I N G
//  -------------
//
// This file is not part of the Qt API.  It exists purely as an
// implementation detail.  This header file may change from version to
// version without notice, or even be removed.
//
// We mean it.
//

#include <qpa/qplatformbackingstore.h>
#include <QImage>
#include <QRegion>

QT_BEGIN_NAMESPACE

class QOpenGLContext;
class QPlatformTextureList;

class QOpenGLCompositorBackingStore : public QPlatformBackingStore
{
public:
    QOpenGLCompositorBackingStore(QWindow *window);
    ~QOpenGLCompositorBackingStore();

    QPaintDevice *paintDevice() override;

    void beginPaint(const QRegion &region) override;

    void flush(QWindow *window, const QRegion &region, const QPoint &offset) override;
    void resize(const QSize &size, const QRegion &staticContents) override;

    QImage toImage() const override;
    void composeAndFlush(QWindow *window, const QRegion &region, const QPoint &offset,
<<<<<<< HEAD
                         QPlatformTextureList *textures, QOpenGLContext *context,
                         bool translucentBackground) override;
=======
                         QPlatformTextureList *textures,
                         bool translucentBackground) Q_DECL_OVERRIDE;
>>>>>>> ac35f9c4

    const QPlatformTextureList *textures() const { return m_textures; }

    void notifyComposited();

private:
    void updateTexture();

    QWindow *m_window;
    QImage m_image;
    QRegion m_dirty;
    uint m_bsTexture;
    QOpenGLContext *m_bsTextureContext;
    QPlatformTextureList *m_textures;
    QPlatformTextureList *m_lockedWidgetTextures;
};

QT_END_NAMESPACE

#endif // QOPENGLCOMPOSITORBACKINGSTORE_H<|MERGE_RESOLUTION|>--- conflicted
+++ resolved
@@ -75,13 +75,8 @@
 
     QImage toImage() const override;
     void composeAndFlush(QWindow *window, const QRegion &region, const QPoint &offset,
-<<<<<<< HEAD
-                         QPlatformTextureList *textures, QOpenGLContext *context,
+                         QPlatformTextureList *textures,
                          bool translucentBackground) override;
-=======
-                         QPlatformTextureList *textures,
-                         bool translucentBackground) Q_DECL_OVERRIDE;
->>>>>>> ac35f9c4
 
     const QPlatformTextureList *textures() const { return m_textures; }
 
