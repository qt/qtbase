--- conflicted
+++ resolved
@@ -2,37 +2,22 @@
 
 project                 = QtPrintSupport
 description             = Qt Print Support Reference Documentation
-<<<<<<< HEAD
-url                     = http://qt-project.org/doc/qtprintsupport
-version                 = 5.1.0
-=======
 url                     = http://qt-project.org/doc/qt-$QT_VER/qtprintsupport
 version                 = $QT_VERSION
->>>>>>> e95a7582
 
 examplesinstallpath     = printsupport
 
 qhp.projects            = QtPrintSupport
 
 qhp.QtPrintSupport.file         = qtprintsupport.qhp
-<<<<<<< HEAD
-qhp.QtPrintSupport.namespace           = org.qt-project.qtprintsupport.510
-=======
 qhp.QtPrintSupport.namespace           = org.qt-project.qtprintsupport.$QT_VERSION_TAG
->>>>>>> e95a7582
 qhp.QtPrintSupport.virtualFolder       = qtprintsupport
 qhp.QtPrintSupport.indexTitle          = Qt Print Support
 qhp.QtPrintSupport.indexRoot           =
 
-<<<<<<< HEAD
-qhp.QtPrintSupport.filterAttributes    = qtprintsupport 5.1.0 qtrefdoc
-qhp.QtPrintSupport.customFilters.Qt.name = QtPrintSupport 5.1.0
-qhp.QtPrintSupport.customFilters.Qt.filterAttributes = qtprintsupport 5.1.0
-=======
 qhp.QtPrintSupport.filterAttributes    = qtprintsupport $QT_VERSION qtrefdoc
 qhp.QtPrintSupport.customFilters.Qt.name = QtPrintSupport $QT_VERSION
 qhp.QtPrintSupport.customFilters.Qt.filterAttributes = qtprintsupport $QT_VERSION
->>>>>>> e95a7582
 
 qhp.QtPrintSupport.subprojects         = classes
 qhp.QtPrintSupport.subprojects.classes.title = C++ Classes
