include($QT_INSTALL_DOCS/global/qt-module-defaults.qdocconf)

project                 = QtConcurrent
description             = Qt Concurrent Reference Documentation
<<<<<<< HEAD
url                     = http://qt-project.org/doc/qtconcurrent
version                 = 5.1.0
=======
url                     = http://qt-project.org/doc/qt-$QT_VER/qtconcurrent
version                 = $QT_VERSION
>>>>>>> e95a7582

examplesinstallpath     = qtconcurrent

qhp.projects            = QtConcurrent

qhp.QtConcurrent.file         = qtconcurrent.qhp
<<<<<<< HEAD
qhp.QtConcurrent.namespace           = org.qt-project.qtconcurrent.510
=======
qhp.QtConcurrent.namespace           = org.qt-project.qtconcurrent.$QT_VERSION_TAG
>>>>>>> e95a7582
qhp.QtConcurrent.virtualFolder       = qtconcurrent
qhp.QtConcurrent.indexTitle          = Qt Concurrent
qhp.QtConcurrent.indexRoot           =

<<<<<<< HEAD
qhp.QtConcurrent.filterAttributes    = qtconcurrent 5.1.0 qtrefdoc
qhp.QtConcurrent.customFilters.Qt.name = QtConcurrent 5.1.0
qhp.QtConcurrent.customFilters.Qt.filterAttributes = qtconcurrent 5.1.0
=======
qhp.QtConcurrent.filterAttributes    = qtconcurrent $QT_VERSION qtrefdoc
qhp.QtConcurrent.customFilters.Qt.name = QtConcurrent $QT_VERSION
qhp.QtConcurrent.customFilters.Qt.filterAttributes = qtconcurrent $QT_VERSION
>>>>>>> e95a7582

qhp.QtConcurrent.subprojects         = classes
qhp.QtConcurrent.subprojects.classes.title = C++ Classes
qhp.QtConcurrent.subprojects.classes.indexTitle = Qt Concurrent C++ Classes
qhp.QtConcurrent.subprojects.classes.selectors = class fake:headerfile
qhp.QtConcurrent.subprojects.classes.sortPages = true

tagfile                 = ../../../doc/qtconcurrent/qtconcurrent.tags

depends                 += qtcore

headerdirs  += ..

sourcedirs  += ..

exampledirs += ../../../examples/qtconcurrent \
               ../ \
               snippets

excludedirs += ../../../examples/widgets/doc

imagedirs   += images<|MERGE_RESOLUTION|>--- conflicted
+++ resolved
@@ -2,37 +2,22 @@
 
 project                 = QtConcurrent
 description             = Qt Concurrent Reference Documentation
-<<<<<<< HEAD
-url                     = http://qt-project.org/doc/qtconcurrent
-version                 = 5.1.0
-=======
 url                     = http://qt-project.org/doc/qt-$QT_VER/qtconcurrent
 version                 = $QT_VERSION
->>>>>>> e95a7582
 
 examplesinstallpath     = qtconcurrent
 
 qhp.projects            = QtConcurrent
 
 qhp.QtConcurrent.file         = qtconcurrent.qhp
-<<<<<<< HEAD
-qhp.QtConcurrent.namespace           = org.qt-project.qtconcurrent.510
-=======
 qhp.QtConcurrent.namespace           = org.qt-project.qtconcurrent.$QT_VERSION_TAG
->>>>>>> e95a7582
 qhp.QtConcurrent.virtualFolder       = qtconcurrent
 qhp.QtConcurrent.indexTitle          = Qt Concurrent
 qhp.QtConcurrent.indexRoot           =
 
-<<<<<<< HEAD
-qhp.QtConcurrent.filterAttributes    = qtconcurrent 5.1.0 qtrefdoc
-qhp.QtConcurrent.customFilters.Qt.name = QtConcurrent 5.1.0
-qhp.QtConcurrent.customFilters.Qt.filterAttributes = qtconcurrent 5.1.0
-=======
 qhp.QtConcurrent.filterAttributes    = qtconcurrent $QT_VERSION qtrefdoc
 qhp.QtConcurrent.customFilters.Qt.name = QtConcurrent $QT_VERSION
 qhp.QtConcurrent.customFilters.Qt.filterAttributes = qtconcurrent $QT_VERSION
->>>>>>> e95a7582
 
 qhp.QtConcurrent.subprojects         = classes
 qhp.QtConcurrent.subprojects.classes.title = C++ Classes
