/****************************************************************************
**
** Copyright (C) 2015 Intel Corporation
** Copyright (C) 2015 Klarälvdalens Datakonsult AB, a KDAB Group company, info@kdab.com
**
** Permission is hereby granted, free of charge, to any person obtaining a copy
** of this software and associated documentation files (the "Software"), to deal
** in the Software without restriction, including without limitation the rights
** to use, copy, modify, merge, publish, distribute, sublicense, and/or sell
** copies of the Software, and to permit persons to whom the Software is
** furnished to do so, subject to the following conditions:
**
** The above copyright notice and this permission notice shall be included in
** all copies or substantial portions of the Software.
**
** THE SOFTWARE IS PROVIDED "AS IS", WITHOUT WARRANTY OF ANY KIND, EXPRESS OR
** IMPLIED, INCLUDING BUT NOT LIMITED TO THE WARRANTIES OF MERCHANTABILITY,
** FITNESS FOR A PARTICULAR PURPOSE AND NONINFRINGEMENT. IN NO EVENT SHALL THE
** AUTHORS OR COPYRIGHT HOLDERS BE LIABLE FOR ANY CLAIM, DAMAGES OR OTHER
** LIABILITY, WHETHER IN AN ACTION OF CONTRACT, TORT OR OTHERWISE, ARISING FROM,
** OUT OF OR IN CONNECTION WITH THE SOFTWARE OR THE USE OR OTHER DEALINGS IN
** THE SOFTWARE.
**
****************************************************************************/

#ifndef _GNU_SOURCE
#  define _GNU_SOURCE
<<<<<<< HEAD
=======
#  define _NETBSD_SOURCE 1
#  define _POSIX_C_SOURCE 200809L
#  define _XOPEN_SOURCE 700
#  define __BSD_VISIBLE 1
>>>>>>> e8ad49d6
#endif

#include "forkfd.h"

#include <sys/types.h>
#include <sys/time.h>
#include <sys/resource.h>
#include <sys/wait.h>
#include <assert.h>
#include <errno.h>
#include <pthread.h>
#include <signal.h>
#include <stdlib.h>
#include <string.h>
#include <time.h>
#include <unistd.h>

#ifdef __linux__
#  define HAVE_WAIT4    1
#  if defined(__BIONIC__) || (defined(__GLIBC__) && (__GLIBC__ << 8) + __GLIBC_MINOR__ >= 0x207 && \
       (!defined(__UCLIBC__) || ((__UCLIBC_MAJOR__ << 16) + (__UCLIBC_MINOR__ << 8) + __UCLIBC_SUBLEVEL__ > 0x90201)))
#    include <sys/eventfd.h>
#    define HAVE_EVENTFD  1
#  endif
#  if defined(__BIONIC__) || (defined(__GLIBC__) && (__GLIBC__ << 8) + __GLIBC_MINOR__ >= 0x209 && \
       (!defined(__UCLIBC__) || ((__UCLIBC_MAJOR__ << 16) + (__UCLIBC_MINOR__ << 8) + __UCLIBC_SUBLEVEL__ > 0x90201)))
#    define HAVE_PIPE2    1
#  endif
#endif
#if defined(__FreeBSD__) && __FreeBSD__ >= 9
#  include <sys/procdesc.h>
#endif

#if _POSIX_VERSION-0 >= 200809L || _XOPEN_VERSION-0 >= 500
#  define HAVE_WAITID   1
#endif
#if !defined(WEXITED) || !defined(WNOWAIT)
#  undef HAVE_WAITID
#endif

#if defined(__FreeBSD__) && defined(__FreeBSD_version) && __FreeBSD_version >= 1000032
#  define HAVE_PIPE2    1
#endif
#if defined(__FreeBSD__) || defined(__DragonFly__) || defined(__FreeBSD_kernel__) || \
    defined(__OpenBSD__) || defined(__NetBSD__) || defined(__APPLE__)
#  define HAVE_WAIT4    1
#endif

#if defined(__APPLE__)
/* Up until OS X 10.7, waitid(P_ALL, ...) will return success, but will not
 * fill in the details of the dead child. That means waitid is not useful to us.
 * Therefore, we only enable waitid() support if we're targetting OS X 10.8 or
 * later.
 */
#  include <Availability.h>
#  include <AvailabilityMacros.h>
#  if MAC_OS_X_VERSION_MIN_REQUIRED <= 1070
#    define HAVE_BROKEN_WAITID 1
#  endif
#endif

#ifndef FFD_ATOMIC_RELAXED
#  include "forkfd_gcc.h"
#endif

#define CHILDREN_IN_SMALL_ARRAY     16
#define CHILDREN_IN_BIG_ARRAY       256
#define sizeofarray(array)          (sizeof(array)/sizeof(array[0]))
#define EINTR_LOOP(ret, call) \
    do {                      \
        ret = call;           \
    } while (ret == -1 && errno == EINTR)

struct pipe_payload
{
    struct forkfd_info info;
    struct rusage rusage;
};

typedef struct process_info
{
    ffd_atomic_int pid;
    int deathPipe;
} ProcessInfo;

struct BigArray;
typedef struct Header
{
    ffd_atomic_pointer(struct BigArray) nextArray;
    ffd_atomic_int busyCount;
} Header;

typedef struct BigArray
{
    Header header;
    ProcessInfo entries[CHILDREN_IN_BIG_ARRAY];
} BigArray;

typedef struct SmallArray
{
    Header header;
    ProcessInfo entries[CHILDREN_IN_SMALL_ARRAY];
} SmallArray;
static SmallArray children;

static struct sigaction old_sigaction;
static pthread_once_t forkfd_initialization = PTHREAD_ONCE_INIT;
static ffd_atomic_int forkfd_status = FFD_ATOMIC_INIT(0);

#ifdef HAVE_BROKEN_WAITID
static int waitid_works = 0;
#else
static const int waitid_works = 1;
#endif

static ProcessInfo *tryAllocateInSection(Header *header, ProcessInfo entries[], int maxCount)
{
    /* we use ACQUIRE here because the signal handler might have released the PID */
    int busyCount = ffd_atomic_add_fetch(&header->busyCount, 1, FFD_ATOMIC_ACQUIRE);
    if (busyCount <= maxCount) {
        /* there's an available entry in this section, find it and take it */
        int i;
        for (i = 0; i < maxCount; ++i) {
            /* if the PID is 0, it's free; mark it as used by swapping it with -1 */
            int expected_pid = 0;
            if (ffd_atomic_compare_exchange(&entries[i].pid, &expected_pid,
                                            -1, FFD_ATOMIC_RELAXED, FFD_ATOMIC_RELAXED))
                return &entries[i];
        }
    }

    /* there isn't an available entry, undo our increment */
    ffd_atomic_add_fetch(&header->busyCount, -1, FFD_ATOMIC_RELAXED);
    return NULL;
}

static ProcessInfo *allocateInfo(Header **header)
{
    Header *currentHeader = &children.header;

    /* try to find an available entry in the small array first */
    ProcessInfo *info =
            tryAllocateInSection(currentHeader, children.entries, sizeofarray(children.entries));

    /* go on to the next arrays */
    while (info == NULL) {
        BigArray *array = ffd_atomic_load(&currentHeader->nextArray, FFD_ATOMIC_ACQUIRE);
        if (array == NULL) {
            /* allocate an array and try to use it */
            BigArray *allocatedArray = (BigArray *)calloc(1, sizeof(BigArray));
            if (allocatedArray == NULL)
                return NULL;

            if (ffd_atomic_compare_exchange(&currentHeader->nextArray, &array, allocatedArray,
                                             FFD_ATOMIC_RELEASE, FFD_ATOMIC_ACQUIRE)) {
                /* success */
                array = allocatedArray;
            } else {
                /* failed, the atomic updated 'array' */
                free(allocatedArray);
            }
        }

        currentHeader = &array->header;
        info = tryAllocateInSection(currentHeader, array->entries, sizeofarray(array->entries));
    }

    *header = currentHeader;
    return info;
}

#ifdef HAVE_WAITID
static int isChildReady(pid_t pid, siginfo_t *info)
{
    info->si_pid = 0;
    return waitid(P_PID, pid, info, WEXITED | WNOHANG | WNOWAIT) == 0 && info->si_pid == pid;
}
#endif

static void convertStatusToForkfdInfo(int status, struct forkfd_info *info)
{
    if (WIFEXITED(status)) {
        info->code = CLD_EXITED;
        info->status = WEXITSTATUS(status);
    } else if (WIFSIGNALED(status)) {
        info->code = CLD_KILLED;
#  ifdef WCOREDUMP
        if (WCOREDUMP(status))
            info->code = CLD_DUMPED;
#  endif
        info->status = WTERMSIG(status);
    }
}

static int tryReaping(pid_t pid, struct pipe_payload *payload)
{
    /* reap the child */
#if defined(HAVE_WAIT4)
    int status;
    if (wait4(pid, &status, WNOHANG, &payload->rusage) <= 0)
        return 0;
    convertStatusToForkfdInfo(status, &payload->info);
#else
#  if defined(HAVE_WAITID)
    if (waitid_works) {
        /* we have waitid(2), which gets us some payload values on some systems */
        siginfo_t info;
        info.si_pid = 0;
        int ret = waitid(P_PID, pid, &info, WEXITED | WNOHANG) == 0 && info.si_pid == pid;
        if (!ret)
            return ret;

        payload->info.code = info.si_code;
        payload->info.status = info.si_status;
#    ifdef __linux__
        payload->rusage.ru_utime.tv_sec = info.si_utime / CLOCKS_PER_SEC;
        payload->rusage.ru_utime.tv_usec = info.si_utime % CLOCKS_PER_SEC;
        payload->rusage.ru_stime.tv_sec = info.si_stime / CLOCKS_PER_SEC;
        payload->rusage.ru_stime.tv_usec = info.si_stime % CLOCKS_PER_SEC;
#    endif
        return 1;
    }
#  endif // HAVE_WAITID
    int status;
    if (waitpid(pid, &status, WNOHANG) <= 0)
        return 0;     // child did not change state
    convertStatusToForkfdInfo(status, &payload->info);
#endif // !HAVE_WAIT4

    return 1;
}

static void freeInfo(Header *header, ProcessInfo *entry)
{
    entry->deathPipe = -1;
    entry->pid = 0;

    ffd_atomic_add_fetch(&header->busyCount, -1, FFD_ATOMIC_RELEASE);
    assert(header->busyCount >= 0);
}

static void notifyAndFreeInfo(Header *header, ProcessInfo *entry,
                              const struct pipe_payload *payload)
{
    ssize_t ret;
    EINTR_LOOP(ret, write(entry->deathPipe, payload, sizeof(*payload)));
    EINTR_LOOP(ret, close(entry->deathPipe));

    freeInfo(header, entry);
}

static void sigchld_handler(int signum)
{
    /*
     * This is a signal handler, so we need to be careful about which functions
     * we can call. See the full, official listing in the POSIX.1-2008
     * specification at:
     *   http://pubs.opengroup.org/onlinepubs/9699919799/functions/V2_chap02.html#tag_15_04_03
     *
     */

    if (ffd_atomic_load(&forkfd_status, FFD_ATOMIC_RELAXED) == 1) {
        /* is this one of our children? */
        BigArray *array;
        siginfo_t info;
        struct pipe_payload payload;
        int i;

        memset(&info, 0, sizeof info);
        memset(&payload, 0, sizeof payload);

#ifdef HAVE_WAITID
        if (!waitid_works)
            goto search_arrays;

        /* be optimistic: try to see if we can get the child that exited */
search_next_child:
        /* waitid returns -1 ECHILD if there are no further children at all;
         * it returns 0 and sets si_pid to 0 if there are children but they are not ready
         * to be waited (we're passing WNOHANG). We should not get EINTR because
         * we're passing WNOHANG and we should definitely not get EINVAL or anything else.
         * That means we can actually ignore the return code and only inspect si_pid.
         */
        info.si_pid = 0;
        waitid(P_ALL, 0, &info, WNOHANG | WNOWAIT | WEXITED);
        if (info.si_pid == 0) {
            /* there are no further un-waited-for children, so we can just exit.
             * But before, transfer control to the chained SIGCHLD handler.
             */
            goto chain_handler;
        }

        for (i = 0; i < (int)sizeofarray(children.entries); ++i) {
            /* acquire the child first: swap the PID with -1 to indicate it's busy */
            int pid = info.si_pid;
            if (ffd_atomic_compare_exchange(&children.entries[i].pid, &pid, -1,
                                            FFD_ATOMIC_ACQUIRE, FFD_ATOMIC_RELAXED)) {
                /* this is our child, send notification and free up this entry */
                /* ### FIXME: what if tryReaping returns false? */
                if (tryReaping(pid, &payload))
                    notifyAndFreeInfo(&children.header, &children.entries[i], &payload);
                goto search_next_child;
            }
        }

        /* try the arrays */
        array = ffd_atomic_load(&children.header.nextArray, FFD_ATOMIC_ACQUIRE);
        while (array != NULL) {
            for (i = 0; i < (int)sizeofarray(array->entries); ++i) {
                int pid = info.si_pid;
                if (ffd_atomic_compare_exchange(&array->entries[i].pid, &pid, -1,
                                                FFD_ATOMIC_ACQUIRE, FFD_ATOMIC_RELAXED)) {
                    /* this is our child, send notification and free up this entry */
                    /* ### FIXME: what if tryReaping returns false? */
                    if (tryReaping(pid, &payload))
                        notifyAndFreeInfo(&array->header, &array->entries[i], &payload);
                    goto search_next_child;
                }
            }

            array = ffd_atomic_load(&array->header.nextArray, FFD_ATOMIC_ACQUIRE);
        }

        /* if we got here, we couldn't find this child in our list. That means this child
         * belongs to one of the chained SIGCHLD handlers. However, there might be another
         * child that exited and does belong to us, so we need to check each one individually.
         */

search_arrays:
#endif

        for (i = 0; i < (int)sizeofarray(children.entries); ++i) {
            int pid = ffd_atomic_load(&children.entries[i].pid, FFD_ATOMIC_ACQUIRE);
            if (pid <= 0)
                continue;
#ifdef HAVE_WAITID
            if (waitid_works) {
                /* The child might have been reaped by the block above in another thread,
                 * so first check if it's ready and, if it is, lock it */
                if (!isChildReady(pid, &info) ||
                        !ffd_atomic_compare_exchange(&children.entries[i].pid, &pid, -1,
                                                     FFD_ATOMIC_RELAXED, FFD_ATOMIC_RELAXED))
                    continue;
            }
#endif
            if (tryReaping(pid, &payload)) {
                /* this is our child, send notification and free up this entry */
                notifyAndFreeInfo(&children.header, &children.entries[i], &payload);
            }
        }

        /* try the arrays */
        array = ffd_atomic_load(&children.header.nextArray, FFD_ATOMIC_ACQUIRE);
        while (array != NULL) {
            for (i = 0; i < (int)sizeofarray(array->entries); ++i) {
                int pid = ffd_atomic_load(&array->entries[i].pid, FFD_ATOMIC_ACQUIRE);
                if (pid <= 0)
                    continue;
#ifdef HAVE_WAITID
                if (waitid_works) {
                    /* The child might have been reaped by the block above in another thread,
                     * so first check if it's ready and, if it is, lock it */
                    if (!isChildReady(pid, &info) ||
                            !ffd_atomic_compare_exchange(&array->entries[i].pid, &pid, -1,
                                                         FFD_ATOMIC_RELAXED, FFD_ATOMIC_RELAXED))
                        continue;
                }
#endif
                if (tryReaping(pid, &payload)) {
                    /* this is our child, send notification and free up this entry */
                    notifyAndFreeInfo(&array->header, &array->entries[i], &payload);
                }
            }

            array = ffd_atomic_load(&array->header.nextArray, FFD_ATOMIC_ACQUIRE);
        }
    }

#ifdef HAVE_WAITID
chain_handler:
#endif
    if (old_sigaction.sa_handler != SIG_IGN && old_sigaction.sa_handler != SIG_DFL)
        old_sigaction.sa_handler(signum);
}

static void forkfd_initialize()
{
#if defined(HAVE_BROKEN_WAITID)
    pid_t pid = fork();
    if (pid == 0) {
        _exit(0);
    } else if (pid > 0) {
        siginfo_t info;
        waitid(P_ALL, 0, &info, WNOWAIT | WEXITED);
        waitid_works = (info.si_pid != 0);
        info.si_pid = 0;

        // now really reap the child
        waitid(P_PID, pid, &info, WEXITED);
        waitid_works = waitid_works && (info.si_pid != 0);
    }
#endif

    /* install our signal handler */
    struct sigaction action;
    memset(&action, 0, sizeof action);
    sigemptyset(&action.sa_mask);
    action.sa_flags = SA_NOCLDSTOP;
    action.sa_handler = sigchld_handler;

    /* ### RACE CONDITION
     * The sigaction function does a memcpy from an internal buffer
     * to old_sigaction, which we use in the SIGCHLD handler. If a
     * SIGCHLD is delivered before or during that memcpy, the handler will
     * see an inconsistent state.
     *
     * There is no solution. pthread_sigmask doesn't work here because the
     * signal could be delivered to another thread.
     */
    sigaction(SIGCHLD, &action, &old_sigaction);

#ifndef __GNUC__
    atexit(cleanup);
#endif

    ffd_atomic_store(&forkfd_status, 1, FFD_ATOMIC_RELAXED);
}

#ifdef __GNUC__
__attribute((destructor, unused)) static void cleanup();
#endif

static void cleanup()
{
    BigArray *array;
    /* This function is not thread-safe!
     * It must only be called when the process is shutting down.
     * At shutdown, we expect no one to be calling forkfd(), so we don't
     * need to be thread-safe with what is done there.
     *
     * But SIGCHLD might be delivered to any thread, including this one.
     * There's no way to prevent that. The correct solution would be to
     * cooperatively delete. We don't do that.
     */
    if (ffd_atomic_load(&forkfd_status, FFD_ATOMIC_RELAXED) == 0)
        return;

    /* notify the handler that we're no longer in operation */
    ffd_atomic_store(&forkfd_status, 0, FFD_ATOMIC_RELAXED);

    /* free any arrays we might have */
    array = children.header.nextArray;
    while (array != NULL) {
        BigArray *next = array->header.nextArray;
        free(array);
        array = next;
    }
}

static int create_pipe(int filedes[], int flags)
{
    int ret;
#ifdef HAVE_PIPE2
    /* use pipe2(2) whenever possible, since it can thread-safely create a
     * cloexec pair of pipes. Without it, we have a race condition setting
     * FD_CLOEXEC
     */
    ret = pipe2(filedes, O_CLOEXEC);
    if (ret == -1)
        return ret;

    if ((flags & FFD_CLOEXEC) == 0)
        fcntl(filedes[0], F_SETFD, 0);
#else
    ret = pipe(filedes);
    if (ret == -1)
        return ret;

    fcntl(filedes[1], F_SETFD, FD_CLOEXEC);
    if (flags & FFD_CLOEXEC)
        fcntl(filedes[0], F_SETFD, FD_CLOEXEC);
#endif
    if (flags & FFD_NONBLOCK)
        fcntl(filedes[0], F_SETFL, fcntl(filedes[0], F_GETFL) | O_NONBLOCK);
    return ret;
}

#if defined(FORKFD_NO_SPAWNFD) && defined(__FreeBSD__) && __FreeBSD__ >= 9
#  if __FreeBSD__ == 9
/* PROCDESC is an optional feature in the kernel and wasn't enabled
 * by default on FreeBSD 9. So we need to check for it at runtime. */
static ffd_atomic_int system_has_forkfd = FFD_ATOMIC_INIT(1);
#  else
/* On FreeBSD 10, PROCDESC was enabled by default. On v11, it's not an option
 * anymore and can't be disabled. */
static const int system_has_forkfd = 1;
#  endif

static int system_forkfd(int flags, pid_t *ppid)
{
    int ret;
    pid_t pid;
    pid = pdfork(&ret, PD_DAEMON);
    if (__builtin_expect(pid == -1, 0)) {
#  if __FreeBSD__ == 9
        if (errno == ENOSYS) {
            /* PROCDESC wasn't compiled into the kernel: don't try it again. */
            ffd_atomic_store(&system_has_forkfd, 0, FFD_ATOMIC_RELAXED);
        }
#  endif
        return -1;
    }
    if (pid == 0) {
        /* child process */
        return FFD_CHILD_PROCESS;
    }

    /* parent process */
    if (flags & FFD_CLOEXEC)
        fcntl(ret, F_SETFD, FD_CLOEXEC);
    if (flags & FFD_NONBLOCK)
        fcntl(ret, F_SETFL, fcntl(ret, F_GETFL) | O_NONBLOCK);
    if (ppid)
        *ppid = pid;
    return ret;
}
#else
static const int system_has_forkfd = 0;
static int system_forkfd(int flags, pid_t *ppid)
{
    (void)flags;
    (void)ppid;
    return -1;
}
#endif

#ifndef FORKFD_NO_FORKFD
/**
 * @brief forkfd returns a file descriptor representing a child process
 * @return a file descriptor, or -1 in case of failure
 *
 * forkfd() creates a file descriptor that can be used to be notified of when a
 * child process exits. This file descriptor can be monitored using select(2),
 * poll(2) or similar mechanisms.
 *
 * The @a flags parameter can contain the following values ORed to change the
 * behaviour of forkfd():
 *
 * @li @c FFD_NONBLOCK Set the O_NONBLOCK file status flag on the new open file
 * descriptor. Using this flag saves extra calls to fnctl(2) to achieve the same
 * result.
 *
 * @li @c FFD_CLOEXEC Set the close-on-exec (FD_CLOEXEC) flag on the new file
 * descriptor. You probably want to set this flag, since forkfd() does not work
 * if the original parent process dies.
 *
 * The file descriptor returned by forkfd() supports the following operations:
 *
 * @li read(2) When the child process exits, then the buffer supplied to
 * read(2) is used to return information about the status of the child in the
 * form of one @c siginfo_t structure. The buffer must be at least
 * sizeof(siginfo_t) bytes. The return value of read(2) is the total number of
 * bytes read.
 *
 * @li poll(2), select(2) (and similar) The file descriptor is readable (the
 * select(2) readfds argument; the poll(2) POLLIN flag) if the child has exited
 * or signalled via SIGCHLD.
 *
 * @li close(2) When the file descriptor is no longer required it should be closed.
 */
int forkfd(int flags, pid_t *ppid)
{
    Header *header;
    ProcessInfo *info;
    pid_t pid;
    int fd = -1;
    int death_pipe[2];
    int sync_pipe[2];
    int ret;
#ifdef __linux__
    int efd;
#endif

    if (system_has_forkfd) {
        ret = system_forkfd(flags, ppid);
        if (system_has_forkfd)
            return ret;
    }

    (void) pthread_once(&forkfd_initialization, forkfd_initialize);

    info = allocateInfo(&header);
    if (info == NULL) {
        errno = ENOMEM;
        return -1;
    }

    /* create the pipes before we fork */
    if (create_pipe(death_pipe, flags) == -1)
        goto err_free; /* failed to create the pipes, pass errno */

#ifdef HAVE_EVENTFD
    /* try using an eventfd, which consumes less resources */
    efd = eventfd(0, EFD_CLOEXEC);
    if (efd == -1)
#endif
    {
        /* try a pipe */
        if (create_pipe(sync_pipe, FFD_CLOEXEC) == -1) {
            /* failed both at eventfd and pipe; fail and pass errno */
            goto err_close;
        }
    }

    /* now fork */
    pid = fork();
    if (pid == -1)
        goto err_close2; /* failed to fork, pass errno */
    if (ppid)
        *ppid = pid;

    /*
     * We need to store the child's PID in the info structure, so
     * the SIGCHLD handler knows that this child is present and it
     * knows the writing end of the pipe to pass information on.
     * However, the child process could exit before we stored the
     * information (or the handler could run for other children exiting).
     * We prevent that from happening by blocking the child process in
     * a read(2) until we're finished storing the information.
     */
    if (pid == 0) {
        /* this is the child process */
        /* first, wait for the all clear */
#ifdef HAVE_EVENTFD
        if (efd != -1) {
            eventfd_t val64;
            EINTR_LOOP(ret, eventfd_read(efd, &val64));
            EINTR_LOOP(ret, close(efd));
        } else
#endif
        {
            char c;
            EINTR_LOOP(ret, close(sync_pipe[1]));
            EINTR_LOOP(ret, read(sync_pipe[0], &c, sizeof c));
            EINTR_LOOP(ret, close(sync_pipe[0]));
        }

        /* now close the pipes and return to the caller */
        EINTR_LOOP(ret, close(death_pipe[0]));
        EINTR_LOOP(ret, close(death_pipe[1]));
        fd = FFD_CHILD_PROCESS;
    } else {
        /* parent process */
        info->deathPipe = death_pipe[1];
        fd = death_pipe[0];
        ffd_atomic_store(&info->pid, pid, FFD_ATOMIC_RELEASE);

        /* release the child */
#ifdef HAVE_EVENTFD
        if (efd != -1) {
            eventfd_t val64 = 42;
            EINTR_LOOP(ret, eventfd_write(efd, val64));
            EINTR_LOOP(ret, close(efd));
        } else
#endif
        {
            /*
             * Usually, closing would be enough to make read(2) return and the child process
             * continue. We need to write here: another thread could be calling forkfd at the
             * same time, which means auxpipe[1] might be open in another child process.
             */
            EINTR_LOOP(ret, close(sync_pipe[0]));
            EINTR_LOOP(ret, write(sync_pipe[1], "", 1));
            EINTR_LOOP(ret, close(sync_pipe[1]));
        }
    }

    return fd;

err_close2:
#ifdef HAVE_EVENTFD
    if (efd != -1) {
        EINTR_LOOP(ret, close(efd));
    } else
#endif
    {
        EINTR_LOOP(ret, close(sync_pipe[0]));
        EINTR_LOOP(ret, close(sync_pipe[1]));
    }
err_close:
    EINTR_LOOP(ret, close(death_pipe[0]));
    EINTR_LOOP(ret, close(death_pipe[1]));
err_free:
    /* free the info pointer */
    freeInfo(header, info);
    return -1;
}
#endif // FORKFD_NO_FORKFD

#if _POSIX_SPAWN > 0 && !defined(FORKFD_NO_SPAWNFD)
int spawnfd(int flags, pid_t *ppid, const char *path, const posix_spawn_file_actions_t *file_actions,
            posix_spawnattr_t *attrp, char *const argv[], char *const envp[])
{
    Header *header;
    ProcessInfo *info;
    struct pipe_payload payload;
    pid_t pid;
    int death_pipe[2];
    int ret = -1;
    /* we can only do work if we have a way to start the child in stopped mode;
     * otherwise, we have a major race condition. */

    assert(!system_has_forkfd);

    (void) pthread_once(&forkfd_initialization, forkfd_initialize);

    info = allocateInfo(&header);
    if (info == NULL) {
        errno = ENOMEM;
        goto out;
    }

    /* create the pipe before we spawn */
    if (create_pipe(death_pipe, flags) == -1)
        goto err_free; /* failed to create the pipes, pass errno */

    /* start the process */
    if (flags & FFD_SPAWN_SEARCH_PATH) {
        /* use posix_spawnp */
        if (posix_spawnp(&pid, path, file_actions, attrp, argv, envp) != 0)
            goto err_close;
    } else {
        if (posix_spawn(&pid, path, file_actions, attrp, argv, envp) != 0)
            goto err_close;
    }

    if (ppid)
        *ppid = pid;

    /* Store the child's PID in the info structure.
     */
    info->deathPipe = death_pipe[1];
    ffd_atomic_store(&info->pid, pid, FFD_ATOMIC_RELEASE);

    /* check if the child has already exited */
    if (tryReaping(pid, &payload))
        notifyAndFreeInfo(header, info, &payload);

    ret = death_pipe[0];
    return ret;

err_close:
    EINTR_LOOP(ret, close(death_pipe[0]));
    EINTR_LOOP(ret, close(death_pipe[1]));

err_free:
    /* free the info pointer */
    freeInfo(header, info);

out:
    return -1;
}
#endif // _POSIX_SPAWN && !FORKFD_NO_SPAWNFD


int forkfd_wait(int ffd, forkfd_info *info, struct rusage *rusage)
{
    struct pipe_payload payload;
    int ret;

    if (system_has_forkfd) {
#if defined(__FreeBSD__) && __FreeBSD__ >= 9
        pid_t pid;
        int status;
        int options = WEXITED;

        ret = pdgetpid(ffd, &pid);
        if (ret == -1)
            return ret;
        ret = fcntl(ffd, F_GETFL);
        if (ret == -1)
            return ret;
        options |= (ret & O_NONBLOCK) ? WNOHANG : 0;
        ret = wait4(pid, &status, options, rusage);
        if (ret != -1 && info)
            convertStatusToForkfdInfo(status, info);
        return ret == -1 ? -1 : 0;
#endif
    }

    ret = read(ffd, &payload, sizeof(payload));
    if (ret == -1)
        return ret;     /* pass errno, probably EINTR, EBADF or EWOULDBLOCK */

    assert(ret == sizeof(payload));
    if (info)
        *info = payload.info;
    if (rusage)
        *rusage = payload.rusage;

    return 0;           /* success */
}


int forkfd_close(int ffd)
{
    return close(ffd);
}<|MERGE_RESOLUTION|>--- conflicted
+++ resolved
@@ -25,13 +25,6 @@
 
 #ifndef _GNU_SOURCE
 #  define _GNU_SOURCE
-<<<<<<< HEAD
-=======
-#  define _NETBSD_SOURCE 1
-#  define _POSIX_C_SOURCE 200809L
-#  define _XOPEN_SOURCE 700
-#  define __BSD_VISIBLE 1
->>>>>>> e8ad49d6
 #endif
 
 #include "forkfd.h"
