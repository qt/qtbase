/****************************************************************************
**
** Copyright (C) 2017 Klaralvdalens Datakonsult AB (KDAB).
** Contact: https://www.qt.io/licensing/
**
** This file is part of the QtGui module of the Qt Toolkit.
**
** $QT_BEGIN_LICENSE:LGPL$
** Commercial License Usage
** Licensees holding valid commercial Qt licenses may use this file in
** accordance with the commercial license agreement provided with the
** Software or, alternatively, in accordance with the terms contained in
** a written agreement between you and The Qt Company. For licensing terms
** and conditions see https://www.qt.io/terms-conditions. For further
** information use the contact form at https://www.qt.io/contact-us.
**
** GNU Lesser General Public License Usage
** Alternatively, this file may be used under the terms of the GNU Lesser
** General Public License version 3 as published by the Free Software
** Foundation and appearing in the file LICENSE.LGPL3 included in the
** packaging of this file. Please review the following information to
** ensure the GNU Lesser General Public License version 3 requirements
** will be met: https://www.gnu.org/licenses/lgpl-3.0.html.
**
** GNU General Public License Usage
** Alternatively, this file may be used under the terms of the GNU
** General Public License version 2.0 or (at your option) the GNU General
** Public license version 3 or any later version approved by the KDE Free
** Qt Foundation. The licenses are as published by the Free Software
** Foundation and appearing in the file LICENSE.GPL2 and LICENSE.GPL3
** included in the packaging of this file. Please review the following
** information to ensure the GNU General Public License requirements will
** be met: https://www.gnu.org/licenses/gpl-2.0.html and
** https://www.gnu.org/licenses/gpl-3.0.html.
**
** $QT_END_LICENSE$
**
****************************************************************************/

#ifndef QSHADERLANGUAGE_P_H
#define QSHADERLANGUAGE_P_H

//
//  W A R N I N G
//  -------------
//
// This file is not part of the Qt API.  It exists purely as an
// implementation detail.  This header file may change from version to
// version without notice, or even be removed.
//
// We mean it.
//

#include <QtGui/private/qtguiglobal_p.h>

#include <QtCore/qmetatype.h>

QT_BEGIN_NAMESPACE

namespace QShaderLanguage
{
<<<<<<< HEAD
    Q_GUI_EXPORT
    Q_NAMESPACE
=======
    Q_NAMESPACE_EXPORT(Q_GUI_EXPORT)
>>>>>>> f44850b5

    enum StorageQualifier : char {
        Const = 1,
        Input,
        BuiltIn,
        Output,
        Uniform
    };
    Q_ENUM_NS(StorageQualifier)

    enum VariableType : int {
        Bool = 1,
        Int,
        Uint,
        Float,
        Double,
        Vec2,
        Vec3,
        Vec4,
        DVec2,
        DVec3,
        DVec4,
        BVec2,
        BVec3,
        BVec4,
        IVec2,
        IVec3,
        IVec4,
        UVec2,
        UVec3,
        UVec4,
        Mat2,
        Mat3,
        Mat4,
        Mat2x2,
        Mat2x3,
        Mat2x4,
        Mat3x2,
        Mat3x3,
        Mat3x4,
        Mat4x2,
        Mat4x3,
        Mat4x4,
        DMat2,
        DMat3,
        DMat4,
        DMat2x2,
        DMat2x3,
        DMat2x4,
        DMat3x2,
        DMat3x3,
        DMat3x4,
        DMat4x2,
        DMat4x3,
        DMat4x4,
        Sampler1D,
        Sampler2D,
        Sampler3D,
        SamplerCube,
        Sampler2DRect,
        Sampler2DMs,
        SamplerBuffer,
        Sampler1DArray,
        Sampler2DArray,
        Sampler2DMsArray,
        SamplerCubeArray,
        Sampler1DShadow,
        Sampler2DShadow,
        Sampler2DRectShadow,
        Sampler1DArrayShadow,
        Sampler2DArrayShadow,
        SamplerCubeShadow,
        SamplerCubeArrayShadow,
        ISampler1D,
        ISampler2D,
        ISampler3D,
        ISamplerCube,
        ISampler2DRect,
        ISampler2DMs,
        ISamplerBuffer,
        ISampler1DArray,
        ISampler2DArray,
        ISampler2DMsArray,
        ISamplerCubeArray,
        USampler1D,
        USampler2D,
        USampler3D,
        USamplerCube,
        USampler2DRect,
        USampler2DMs,
        USamplerBuffer,
        USampler1DArray,
        USampler2DArray,
        USampler2DMsArray,
        USamplerCubeArray
    };
    Q_ENUM_NS(VariableType)
}

QT_END_NAMESPACE

#endif // QSHADERLANGUAGE_P_H<|MERGE_RESOLUTION|>--- conflicted
+++ resolved
@@ -59,12 +59,7 @@
 
 namespace QShaderLanguage
 {
-<<<<<<< HEAD
-    Q_GUI_EXPORT
-    Q_NAMESPACE
-=======
     Q_NAMESPACE_EXPORT(Q_GUI_EXPORT)
->>>>>>> f44850b5
 
     enum StorageQualifier : char {
         Const = 1,
