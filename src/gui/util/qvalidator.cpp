/****************************************************************************
**
<<<<<<< HEAD
** Copyright (C) 2012 Digia Plc and/or its subsidiary(-ies).
** Copyright (C) 2012 Klarälvdalens Datakonsult AB, a KDAB Group company, info@kdab.com, author Giuseppe D'Angelo <giuseppe.dangelo@kdab.com>
=======
** Copyright (C) 2013 Digia Plc and/or its subsidiary(-ies).
>>>>>>> 15a32435
** Contact: http://www.qt-project.org/legal
**
** This file is part of the QtGui module of the Qt Toolkit.
**
** $QT_BEGIN_LICENSE:LGPL$
** Commercial License Usage
** Licensees holding valid commercial Qt licenses may use this file in
** accordance with the commercial license agreement provided with the
** Software or, alternatively, in accordance with the terms contained in
** a written agreement between you and Digia.  For licensing terms and
** conditions see http://qt.digia.com/licensing.  For further information
** use the contact form at http://qt.digia.com/contact-us.
**
** GNU Lesser General Public License Usage
** Alternatively, this file may be used under the terms of the GNU Lesser
** General Public License version 2.1 as published by the Free Software
** Foundation and appearing in the file LICENSE.LGPL included in the
** packaging of this file.  Please review the following information to
** ensure the GNU Lesser General Public License version 2.1 requirements
** will be met: http://www.gnu.org/licenses/old-licenses/lgpl-2.1.html.
**
** In addition, as a special exception, Digia gives you certain additional
** rights.  These rights are described in the Digia Qt LGPL Exception
** version 1.1, included in the file LGPL_EXCEPTION.txt in this package.
**
** GNU General Public License Usage
** Alternatively, this file may be used under the terms of the GNU
** General Public License version 3.0 as published by the Free Software
** Foundation and appearing in the file LICENSE.GPL included in the
** packaging of this file.  Please review the following information to
** ensure the GNU General Public License version 3.0 requirements will be
** met: http://www.gnu.org/copyleft/gpl.html.
**
**
** $QT_END_LICENSE$
**
****************************************************************************/

#include <qdebug.h>

#include "qvalidator.h"
#ifndef QT_NO_VALIDATOR
#include "private/qobject_p.h"
#include "private/qlocale_p.h"

#include <limits.h>
#include <math.h>

QT_BEGIN_NAMESPACE

/*!
    \class QValidator
    \brief The QValidator class provides validation of input text.
    \inmodule QtGui

    The class itself is abstract. Two subclasses, \l QIntValidator and
    \l QDoubleValidator, provide basic numeric-range checking, and \l
    QRegExpValidator provides general checking using a custom regular
    expression.

    If the built-in validators aren't sufficient, you can subclass
    QValidator. The class has two virtual functions: validate() and
    fixup().

    \l validate() must be implemented by every subclass. It returns
    \l Invalid, \l Intermediate or \l Acceptable depending on whether
    its argument is valid (for the subclass's definition of valid).

    These three states require some explanation. An \l Invalid string
    is \e clearly invalid. \l Intermediate is less obvious: the
    concept of validity is difficult to apply when the string is
    incomplete (still being edited). QValidator defines \l Intermediate
    as the property of a string that is neither clearly invalid nor
    acceptable as a final result. \l Acceptable means that the string
    is acceptable as a final result. One might say that any string
    that is a plausible intermediate state during entry of an \l
    Acceptable string is \l Intermediate.

    Here are some examples:

    \list

    \li For a line edit that accepts integers from 10 to 1000 inclusive,
    42 and 123 are \l Acceptable, the empty string and 5 are \l
    Intermediate, and "asdf" and 1114 is \l Invalid.

    \li For an editable combobox that accepts URLs, any well-formed URL
    is \l Acceptable, "http://example.com/," is \l Intermediate
    (it might be a cut and paste action that accidentally took in a
    comma at the end), the empty string is \l Intermediate (the user
    might select and delete all of the text in preparation for entering
    a new URL) and "http:///./" is \l Invalid.

    \li For a spin box that accepts lengths, "11cm" and "1in" are \l
    Acceptable, "11" and the empty string are \l Intermediate, and
    "http://example.com" and "hour" are \l Invalid.

    \endlist

    \l fixup() is provided for validators that can repair some user
    errors. The default implementation does nothing. QLineEdit, for
    example, will call fixup() if the user presses Enter (or Return)
    and the content is not currently valid. This allows the fixup()
    function the opportunity of performing some magic to make an \l
    Invalid string \l Acceptable.

    A validator has a locale, set with setLocale(). It is typically used
    to parse localized data. For example, QIntValidator and QDoubleValidator
    use it to parse localized representations of integers and doubles.

    QValidator is typically used with QLineEdit, QSpinBox and
    QComboBox.

    \sa QIntValidator, QDoubleValidator, QRegExpValidator, {Line Edits Example}
*/


/*!
    \enum QValidator::State

    This enum type defines the states in which a validated string can
    exist.

    \value Invalid       The string is \e clearly invalid.
    \value Intermediate  The string is a plausible intermediate value.
    \value Acceptable    The string is acceptable as a final result;
                         i.e. it is valid.
*/

/*!
    \fn void QValidator::changed()

    This signal is emitted when any property that may affect the validity of
    a string has changed.
*/

/*!
    \fn void QIntValidator::topChanged(int top)

    This signal is emitted after the top property changed.

    \sa QIntValidator::top(), QIntValidator::setTop(), QIntValidator::bottom(), QIntValidator::setBottom()
    \internal
*/

/*!
    \fn void QIntValidator::bottomChanged(int bottom)

    This signal is emitted after the bottom property changed.

    \sa QIntValidator::top(), QIntValidator::setTop(), QIntValidator::bottom(), QIntValidator::setBottom()
    \internal
*/

/*!
    \fn void QDoubleValidator::topChanged(double top)

    This signal is emitted after the top property changed.

    \sa QDoubleValidator::top(), QDoubleValidator::setTop(), QDoubleValidator::bottom(), QDoubleValidator::setBottom()
    \internal
*/

/*!
    \fn void QDoubleValidator::bottomChanged(double bottom)

    This signal is emitted after the bottom property changed.

    \sa QDoubleValidator::top(), QDoubleValidator::setTop(), QDoubleValidator::bottom(), QDoubleValidator::setBottom()
    \internal
*/

/*!
    \fn void QDoubleValidator::decimalsChanged(int decimals)

    This signal is emitted after the decimals property changed.

    \internal
*/

/*!
    \fn void QDoubleValidator::notationChanged(QDoubleValidator::Notation notation)

    This signal is emitted after the notation property changed.

    QDoubleValidator::Notation is not a registered metatype, so for queued connections,
    you will have to register it with Q_DECLARE_METATYPE() and qRegisterMetaType().

    \internal
*/

/*!
    \fn void QRegExpValidator::regExpChanged(const QRegExp &regExp)

    This signal is emitted after the regExp property changed.
    \internal
*/

class QValidatorPrivate : public QObjectPrivate{
    Q_DECLARE_PUBLIC(QValidator)
public:
    QValidatorPrivate() : QObjectPrivate()
    {
    }

    QLocale locale;
};


/*!
    Sets up the validator. The \a parent parameter is
    passed on to the QObject constructor.
*/

QValidator::QValidator(QObject * parent)
    : QObject(*new QValidatorPrivate, parent)
{
}

/*!
    Destroys the validator, freeing any storage and other resources
    used.
*/

QValidator::~QValidator()
{
}

/*!
    Returns the locale for the validator. The locale is by default initialized to the same as QLocale().

    \sa setLocale()
    \sa QLocale::QLocale()
*/
QLocale QValidator::locale() const
{
    Q_D(const QValidator);
    return d->locale;
}

/*!
    Sets the \a locale that will be used for the validator. Unless
    setLocale has been called, the validator will use the default
    locale set with QLocale::setDefault(). If a default locale has not
    been set, it is the operating system's locale.

    \sa locale(), QLocale::setDefault()
*/
void QValidator::setLocale(const QLocale &locale)
{
    Q_D(QValidator);
    if (d->locale != locale) {
        d->locale = locale;
        emit changed();
    }
}

/*!
    \fn QValidator::State QValidator::validate(QString &input, int &pos) const

    This virtual function returns \l Invalid if \a input is invalid
    according to this validator's rules, \l Intermediate if it
    is likely that a little more editing will make the input
    acceptable (e.g. the user types "4" into a widget which accepts
    integers between 10 and 99), and \l Acceptable if the input is
    valid.

    The function can change both \a input and \a pos (the cursor position)
    if required.
*/


/*!
    \fn void QValidator::fixup(QString & input) const

    This function attempts to change \a input to be valid according to
    this validator's rules. It need not result in a valid string:
    callers of this function must re-test afterwards; the default does
    nothing.

    Reimplementations of this function can change \a input even if
    they do not produce a valid string. For example, an ISBN validator
    might want to delete every character except digits and "-", even
    if the result is still not a valid ISBN; a surname validator might
    want to remove whitespace from the start and end of the string,
    even if the resulting string is not in the list of accepted
    surnames.
*/

void QValidator::fixup(QString &) const
{
}


/*!
    \class QIntValidator
    \brief The QIntValidator class provides a validator that ensures
    a string contains a valid integer within a specified range.
    \inmodule QtGui

    Example of use:

    \snippet code/src_gui_util_qvalidator.cpp 0

    Below we present some examples of validators. In practice they would
    normally be associated with a widget as in the example above.

    \snippet code/src_gui_util_qvalidator.cpp 1

    Notice that the value \c 999 returns Intermediate. Values
    consisting of a number of digits equal to or less than the max
    value are considered intermediate. This is intended because the
    digit that prevents a number to be in range is not necessarily the
    last digit typed. This also means that an intermediate number can
    have leading zeros.

    The minimum and maximum values are set in one call with setRange(),
    or individually with setBottom() and setTop().

    QIntValidator uses its locale() to interpret the number. For example,
    in Arabic locales, QIntValidator will accept Arabic digits.

    \sa QDoubleValidator, QRegExpValidator, {Line Edits Example}
*/

/*!
    Constructs a validator with a \a parent object that
    accepts all integers.
*/

QIntValidator::QIntValidator(QObject * parent)
    : QValidator(parent)
{
    b = INT_MIN;
    t = INT_MAX;
}


/*!
    Constructs a validator with a \a parent, that accepts integers
    from \a minimum to \a maximum inclusive.
*/

QIntValidator::QIntValidator(int minimum, int maximum,
                              QObject * parent)
    : QValidator(parent)
{
    b = minimum;
    t = maximum;
}


/*!
    Destroys the validator.
*/

QIntValidator::~QIntValidator()
{
    // nothing
}


/*!
    \fn QValidator::State QIntValidator::validate(QString &input, int &pos) const

    Returns \l Acceptable if the \a input is an integer within the
    valid range, \l Intermediate if the \a input is a prefix of an integer in the
    valid range, and \l Invalid otherwise.

    If the valid range consists of just positive integers (e.g., 32 to 100)
    and \a input is a negative integer, then Invalid is returned. (On the other
    hand, if the range consists of negative integers (e.g., -100 to -32) and
    \a input is a positive integer, then Intermediate is returned, because
    the user might be just about to type the minus (especially for right-to-left
    languages).

    \snippet code/src_gui_util_qvalidator.cpp 2

    By default, the \a pos parameter is not used by this validator.
*/

static int numDigits(qlonglong n)
{
    if (n == 0)
        return 1;
    return (int)log10(double(n)) + 1;
}

static qlonglong pow10(int exp)
{
    qlonglong result = 1;
    for (int i = 0; i < exp; ++i)
        result *= 10;
    return result;
}

QValidator::State QIntValidator::validate(QString & input, int&) const
{
    QByteArray buff;
    if (!locale().d->validateChars(input, QLocalePrivate::IntegerMode, &buff)) {
        return Invalid;
    }

    if (buff.isEmpty())
        return Intermediate;

    if (b >= 0 && buff.startsWith('-'))
        return Invalid;

    if (t < 0 && buff.startsWith('+'))
        return Invalid;

    if (buff.size() == 1 && (buff.at(0) == '+' || buff.at(0) == '-'))
        return Intermediate;

    bool ok, overflow;
    qlonglong entered = QLocalePrivate::bytearrayToLongLong(buff.constData(), 10, &ok, &overflow);
    if (overflow || !ok)
        return Invalid;

    if (entered >= b && entered <= t) {
        locale().toInt(input, &ok);
        return ok ? Acceptable : Intermediate;
    }

    if (entered >= 0) {
        // the -entered < b condition is necessary to allow people to type
        // the minus last (e.g. for right-to-left languages)
        return (entered > t && -entered < b) ? Invalid : Intermediate;
    } else {
        return (entered < b) ? Invalid : Intermediate;
    }
}

/*! \reimp */
void QIntValidator::fixup(QString &input) const
{
    QByteArray buff;
    if (!locale().d->validateChars(input, QLocalePrivate::IntegerMode, &buff)) {
        return;
    }
    bool ok, overflow;
    qlonglong entered = QLocalePrivate::bytearrayToLongLong(buff.constData(), 10, &ok, &overflow);
    if (ok && !overflow)
        input = locale().toString(entered);
}

/*!
    Sets the range of the validator to only accept integers between \a
    bottom and \a top inclusive.
*/

void QIntValidator::setRange(int bottom, int top)
{
    bool rangeChanged = false;
    if (b != bottom) {
        b = bottom;
        rangeChanged = true;
        emit bottomChanged(b);
    }

    if (t != top) {
        t = top;
        rangeChanged = true;
        emit topChanged(t);
    }

    if (rangeChanged)
        emit changed();
}


/*!
    \property QIntValidator::bottom
    \brief the validator's lowest acceptable value

    By default, this property's value is derived from the lowest signed
    integer available (typically -2147483647).

    \sa setRange()
*/
void QIntValidator::setBottom(int bottom)
{
    setRange(bottom, top());
}

/*!
    \property QIntValidator::top
    \brief the validator's highest acceptable value

    By default, this property's value is derived from the highest signed
    integer available (typically 2147483647).

    \sa setRange()
*/
void QIntValidator::setTop(int top)
{
    setRange(bottom(), top);
}

/*!
    \internal
*/
QValidator::QValidator(QObjectPrivate &d, QObject *parent)
        : QObject(d, parent)
{
}

/*!
    \internal
*/
QValidator::QValidator(QValidatorPrivate &d, QObject *parent)
        : QObject(d, parent)
{
}

#ifndef QT_NO_REGEXP

class QDoubleValidatorPrivate : public QValidatorPrivate
{
    Q_DECLARE_PUBLIC(QDoubleValidator)
public:
    QDoubleValidatorPrivate()
        : QValidatorPrivate()
        , notation(QDoubleValidator::ScientificNotation)
    {
    }

    QDoubleValidator::Notation notation;

    QValidator::State validateWithLocale(QString & input, QLocalePrivate::NumberMode numMode, const QLocale &locale) const;
};


/*!
    \class QDoubleValidator

    \brief The QDoubleValidator class provides range checking of
    floating-point numbers.
    \inmodule QtGui

    QDoubleValidator provides an upper bound, a lower bound, and a
    limit on the number of digits after the decimal point. It does not
    provide a fixup() function.

    You can set the acceptable range in one call with setRange(), or
    with setBottom() and setTop(). Set the number of decimal places
    with setDecimals(). The validate() function returns the validation
    state.

    QDoubleValidator uses its locale() to interpret the number. For example,
    in the German locale, "1,234" will be accepted as the fractional number
    1.234. In Arabic locales, QDoubleValidator will accept Arabic digits.

    \sa QIntValidator, QRegExpValidator, {Line Edits Example}
*/

 /*!
    \enum QDoubleValidator::Notation
    \since 4.3
    This enum defines the allowed notations for entering a double.

    \value StandardNotation      The string is written as a standard number
                                 (i.e. 0.015).
    \value ScientificNotation    The string is written in scientific
                                 form. It may have an exponent part(i.e. 1.5E-2).
*/

/*!
    Constructs a validator object with a \a parent object
    that accepts any double.
*/

QDoubleValidator::QDoubleValidator(QObject * parent)
    : QValidator(*new QDoubleValidatorPrivate , parent)
{
    b = -HUGE_VAL;
    t = HUGE_VAL;
    dec = 1000;
}


/*!
    Constructs a validator object with a \a parent object. This
    validator will accept doubles from \a bottom to \a top inclusive,
    with up to \a decimals digits after the decimal point.
*/

QDoubleValidator::QDoubleValidator(double bottom, double top, int decimals,
                                    QObject * parent)
    : QValidator(*new QDoubleValidatorPrivate , parent)
{
    b = bottom;
    t = top;
    dec = decimals;
}


/*!
    Destroys the validator.
*/

QDoubleValidator::~QDoubleValidator()
{
}


/*!
    \fn QValidator::State QDoubleValidator::validate(QString &input, int &pos) const

    Returns \l Acceptable if the string \a input contains a double
    that is within the valid range and is in the correct format.

    Returns \l Intermediate if \a input contains a double that is
    outside the range or is in the wrong format; e.g. with too many
    digits after the decimal point or is empty.

    Returns \l Invalid if the \a input is not a double.

    Note: If the valid range consists of just positive doubles (e.g. 0.0 to 100.0)
    and \a input is a negative double then \l Invalid is returned. If notation()
    is set to StandardNotation, and the input contains more digits before the
    decimal point than a double in the valid range may have, \l Invalid is returned.
    If notation() is ScientificNotation, and the input is not in the valid range,
    \l Intermediate is returned. The value may yet become valid by changing the exponent.

    By default, the \a pos parameter is not used by this validator.
*/

#ifndef LLONG_MAX
#   define LLONG_MAX Q_INT64_C(0x7fffffffffffffff)
#endif

QValidator::State QDoubleValidator::validate(QString & input, int &) const
{
    Q_D(const QDoubleValidator);

    QLocalePrivate::NumberMode numMode = QLocalePrivate::DoubleStandardMode;
    switch (d->notation) {
        case StandardNotation:
            numMode = QLocalePrivate::DoubleStandardMode;
            break;
        case ScientificNotation:
            numMode = QLocalePrivate::DoubleScientificMode;
            break;
    }

    return d->validateWithLocale(input, numMode, locale());
}

QValidator::State QDoubleValidatorPrivate::validateWithLocale(QString &input, QLocalePrivate::NumberMode numMode, const QLocale &locale) const
{
    Q_Q(const QDoubleValidator);
    QByteArray buff;
    if (!locale.d->validateChars(input, numMode, &buff, q->dec))
        return QValidator::Invalid;

    if (buff.isEmpty())
        return QValidator::Intermediate;

    if (q->b >= 0 && buff.startsWith('-'))
        return QValidator::Invalid;

    if (q->t < 0 && buff.startsWith('+'))
        return QValidator::Invalid;

    bool ok, overflow;
    double i = QLocalePrivate::bytearrayToDouble(buff.constData(), &ok, &overflow);
    if (overflow)
        return QValidator::Invalid;
    if (!ok)
        return QValidator::Intermediate;

    if (i >= q->b && i <= q->t)
        return QValidator::Acceptable;

    if (notation == QDoubleValidator::StandardNotation) {
        double max = qMax(qAbs(q->b), qAbs(q->t));
        if (max < LLONG_MAX) {
            qlonglong n = pow10(numDigits(qlonglong(max))) - 1;
            if (qAbs(i) > n)
                return QValidator::Invalid;
        }
    }

    return QValidator::Intermediate;
}


/*!
    Sets the validator to accept doubles from \a minimum to \a maximum
    inclusive, with at most \a decimals digits after the decimal
    point.
*/

void QDoubleValidator::setRange(double minimum, double maximum, int decimals)
{
    bool rangeChanged = false;
    if (b != minimum) {
        b = minimum;
        rangeChanged = true;
        emit bottomChanged(b);
    }

    if (t != maximum) {
        t = maximum;
        rangeChanged = true;
        emit topChanged(t);
    }

    if (dec != decimals) {
        dec = decimals;
        rangeChanged = true;
        emit decimalsChanged(dec);
    }
    if (rangeChanged)
        emit changed();
}

/*!
    \property QDoubleValidator::bottom
    \brief the validator's minimum acceptable value

    By default, this property contains a value of -infinity.

    \sa setRange()
*/

void QDoubleValidator::setBottom(double bottom)
{
    setRange(bottom, top(), decimals());
}


/*!
    \property QDoubleValidator::top
    \brief the validator's maximum acceptable value

    By default, this property contains a value of infinity.

    \sa setRange()
*/

void QDoubleValidator::setTop(double top)
{
    setRange(bottom(), top, decimals());
}

/*!
    \property QDoubleValidator::decimals
    \brief the validator's maximum number of digits after the decimal point

    By default, this property contains a value of 1000.

    \sa setRange()
*/

void QDoubleValidator::setDecimals(int decimals)
{
    setRange(bottom(), top(), decimals);
}

/*!
    \property QDoubleValidator::notation
    \since 4.3
    \brief the notation of how a string can describe a number

    By default, this property is set to ScientificNotation.

    \sa Notation
*/

void QDoubleValidator::setNotation(Notation newNotation)
{
    Q_D(QDoubleValidator);
    if (d->notation != newNotation) {
        d->notation = newNotation;
        emit notationChanged(d->notation);
        emit changed();
    }
}

QDoubleValidator::Notation QDoubleValidator::notation() const
{
    Q_D(const QDoubleValidator);
    return d->notation;
}

/*!
    \class QRegExpValidator
    \brief The QRegExpValidator class is used to check a string
    against a regular expression.
    \inmodule QtGui

    QRegExpValidator uses a regular expression (regexp) to
    determine whether an input string is \l Acceptable, \l
    Intermediate, or \l Invalid. The regexp can either be supplied
    when the QRegExpValidator is constructed, or at a later time.

    When QRegExpValidator determines whether a string is \l Acceptable
    or not, the regexp is treated as if it begins with the start of string
    assertion (\b{^}) and ends with the end of string assertion
    (\b{$}); the match is against the entire input string, or from
    the given position if a start position greater than zero is given.

    If a string is a prefix of an \l Acceptable string, it is considered
    \l Intermediate. For example, "" and "A" are \l Intermediate for the
    regexp \b{[A-Z][0-9]} (whereas "_" would be \l Invalid).

    For a brief introduction to Qt's regexp engine, see \l QRegExp.

    Example of use:
    \snippet code/src_gui_util_qvalidator.cpp 3

    Below we present some examples of validators. In practice they would
    normally be associated with a widget as in the example above.

    \snippet code/src_gui_util_qvalidator.cpp 4

    \sa QRegExp, QIntValidator, QDoubleValidator, {Settings Editor Example}
*/

/*!
    Constructs a validator with a \a parent object that accepts
    any string (including an empty one) as valid.
*/

QRegExpValidator::QRegExpValidator(QObject *parent)
    : QValidator(parent), r(QString::fromLatin1(".*"))
{
}

/*!
    Constructs a validator with a \a parent object that
    accepts all strings that match the regular expression \a rx.

    The match is made against the entire string; e.g. if the regexp is
    \b{[A-Fa-f0-9]+} it will be treated as \b{^[A-Fa-f0-9]+$}.
*/

QRegExpValidator::QRegExpValidator(const QRegExp& rx, QObject *parent)
    : QValidator(parent), r(rx)
{
}


/*!
    Destroys the validator.
*/

QRegExpValidator::~QRegExpValidator()
{
}

/*!
    Returns \l Acceptable if \a input is matched by the regular
    expression for this validator, \l Intermediate if it has matched
    partially (i.e. could be a valid match if additional valid
    characters are added), and \l Invalid if \a input is not matched.

    Additionally, if \a input is not matched, the \a pos parameter is set to
    the length of the \a input parameter.

    For example, if the regular expression is \b{\\w\\d\\d}
    (word-character, digit, digit) then "A57" is \l Acceptable,
    "E5" is \l Intermediate, and "+9" is \l Invalid.

    \sa QRegExp::exactMatch()
*/

QValidator::State QRegExpValidator::validate(QString &input, int& pos) const
{
    QRegExp copy = r;
    if (copy.exactMatch(input)) {
        return Acceptable;
    } else {
        if (copy.matchedLength() == input.size()) {
            return Intermediate;
        } else {
            pos = input.size();
            return Invalid;
        }
    }
}

/*!
    \property QRegExpValidator::regExp
    \brief the regular expression used for validation

    By default, this property contains a regular expression with the pattern \c{.*}
    that matches any string.
*/

void QRegExpValidator::setRegExp(const QRegExp& rx)
{
    if (r != rx) {
        r = rx;
        emit regExpChanged(r);
        emit changed();
    }
}

#endif

#ifndef QT_NO_REGULAREXPRESSION

/*!
    \class QRegularExpressionValidator
    \brief The QRegularExpressionValidator class is used to check a string
    against a regular expression.

    \since 5.1

    QRegularExpressionValidator uses a regular expression (regexp) to
    determine whether an input string is \l Acceptable, \l
    Intermediate, or \l Invalid. The regexp can either be supplied
    when the QRegularExpressionValidator is constructed, or at a later time.

    If the regexp partially matches against the string, the result is
    considered \l Intermediate. For example, "" and "A" are \l Intermediate for
    the regexp \b{[A-Z][0-9]} (whereas "_" would be \l Invalid).

    QRegularExpressionValidator automatically wraps the regular expression in
    the \c{\\A} and \c{\\z} anchors; in other words, it always attempts to do
    an exact match.

    Example of use:
    \snippet code/src_gui_util_qvalidator.cpp 5

    Below we present some examples of validators. In practice they would
    normally be associated with a widget as in the example above.

    \snippet code/src_gui_util_qvalidator.cpp 6

    \sa QRegularExpression, QIntValidator, QDoubleValidator, QRegExpValidator
*/

class QRegularExpressionValidatorPrivate : public QValidatorPrivate
{
    Q_DECLARE_PUBLIC(QRegularExpressionValidator)

public:
    QRegularExpression origRe; // the one set by the user
    QRegularExpression usedRe; // the one actually used
    void setRegularExpression(const QRegularExpression &re);
};

/*!
    Constructs a validator with a \a parent object that accepts
    any string (including an empty one) as valid.
*/

QRegularExpressionValidator::QRegularExpressionValidator(QObject *parent)
    : QValidator(*new QRegularExpressionValidatorPrivate, parent)
{
    // origRe in the private will be an empty QRegularExpression,
    // and therefore this validator will match any string.
}

/*!
    Constructs a validator with a \a parent object that
    accepts all strings that match the regular expression \a re.
*/

QRegularExpressionValidator::QRegularExpressionValidator(const QRegularExpression &re, QObject *parent)
    : QValidator(*new QRegularExpressionValidatorPrivate, parent)
{
    Q_D(QRegularExpressionValidator);
    d->setRegularExpression(re);
}


/*!
    Destroys the validator.
*/

QRegularExpressionValidator::~QRegularExpressionValidator()
{
}

/*!
    Returns \l Acceptable if \a input is matched by the regular expression for
    this validator, \l Intermediate if it has matched partially (i.e. could be
    a valid match if additional valid characters are added), and \l Invalid if
    \a input is not matched.

    In case the \a input is not matched, the \a pos parameter is set to
    the length of the \a input parameter; otherwise, it is not modified.

    For example, if the regular expression is \b{\\w\\d\\d} (word-character,
    digit, digit) then "A57" is \l Acceptable, "E5" is \l Intermediate, and
    "+9" is \l Invalid.

    \sa QRegularExpression::match()
*/

QValidator::State QRegularExpressionValidator::validate(QString &input, int &pos) const
{
    Q_D(const QRegularExpressionValidator);

    // We want a validator with an empty QRegularExpression to match anything;
    // since we're going to do an exact match (by using d->usedRe), first check if the rx is empty
    // (and, if so, accept the input).
    if (d->origRe.pattern().isEmpty())
        return Acceptable;

    const QRegularExpressionMatch m = d->usedRe.match(input, 0, QRegularExpression::PartialPreferCompleteMatch);
    if (m.hasMatch()) {
        return Acceptable;
    } else if (m.hasPartialMatch()) {
        return Intermediate;
    } else {
        pos = input.size();
        return Invalid;
    }
}

/*!
    \property QRegularExpressionValidator::regularExpression
    \brief the regular expression used for validation

    By default, this property contains a regular expression with an empty
    pattern (which therefore matches any string).
*/

QRegularExpression QRegularExpressionValidator::regularExpression() const
{
    Q_D(const QRegularExpressionValidator);
    return d->origRe;
}

void QRegularExpressionValidator::setRegularExpression(const QRegularExpression &re)
{
    Q_D(QRegularExpressionValidator);
    d->setRegularExpression(re);
}

/*!
    \internal

    Sets \a re as the regular expression. It wraps the regexp that's actually used
    between \\A and \\z, therefore forcing an exact match.
*/
void QRegularExpressionValidatorPrivate::setRegularExpression(const QRegularExpression &re)
{
    Q_Q(QRegularExpressionValidator);

    if (origRe != re) {
        usedRe = origRe = re; // copies also the pattern options
        usedRe.setPattern(QStringLiteral("\\A(?:") + re.pattern() + QStringLiteral(")\\z"));
        emit q->regularExpressionChanged(re);
        emit q->changed();
    }
}

#endif // QT_NO_REGULAREXPRESSION

QT_END_NAMESPACE

#endif // QT_NO_VALIDATOR<|MERGE_RESOLUTION|>--- conflicted
+++ resolved
@@ -1,11 +1,7 @@
 /****************************************************************************
 **
-<<<<<<< HEAD
-** Copyright (C) 2012 Digia Plc and/or its subsidiary(-ies).
+** Copyright (C) 2013 Digia Plc and/or its subsidiary(-ies).
 ** Copyright (C) 2012 Klarälvdalens Datakonsult AB, a KDAB Group company, info@kdab.com, author Giuseppe D'Angelo <giuseppe.dangelo@kdab.com>
-=======
-** Copyright (C) 2013 Digia Plc and/or its subsidiary(-ies).
->>>>>>> 15a32435
 ** Contact: http://www.qt-project.org/legal
 **
 ** This file is part of the QtGui module of the Qt Toolkit.
