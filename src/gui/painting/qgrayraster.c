/****************************************************************************
**
** Copyright (C) 2016 The Qt Company Ltd.
** Contact: https://www.qt.io/licensing/
**
** This file is part of the QtGui module of the Qt Toolkit.
**
** $QT_BEGIN_LICENSE:LGPL$
** Commercial License Usage
** Licensees holding valid commercial Qt licenses may use this file in
** accordance with the commercial license agreement provided with the
** Software or, alternatively, in accordance with the terms contained in
** a written agreement between you and The Qt Company. For licensing terms
** and conditions see https://www.qt.io/terms-conditions. For further
** information use the contact form at https://www.qt.io/contact-us.
**
** GNU Lesser General Public License Usage
** Alternatively, this file may be used under the terms of the GNU Lesser
** General Public License version 3 as published by the Free Software
** Foundation and appearing in the file LICENSE.LGPL3 included in the
** packaging of this file. Please review the following information to
** ensure the GNU Lesser General Public License version 3 requirements
** will be met: https://www.gnu.org/licenses/lgpl-3.0.html.
**
** GNU General Public License Usage
** Alternatively, this file may be used under the terms of the GNU
** General Public License version 2.0 or (at your option) the GNU General
** Public license version 3 or any later version approved by the KDE Free
** Qt Foundation. The licenses are as published by the Free Software
** Foundation and appearing in the file LICENSE.GPL2 and LICENSE.GPL3
** included in the packaging of this file. Please review the following
** information to ensure the GNU General Public License requirements will
** be met: https://www.gnu.org/licenses/gpl-2.0.html and
** https://www.gnu.org/licenses/gpl-3.0.html.
**
** $QT_END_LICENSE$
**
****************************************************************************/

/***************************************************************************/
/*                                                                         */
/*  qgrayraster.c, derived from ftgrays.c                                  */
/*                                                                         */
/*    A new `perfect' anti-aliasing renderer (body).                       */
/*                                                                         */
/*  Copyright 2000-2016 by                                                 */
/*  David Turner, Robert Wilhelm, and Werner Lemberg.                      */
/*                                                                         */
/*  This file is part of the FreeType project, and may only be used,       */
/*  modified, and distributed under the terms of the FreeType project      */
/*  license, ../../3rdparty/freetype/docs/FTL.TXT.  By continuing to use,  */
/*  modify, or distribute this file you indicate that you have read        */
/*  the license and understand and accept it fully.                        */
/*                                                                         */
/***************************************************************************/

  /*************************************************************************/
  /*                                                                       */
  /* This file can be compiled without the rest of the FreeType engine, by */
  /* defining the _STANDALONE_ macro when compiling it.  You also need to  */
  /* put the files `ftgrays.h' and `ftimage.h' into the current            */
  /* compilation directory.  Typically, you could do something like        */
  /*                                                                       */
  /* - copy `src/smooth/ftgrays.c' (this file) to your current directory   */
  /*                                                                       */
  /* - copy `include/freetype/ftimage.h' and `src/smooth/ftgrays.h' to the */
  /*   same directory                                                      */
  /*                                                                       */
  /* - compile `ftgrays' with the _STANDALONE_ macro defined, as in        */
  /*                                                                       */
  /*     cc -c -D_STANDALONE_ ftgrays.c                                    */
  /*                                                                       */
  /* The renderer can be initialized with a call to                        */
  /* `qt_ft_gray_raster.raster_new'; an anti-aliased bitmap can be generated  */
  /* with a call to `qt_ft_gray_raster.raster_render'.                        */
  /*                                                                       */
  /* See the comments and documentation in the file `ftimage.h' for more   */
  /* details on how the raster works.                                      */
  /*                                                                       */
  /*************************************************************************/

  /*************************************************************************/
  /*                                                                       */
  /* This is a new anti-aliasing scan-converter for FreeType 2.  The       */
  /* algorithm used here is _very_ different from the one in the standard  */
  /* `ftraster' module.  Actually, `ftgrays' computes the _exact_          */
  /* coverage of the outline on each pixel cell.                           */
  /*                                                                       */
  /* It is based on ideas that I initially found in Raph Levien's          */
  /* excellent LibArt graphics library (see http://www.levien.com/libart   */
  /* for more information, though the web pages do not tell anything       */
  /* about the renderer; you'll have to dive into the source code to       */
  /* understand how it works).                                             */
  /*                                                                       */
  /* Note, however, that this is a _very_ different implementation         */
  /* compared to Raph's.  Coverage information is stored in a very         */
  /* different way, and I don't use sorted vector paths.  Also, it doesn't */
  /* use floating point values.                                            */
  /*                                                                       */
  /* This renderer has the following advantages:                           */
  /*                                                                       */
  /* - It doesn't need an intermediate bitmap.  Instead, one can supply a  */
  /*   callback function that will be called by the renderer to draw gray  */
  /*   spans on any target surface.  You can thus do direct composition on */
  /*   any kind of bitmap, provided that you give the renderer the right   */
  /*   callback.                                                           */
  /*                                                                       */
  /* - A perfect anti-aliaser, i.e., it computes the _exact_ coverage on   */
  /*   each pixel cell.                                                    */
  /*                                                                       */
  /* - It performs a single pass on the outline (the `standard' FT2        */
  /*   renderer makes two passes).                                         */
  /*                                                                       */
  /* - It can easily be modified to render to _any_ number of gray levels  */
  /*   cheaply.                                                            */
  /*                                                                       */
  /* - For small (< 20) pixel sizes, it is faster than the standard        */
  /*   renderer.                                                           */
  /*                                                                       */
  /*************************************************************************/

  /*************************************************************************/
  /*                                                                       */
  /* The macro QT_FT_COMPONENT is used in trace mode.  It is an implicit      */
  /* parameter of the QT_FT_TRACE() and QT_FT_ERROR() macros, used to print/log  */
  /* messages during execution.                                            */
  /*                                                                       */
#undef  QT_FT_COMPONENT
#define QT_FT_COMPONENT  trace_smooth


/* Auxiliary macros for token concatenation. */
#define QT_FT_ERR_XCAT( x, y )  x ## y
#define QT_FT_ERR_CAT( x, y )   QT_FT_ERR_XCAT( x, y )

#define QT_FT_BEGIN_STMNT  do {
#define QT_FT_END_STMNT    } while ( 0 )

#define QT_FT_MAX( a, b )  ( (a) > (b) ? (a) : (b) )
#define QT_FT_ABS( a )     ( (a) < 0 ? -(a) : (a) )


/*
 *  Approximate sqrt(x*x+y*y) using the `alpha max plus beta min'
 *  algorithm.  We use alpha = 1, beta = 3/8, giving us results with a
 *  largest error less than 7% compared to the exact value.
 */
#define QT_FT_HYPOT( x, y )                 \
        ( x = QT_FT_ABS( x ),             \
          y = QT_FT_ABS( y ),             \
          x > y ? x + ( 3 * y >> 3 )   \
                : y + ( 3 * x >> 3 ) )

#define ErrRaster_MemoryOverflow   -4

#if defined(VXWORKS)
#  include <vxWorksCommon.h>    /* needed for setjmp.h */
#endif
#include <string.h>             /* for qt_ft_memcpy() */
#include <setjmp.h>
#include <limits.h>

#define QT_FT_UINT_MAX  UINT_MAX

#define qt_ft_memset   memset

#define qt_ft_setjmp   setjmp
#define qt_ft_longjmp  longjmp
#define qt_ft_jmp_buf  jmp_buf

#include <stddef.h>
typedef ptrdiff_t  QT_FT_PtrDist;

#define ErrRaster_Invalid_Mode      -2
#define ErrRaster_Invalid_Outline   -1
#define ErrRaster_Invalid_Argument  -3
#define ErrRaster_Memory_Overflow   -4
#define ErrRaster_OutOfMemory       -6

#define QT_FT_BEGIN_HEADER
#define QT_FT_END_HEADER

#include <private/qrasterdefs_p.h>
#include <private/qgrayraster_p.h>

#include <qcompilerdetection.h>

#include <stdlib.h>
#include <stdio.h>

  /* This macro is used to indicate that a function parameter is unused. */
  /* Its purpose is simply to reduce compiler warnings.  Note also that  */
  /* simply defining it as `(void)x' doesn't avoid warnings with certain */
  /* ANSI compilers (e.g. LCC).                                          */
#define QT_FT_UNUSED( x )  (x) = (x)

#define QT_FT_TRACE5( x )  do { } while ( 0 )     /* nothing */
#define QT_FT_TRACE7( x )  do { } while ( 0 )     /* nothing */
#define QT_FT_ERROR( x )   do { } while ( 0 )     /* nothing */
#define QT_FT_THROW( e )   QT_FT_ERR_CAT( ErrRaster_, e )

#ifndef QT_FT_MEM_SET
#define QT_FT_MEM_SET( d, s, c )  qt_ft_memset( d, s, c )
#endif

#ifndef QT_FT_MEM_ZERO
#define QT_FT_MEM_ZERO( dest, count )  QT_FT_MEM_SET( dest, 0, count )
#endif


#define RAS_ARG   PWorker  worker
#define RAS_ARG_  PWorker  worker,

#define RAS_VAR   worker
#define RAS_VAR_  worker,

#define ras       (*worker)

  /* must be at least 6 bits! */
#define PIXEL_BITS  8

#define ONE_PIXEL       ( 1L << PIXEL_BITS )
#define TRUNC( x )      ( (TCoord)( (x) >> PIXEL_BITS ) )
#define SUBPIXELS( x )  ( (TPos)(x) * ONE_PIXEL )
#define FLOOR( x )      ( (x) & -ONE_PIXEL )
#define CEILING( x )    ( ( (x) + ONE_PIXEL - 1 ) & -ONE_PIXEL )
#define ROUND( x )      ( ( (x) + ONE_PIXEL / 2 ) & -ONE_PIXEL )

#if PIXEL_BITS >= 6
#define UPSCALE( x )    ( (x) * ( ONE_PIXEL >> 6 ) )
#define DOWNSCALE( x )  ( (x) >> ( PIXEL_BITS - 6 ) )
#else
#define UPSCALE( x )    ( (x) >> ( 6 - PIXEL_BITS ) )
#define DOWNSCALE( x )  ( (x) * ( 64 >> PIXEL_BITS ) )
#endif

/* Compute `dividend / divisor' and return both its quotient and     */
/* remainder, cast to a specific type.  This macro also ensures that */
/* the remainder is always positive.                                 */
#define QT_FT_DIV_MOD( type, dividend, divisor, quotient, remainder ) \
QT_FT_BEGIN_STMNT                                                   \
  (quotient)  = (type)( (dividend) / (divisor) );                \
  (remainder) = (type)( (dividend) % (divisor) );                \
  if ( (remainder) < 0 )                                         \
  {                                                              \
    (quotient)--;                                                \
    (remainder) += (type)(divisor);                              \
  }                                                              \
QT_FT_END_STMNT

  /* These macros speed up repetitive divisions by replacing them */
  /* with multiplications and right shifts.                       */
#define QT_FT_UDIVPREP( b )                                       \
  long  b ## _r = (long)( ULONG_MAX >> PIXEL_BITS ) / ( b )
#define QT_FT_UDIV( a, b )                                        \
  ( ( (unsigned long)( a ) * (unsigned long)( b ## _r ) ) >>   \
    ( sizeof( long ) * CHAR_BIT - PIXEL_BITS ) )


  /*************************************************************************/
  /*                                                                       */
  /*   TYPE DEFINITIONS                                                    */
  /*                                                                       */

  /* don't change the following types to QT_FT_Int or QT_FT_Pos, since we might */
  /* need to define them to "float" or "double" when experimenting with   */
  /* new algorithms                                                       */

  typedef long   TCoord;   /* integer scanline/pixel coordinate */
  typedef long   TPos;     /* sub-pixel coordinate              */
  typedef long   TArea ;   /* cell areas, coordinate products   */

  /* maximal number of gray spans in a call to the span callback */
#define QT_FT_MAX_GRAY_SPANS  256


  typedef struct TCell_*  PCell;

  typedef struct  TCell_
  {
    int    x;
    int    cover;
    TArea  area;
    PCell  next;

  } TCell;


  typedef struct  TWorker_
  {
    TCoord  ex, ey;
    TPos    min_ex, max_ex;
    TPos    min_ey, max_ey;
    TPos    count_ex, count_ey;

    TArea   area;
    int     cover;
    int     invalid;

    PCell   cells;
    QT_FT_PtrDist     max_cells;
    QT_FT_PtrDist     num_cells;

    TPos    x,  y;

    QT_FT_Outline  outline;
    QT_FT_Bitmap   target;
    QT_FT_BBox     clip_box;

    QT_FT_Span     gray_spans[QT_FT_MAX_GRAY_SPANS];
    int         num_gray_spans;

    QT_FT_Raster_Span_Func  render_span;
    void*                render_span_data;

    int  band_size;
    int  band_shoot;

    qt_ft_jmp_buf  jump_buffer;

    void*       buffer;
    long        buffer_size;

    PCell*     ycells;
    TPos       ycount;

    int        skip_spans;
  } TWorker, *PWorker;


  typedef struct TRaster_
  {
    void*    buffer;
    long     buffer_size;
    long     buffer_allocated_size;
    int      band_size;
    void*    memory;
    PWorker  worker;

  } TRaster, *PRaster;

  int q_gray_rendered_spans(TRaster *raster)
  {
    if ( raster && raster->worker )
      return raster->worker->skip_spans > 0 ? 0 : -raster->worker->skip_spans;
    return 0;
  }

  /*************************************************************************/
  /*                                                                       */
  /* Initialize the cells table.                                           */
  /*                                                                       */
  static void
  gray_init_cells( RAS_ARG_ void*  buffer,
                            long   byte_size )
  {
    ras.buffer      = buffer;
    ras.buffer_size = byte_size;

    ras.ycells      = (PCell*) buffer;
    ras.cells       = NULL;
    ras.max_cells   = 0;
    ras.num_cells   = 0;
    ras.area        = 0;
    ras.cover       = 0;
    ras.invalid     = 1;
  }


  /*************************************************************************/
  /*                                                                       */
  /* Compute the outline bounding box.                                     */
  /*                                                                       */
  static void
  gray_compute_cbox( RAS_ARG )
  {
    QT_FT_Outline*  outline = &ras.outline;
    QT_FT_Vector*   vec     = outline->points;
    QT_FT_Vector*   limit   = vec + outline->n_points;


    if ( outline->n_points <= 0 )
    {
      ras.min_ex = ras.max_ex = 0;
      ras.min_ey = ras.max_ey = 0;
      return;
    }

    ras.min_ex = ras.max_ex = vec->x;
    ras.min_ey = ras.max_ey = vec->y;

    vec++;

    for ( ; vec < limit; vec++ )
    {
      TPos  x = vec->x;
      TPos  y = vec->y;


      if ( x < ras.min_ex ) ras.min_ex = x;
      if ( x > ras.max_ex ) ras.max_ex = x;
      if ( y < ras.min_ey ) ras.min_ey = y;
      if ( y > ras.max_ey ) ras.max_ey = y;
    }

    /* truncate the bounding box to integer pixels */
    ras.min_ex = ras.min_ex >> 6;
    ras.min_ey = ras.min_ey >> 6;
    ras.max_ex = ( ras.max_ex + 63 ) >> 6;
    ras.max_ey = ( ras.max_ey + 63 ) >> 6;
  }


  /*************************************************************************/
  /*                                                                       */
  /* Record the current cell in the table.                                 */
  /*                                                                       */
  static PCell
  gray_find_cell( RAS_ARG )
  {
    PCell  *pcell, cell;
    TPos    x = ras.ex;


    if ( x > ras.count_ex )
      x = ras.count_ex;

    pcell = &ras.ycells[ras.ey];
    for (;;)
    {
      cell = *pcell;
      if ( cell == NULL || cell->x > x )
        break;

      if ( cell->x == x )
        goto Exit;

      pcell = &cell->next;
    }

    if ( ras.num_cells >= ras.max_cells )
      qt_ft_longjmp( ras.jump_buffer, 1 );

    cell        = ras.cells + ras.num_cells++;
    cell->x     = x;
    cell->area  = 0;
    cell->cover = 0;

    cell->next  = *pcell;
    *pcell      = cell;

  Exit:
    return cell;
  }


  static void
  gray_record_cell( RAS_ARG )
  {
    if ( ras.area | ras.cover )
    {
      PCell  cell = gray_find_cell( RAS_VAR );


      cell->area  += ras.area;
      cell->cover += ras.cover;
    }
  }


  /*************************************************************************/
  /*                                                                       */
  /* Set the current cell to a new position.                               */
  /*                                                                       */
  static void
  gray_set_cell( RAS_ARG_ TCoord  ex,
                          TCoord  ey )
  {
    /* Move the cell pointer to a new position.  We set the `invalid'      */
    /* flag to indicate that the cell isn't part of those we're interested */
    /* in during the render phase.  This means that:                       */
    /*                                                                     */
    /* . the new vertical position must be within min_ey..max_ey-1.        */
    /* . the new horizontal position must be strictly less than max_ex     */
    /*                                                                     */
    /* Note that if a cell is to the left of the clipping region, it is    */
    /* actually set to the (min_ex-1) horizontal position.                 */

    /* All cells that are on the left of the clipping region go to the */
    /* min_ex - 1 horizontal position.                                 */
    ey -= ras.min_ey;

    if ( ex > ras.max_ex )
      ex = ras.max_ex;

    ex -= ras.min_ex;
    if ( ex < 0 )
      ex = -1;

    /* are we moving to a different cell ? */
    if ( ex != ras.ex || ey != ras.ey )
    {
      /* record the current one if it is valid */
      if ( !ras.invalid )
        gray_record_cell( RAS_VAR );

      ras.area  = 0;
      ras.cover = 0;
      ras.ex    = ex;
      ras.ey    = ey;
    }

    ras.invalid = ( (unsigned int)ey >= (unsigned int)ras.count_ey ||
                                  ex >= ras.count_ex           );
  }


  /*************************************************************************/
  /*                                                                       */
  /* Start a new contour at a given cell.                                  */
  /*                                                                       */
  static void
  gray_start_cell( RAS_ARG_ TCoord  ex,
                            TCoord  ey )
  {
    if ( ex > ras.max_ex )
      ex = (TCoord)( ras.max_ex );

    if ( ex < ras.min_ex )
      ex = (TCoord)( ras.min_ex - 1 );

    ras.area    = 0;
    ras.cover   = 0;
    ras.ex      = ex - ras.min_ex;
    ras.ey      = ey - ras.min_ey;
    ras.invalid = 0;

    gray_set_cell( RAS_VAR_ ex, ey );
  }

// The new render-line implementation is not yet used
#if 1

  /*************************************************************************/
  /*                                                                       */
  /* Render a scanline as one or more cells.                               */
  /*                                                                       */
  static void
  gray_render_scanline( RAS_ARG_ TCoord  ey,
                                 TPos    x1,
                                 TCoord  y1,
                                 TPos    x2,
                                 TCoord  y2 )
  {
    TCoord  ex1, ex2, fx1, fx2, delta, mod;
    int     p, first, dx;
    int     incr;


    dx = x2 - x1;

    ex1 = TRUNC( x1 );
    ex2 = TRUNC( x2 );
    fx1 = (TCoord)( x1 - SUBPIXELS( ex1 ) );
    fx2 = (TCoord)( x2 - SUBPIXELS( ex2 ) );

    /* trivial case.  Happens often */
    if ( y1 == y2 )
    {
      gray_set_cell( RAS_VAR_ ex2, ey );
      return;
    }

    /* everything is located in a single cell.  That is easy! */
    /*                                                        */
    if ( ex1 == ex2 )
    {
      delta      = y2 - y1;
      ras.area  += (TArea)( fx1 + fx2 ) * delta;
      ras.cover += delta;
      return;
    }

    /* ok, we'll have to render a run of adjacent cells on the same */
    /* scanline...                                                  */
    /*                                                              */
    p     = ( ONE_PIXEL - fx1 ) * ( y2 - y1 );
    first = ONE_PIXEL;
    incr  = 1;

    if ( dx < 0 )
    {
      p     = fx1 * ( y2 - y1 );
      first = 0;
      incr  = -1;
      dx    = -dx;
    }

    QT_FT_DIV_MOD( TCoord, p, dx, delta, mod );

    ras.area  += (TArea)( fx1 + first ) * delta;
    ras.cover += delta;

    ex1 += incr;
    gray_set_cell( RAS_VAR_ ex1, ey );
    y1  += delta;

    if ( ex1 != ex2 )
    {
      TCoord  lift, rem;


      p = ONE_PIXEL * ( y2 - y1 + delta );
      QT_FT_DIV_MOD( TCoord, p, dx, lift, rem );

      mod -= (int)dx;

      while ( ex1 != ex2 )
      {
        delta = lift;
        mod  += rem;
        if ( mod >= 0 )
        {
          mod -= (TCoord)dx;
          delta++;
        }

        ras.area  += (TArea)ONE_PIXEL * delta;
        ras.cover += delta;
        y1        += delta;
        ex1       += incr;
        gray_set_cell( RAS_VAR_ ex1, ey );
      }
    }

    delta      = y2 - y1;
    ras.area  += (TArea)( fx2 + ONE_PIXEL - first ) * delta;
    ras.cover += delta;
  }


  /*************************************************************************/
  /*                                                                       */
  /* Render a given line as a series of scanlines.                         */
  /*                                                                       */
  static void
  gray_render_line( RAS_ARG_ TPos  to_x,
                             TPos  to_y )
  {
    TCoord  ey1, ey2, fy1, fy2, mod;
    TPos    dx, dy, x, x2;
    int     p, first;
    int     delta, rem, lift, incr;


    ey1 = TRUNC( ras.y );
    ey2 = TRUNC( to_y );     /* if (ey2 >= ras.max_ey) ey2 = ras.max_ey-1; */
    fy1 = (TCoord)( ras.y - SUBPIXELS( ey1 ) );
    fy2 = (TCoord)( to_y - SUBPIXELS( ey2 ) );

    dx = to_x - ras.x;
    dy = to_y - ras.y;

    /* perform vertical clipping */
    if ( ( ey1 >= ras.max_ey && ey2 >= ras.max_ey ) ||
         ( ey1 <  ras.min_ey && ey2 <  ras.min_ey ) )
      goto End;

    /* everything is on a single scanline */
    if ( ey1 == ey2 )
    {
      gray_render_scanline( RAS_VAR_ ey1, ras.x, fy1, to_x, fy2 );
      goto End;
    }

    /* vertical line - avoid calling gray_render_scanline */
    if ( dx == 0 )
    {
      TCoord  ex     = TRUNC( ras.x );
      TCoord  two_fx = (TCoord)( ( ras.x - SUBPIXELS( ex ) ) << 1 );
      TPos    area, max_ey1;


      first = ONE_PIXEL;
      if ( dy < 0 )
        first = 0;

      delta      = (int)( first - fy1 );
      ras.area  += (TArea)two_fx * delta;
      ras.cover += delta;

      delta = (int)( first + first - ONE_PIXEL );
      area  = (TArea)two_fx * delta;
      max_ey1 = ras.count_ey + ras.min_ey;
      if (dy < 0) {
        if (ey1 > max_ey1) {
          ey1 = (max_ey1 > ey2) ? max_ey1 : ey2;
          gray_set_cell( &ras, ex, ey1 );
        } else {
          ey1--;
          gray_set_cell( &ras, ex, ey1 );
        }
        while ( ey1 > ey2 && ey1 >= ras.min_ey)
        {
          ras.area  += area;
          ras.cover += delta;
          ey1--;

          gray_set_cell( &ras, ex, ey1 );
        }
        if (ey1 != ey2) {
          ey1 = ey2;
          gray_set_cell( &ras, ex, ey1 );
        }
      } else {
        if (ey1 < ras.min_ey) {
          ey1 = (ras.min_ey < ey2) ? ras.min_ey : ey2;
          gray_set_cell( &ras, ex, ey1 );
        } else {
          ey1++;
          gray_set_cell( &ras, ex, ey1 );
        }
        while ( ey1 < ey2 && ey1 < max_ey1)
        {
          ras.area  += area;
          ras.cover += delta;
          ey1++;

          gray_set_cell( &ras, ex, ey1 );
        }
        if (ey1 != ey2) {
          ey1 = ey2;
          gray_set_cell( &ras, ex, ey1 );
        }
      }

      delta      = (int)( fy2 - ONE_PIXEL + first );
      ras.area  += (TArea)two_fx * delta;
      ras.cover += delta;

      goto End;
    }

    /* ok, we have to render several scanlines */
    p     = ( ONE_PIXEL - fy1 ) * dx;
    first = ONE_PIXEL;
    incr  = 1;

    if ( dy < 0 )
    {
      p     = fy1 * dx;
      first = 0;
      incr  = -1;
      dy    = -dy;
    }

    delta = (int)( p / dy );
    mod   = (int)( p % dy );
    if ( mod < 0 )
    {
      delta--;
      mod += (TCoord)dy;
    }

    x = ras.x + delta;
    gray_render_scanline( RAS_VAR_ ey1, ras.x, fy1, x, (TCoord)first );

    ey1 += incr;
    gray_set_cell( RAS_VAR_ TRUNC( x ), ey1 );

    if ( ey1 != ey2 )
    {
      p     = ONE_PIXEL * dx;
      QT_FT_DIV_MOD( int, p, dy, lift, rem );
      mod -= (int)dy;

      while ( ey1 != ey2 )
      {
        delta = lift;
        mod  += rem;
        if ( mod >= 0 )
        {
          mod -= (int)dy;
          delta++;
        }

        x2 = x + delta;
        gray_render_scanline( RAS_VAR_ ey1, x,
                                       (TCoord)( ONE_PIXEL - first ), x2,
                                       (TCoord)first );
        x = x2;

        ey1 += incr;
        gray_set_cell( RAS_VAR_ TRUNC( x ), ey1 );
      }
    }

    gray_render_scanline( RAS_VAR_ ey1, x,
                                   (TCoord)( ONE_PIXEL - first ), to_x,
                                   fy2 );

  End:
    ras.x       = to_x;
    ras.y       = to_y;
  }


#else

  /*************************************************************************/
  /*                                                                       */
  /* Render a straight line across multiple cells in any direction.        */
  /*                                                                       */
  static void
  gray_render_line( RAS_ARG_ TPos  to_x,
                             TPos  to_y )
  {
    TPos    dx, dy, fx1, fy1, fx2, fy2;
    TCoord  ex1, ex2, ey1, ey2;


    ex1 = TRUNC( ras.x );
    ex2 = TRUNC( to_x );
    ey1 = TRUNC( ras.y );
    ey2 = TRUNC( to_y );

    /* perform vertical clipping */
    if ( ( ey1 >= ras.max_ey && ey2 >= ras.max_ey ) ||
         ( ey1 <  ras.min_ey && ey2 <  ras.min_ey ) )
      goto End;

    dx = to_x - ras.x;
    dy = to_y - ras.y;

    fx1 = ras.x - SUBPIXELS( ex1 );
    fy1 = ras.y - SUBPIXELS( ey1 );

    if ( ex1 == ex2 && ey1 == ey2 )       /* inside one cell */
      ;
    else if ( dy == 0 ) /* ex1 != ex2 */  /* any horizontal line */
    {
      ex1 = ex2;
      gray_set_cell( RAS_VAR_ ex1, ey1 );
    }
    else if ( dx == 0 )
    {
      if ( dy > 0 )                       /* vertical line up */
        do
        {
          fy2 = ONE_PIXEL;
          ras.cover += ( fy2 - fy1 );
          ras.area  += ( fy2 - fy1 ) * fx1 * 2;
          fy1 = 0;
          ey1++;
          gray_set_cell( RAS_VAR_ ex1, ey1 );
        } while ( ey1 != ey2 );
      else                                /* vertical line down */
        do
        {
          fy2 = 0;
          ras.cover += ( fy2 - fy1 );
          ras.area  += ( fy2 - fy1 ) * fx1 * 2;
          fy1 = ONE_PIXEL;
          ey1--;
          gray_set_cell( RAS_VAR_ ex1, ey1 );
        } while ( ey1 != ey2 );
    }
    else                                  /* any other line */
    {
      TArea  prod = dx * fy1 - dy * fx1;
      QT_FT_UDIVPREP( dx );
      QT_FT_UDIVPREP( dy );


      /* The fundamental value `prod' determines which side and the  */
      /* exact coordinate where the line exits current cell.  It is  */
      /* also easily updated when moving from one cell to the next.  */
      do
      {
        if      ( prod                                   <= 0 &&
                  prod - dx * ONE_PIXEL                  >  0 ) /* left */
        {
          fx2 = 0;
          fy2 = (TPos)QT_FT_UDIV( -prod, -dx );
          prod -= dy * ONE_PIXEL;
          ras.cover += ( fy2 - fy1 );
          ras.area  += ( fy2 - fy1 ) * ( fx1 + fx2 );
          fx1 = ONE_PIXEL;
          fy1 = fy2;
          ex1--;
        }
        else if ( prod - dx * ONE_PIXEL                  <= 0 &&
                  prod - dx * ONE_PIXEL + dy * ONE_PIXEL >  0 ) /* up */
        {
          prod -= dx * ONE_PIXEL;
          fx2 = (TPos)QT_FT_UDIV( -prod, dy );
          fy2 = ONE_PIXEL;
          ras.cover += ( fy2 - fy1 );
          ras.area  += ( fy2 - fy1 ) * ( fx1 + fx2 );
          fx1 = fx2;
          fy1 = 0;
          ey1++;
        }
        else if ( prod - dx * ONE_PIXEL + dy * ONE_PIXEL <= 0 &&
                  prod                  + dy * ONE_PIXEL >= 0 ) /* right */
        {
          prod += dy * ONE_PIXEL;
          fx2 = ONE_PIXEL;
          fy2 = (TPos)QT_FT_UDIV( prod, dx );
          ras.cover += ( fy2 - fy1 );
          ras.area  += ( fy2 - fy1 ) * ( fx1 + fx2 );
          fx1 = 0;
          fy1 = fy2;
          ex1++;
        }
        else /* ( prod                  + dy * ONE_PIXEL <  0 &&
                  prod                                   >  0 )    down */
        {
          fx2 = (TPos)QT_FT_UDIV( prod, -dy );
          fy2 = 0;
          prod += dx * ONE_PIXEL;
          ras.cover += ( fy2 - fy1 );
          ras.area  += ( fy2 - fy1 ) * ( fx1 + fx2 );
          fx1 = fx2;
          fy1 = ONE_PIXEL;
          ey1--;
        }

        gray_set_cell( RAS_VAR_ ex1, ey1 );
      } while ( ex1 != ex2 || ey1 != ey2 );
    }

    fx2 = to_x - SUBPIXELS( ex2 );
    fy2 = to_y - SUBPIXELS( ey2 );

    ras.cover += ( fy2 - fy1 );
    ras.area  += ( fy2 - fy1 ) * ( fx1 + fx2 );

  End:
    ras.x       = to_x;
    ras.y       = to_y;
  }

#endif

  static void
  gray_split_conic( QT_FT_Vector*  base )
  {
    TPos  a, b;


    base[4].x = base[2].x;
    b = base[1].x;
    a = base[3].x = ( base[2].x + b ) / 2;
    b = base[1].x = ( base[0].x + b ) / 2;
    base[2].x = ( a + b ) / 2;

    base[4].y = base[2].y;
    b = base[1].y;
    a = base[3].y = ( base[2].y + b ) / 2;
    b = base[1].y = ( base[0].y + b ) / 2;
    base[2].y = ( a + b ) / 2;
  }


  static void
  gray_render_conic( RAS_ARG_ const QT_FT_Vector*  control,
                              const QT_FT_Vector*  to )
  {
    QT_FT_Vector   bez_stack[16 * 2 + 1];  /* enough to accommodate bisections */
    QT_FT_Vector*  arc = bez_stack;
    TPos        dx, dy;
    int         draw, split;


    arc[0].x = UPSCALE( to->x );
    arc[0].y = UPSCALE( to->y );
    arc[1].x = UPSCALE( control->x );
    arc[1].y = UPSCALE( control->y );
    arc[2].x = ras.x;
    arc[2].y = ras.y;

    /* short-cut the arc that crosses the current band */
    if ( ( TRUNC( arc[0].y ) >= ras.max_ey &&
           TRUNC( arc[1].y ) >= ras.max_ey &&
           TRUNC( arc[2].y ) >= ras.max_ey ) ||
         ( TRUNC( arc[0].y ) <  ras.min_ey &&
           TRUNC( arc[1].y ) <  ras.min_ey &&
           TRUNC( arc[2].y ) <  ras.min_ey ) )
    {
      ras.x = arc[0].x;
      ras.y = arc[0].y;
      return;
    }

    dx = QT_FT_ABS( arc[2].x + arc[0].x - 2 * arc[1].x );
    dy = QT_FT_ABS( arc[2].y + arc[0].y - 2 * arc[1].y );
    if ( dx < dy )
      dx = dy;

    /* We can calculate the number of necessary bisections because  */
    /* each bisection predictably reduces deviation exactly 4-fold. */
    /* Even 32-bit deviation would vanish after 16 bisections.      */
    draw = 1;
    while ( dx > ONE_PIXEL / 4 )
    {
      dx >>= 2;
      draw <<= 1;
    }

    /* We use decrement counter to count the total number of segments */
    /* to draw starting from 2^level. Before each draw we split as    */
    /* many times as there are trailing zeros in the counter.         */
    do
    {
      split = 1;
      while ( ( draw & split ) == 0 )
      {
        gray_split_conic( arc );
        arc += 2;
        split <<= 1;
      }

      gray_render_line( RAS_VAR_ arc[0].x, arc[0].y );
      arc -= 2;

    } while ( --draw );
  }


  static void
  gray_split_cubic( QT_FT_Vector*  base )
  {
    TPos  a, b, c, d;


    base[6].x = base[3].x;
    c = base[1].x;
    d = base[2].x;
    base[1].x = a = ( base[0].x + c ) / 2;
    base[5].x = b = ( base[3].x + d ) / 2;
    c = ( c + d ) / 2;
    base[2].x = a = ( a + c ) / 2;
    base[4].x = b = ( b + c ) / 2;
    base[3].x = ( a + b ) / 2;

    base[6].y = base[3].y;
    c = base[1].y;
    d = base[2].y;
    base[1].y = a = ( base[0].y + c ) / 2;
    base[5].y = b = ( base[3].y + d ) / 2;
    c = ( c + d ) / 2;
    base[2].y = a = ( a + c ) / 2;
    base[4].y = b = ( b + c ) / 2;
    base[3].y = ( a + b ) / 2;
  }


  static void
  gray_render_cubic( RAS_ARG_ const QT_FT_Vector*  control1,
                              const QT_FT_Vector*  control2,
                              const QT_FT_Vector*  to )
  {
    QT_FT_Vector   bez_stack[16 * 3 + 1];  /* enough to accommodate bisections */
    QT_FT_Vector*  arc = bez_stack;
    TPos        dx, dy, dx_, dy_;
    TPos        dx1, dy1, dx2, dy2;
    TPos        L, s, s_limit;


    arc[0].x = UPSCALE( to->x );
    arc[0].y = UPSCALE( to->y );
    arc[1].x = UPSCALE( control2->x );
    arc[1].y = UPSCALE( control2->y );
    arc[2].x = UPSCALE( control1->x );
    arc[2].y = UPSCALE( control1->y );
    arc[3].x = ras.x;
    arc[3].y = ras.y;

    /* short-cut the arc that crosses the current band */
    if ( ( TRUNC( arc[0].y ) >= ras.max_ey &&
           TRUNC( arc[1].y ) >= ras.max_ey &&
           TRUNC( arc[2].y ) >= ras.max_ey &&
           TRUNC( arc[3].y ) >= ras.max_ey ) ||
         ( TRUNC( arc[0].y ) <  ras.min_ey &&
           TRUNC( arc[1].y ) <  ras.min_ey &&
           TRUNC( arc[2].y ) <  ras.min_ey &&
           TRUNC( arc[3].y ) <  ras.min_ey ) )
    {
      ras.x = arc[0].x;
      ras.y = arc[0].y;
      return;
    }

    for (;;)
    {
      /* Decide whether to split or draw. See `Rapid Termination          */
      /* Evaluation for Recursive Subdivision of Bezier Curves' by Thomas */
      /* F. Hain, at                                                      */
      /* http://www.cis.southalabama.edu/~hain/general/Publications/Bezier/Camera-ready%20CISST02%202.pdf */


      /* dx and dy are x and y components of the P0-P3 chord vector. */
      dx = dx_ = arc[3].x - arc[0].x;
      dy = dy_ = arc[3].y - arc[0].y;

      L = QT_FT_HYPOT( dx_, dy_ );

      /* Avoid possible arithmetic overflow below by splitting. */
      if ( L > 32767 )
        goto Split;

      /* Max deviation may be as much as (s/L) * 3/4 (if Hain's v = 1). */
      s_limit = L * (TPos)( ONE_PIXEL / 6 );

      /* s is L * the perpendicular distance from P1 to the line P0-P3. */
      dx1 = arc[1].x - arc[0].x;
      dy1 = arc[1].y - arc[0].y;
      s = QT_FT_ABS( dy * dx1 - dx * dy1 );

      if ( s > s_limit )
        goto Split;

      /* s is L * the perpendicular distance from P2 to the line P0-P3. */
      dx2 = arc[2].x - arc[0].x;
      dy2 = arc[2].y - arc[0].y;
      s = QT_FT_ABS( dy * dx2 - dx * dy2 );

      if ( s > s_limit )
        goto Split;

      /* Split super curvy segments where the off points are so far
         from the chord that the angles P0-P1-P3 or P0-P2-P3 become
         acute as detected by appropriate dot products. */
      if ( dx1 * ( dx1 - dx ) + dy1 * ( dy1 - dy ) > 0 ||
           dx2 * ( dx2 - dx ) + dy2 * ( dy2 - dy ) > 0 )
        goto Split;

      gray_render_line( RAS_VAR_ arc[0].x, arc[0].y );

      if ( arc == bez_stack )
        return;

      arc -= 3;
      continue;

    Split:
      gray_split_cubic( arc );
      arc += 3;
    }
  }



  static int
  gray_move_to( const QT_FT_Vector*  to,
                PWorker           worker )
  {
    TPos  x, y;


    /* record current cell, if any */
    if ( !ras.invalid )
      gray_record_cell( worker );

    /* start to a new position */
    x = UPSCALE( to->x );
    y = UPSCALE( to->y );

    gray_start_cell( worker, TRUNC( x ), TRUNC( y ) );

    ras.x = x;
    ras.y = y;
    return 0;
  }

  static void
  gray_render_span( int                count,
                    const QT_FT_Span*  spans,
                    PWorker            worker )
  {
    unsigned char*  p;
    QT_FT_Bitmap*      map = &worker->target;

    for ( ; count > 0; count--, spans++ )
    {
      unsigned char  coverage = spans->coverage;

      /* first of all, compute the scanline offset */
      p = (unsigned char*)map->buffer - spans->y * map->pitch;
      if ( map->pitch >= 0 )
        p += ( map->rows - 1 ) * (unsigned int)map->pitch;


      if ( coverage )
      {
        unsigned char*  q = p + spans->x;


        /* For small-spans it is faster to do it by ourselves than
         * calling `memset'.  This is mainly due to the cost of the
         * function call.
         */
        switch ( spans->len )
        {
<<<<<<< HEAD
        case 7: *q++ = coverage;
        case 6: *q++ = coverage;
        case 5: *q++ = coverage;
        case 4: *q++ = coverage;
        case 3: *q++ = coverage;
        case 2: *q++ = coverage;
        case 1: *q   = coverage;
        case 0: break;
        default:
          QT_FT_MEM_SET( q, coverage, spans->len );
=======
          unsigned char*  q = p + spans->x;


          switch ( spans->len )
          {
          case 7: *q++ = (unsigned char)coverage; Q_FALLTHROUGH();
          case 6: *q++ = (unsigned char)coverage; Q_FALLTHROUGH();
          case 5: *q++ = (unsigned char)coverage; Q_FALLTHROUGH();
          case 4: *q++ = (unsigned char)coverage; Q_FALLTHROUGH();
          case 3: *q++ = (unsigned char)coverage; Q_FALLTHROUGH();
          case 2: *q++ = (unsigned char)coverage; Q_FALLTHROUGH();
          case 1: *q   = (unsigned char)coverage;
          default:
            ;
          }
>>>>>>> bbb67ca3
        }
      }
    }
  }


  static void
  gray_hline( RAS_ARG_ TCoord  x,
                       TCoord  y,
                       TPos    area,
                       int     acount )
  {
    int coverage;


    /* compute the coverage line's coverage, depending on the    */
    /* outline fill rule                                         */
    /*                                                           */
    /* the coverage percentage is area/(PIXEL_BITS*PIXEL_BITS*2) */
    /*                                                           */
    coverage = (int)( area >> ( PIXEL_BITS * 2 + 1 - 8 ) );
                                                    /* use range 0..256 */
    if ( coverage < 0 )
      coverage = -coverage;

    if ( ras.outline.flags & QT_FT_OUTLINE_EVEN_ODD_FILL )
    {
      coverage &= 511;

      if ( coverage > 256 )
        coverage = 512 - coverage;
      else if ( coverage == 256 )
        coverage = 255;
    }
    else
    {
      /* normal non-zero winding rule */
      if ( coverage >= 256 )
        coverage = 255;
    }

    y += (TCoord)ras.min_ey;
    x += (TCoord)ras.min_ex;

    /* QT_FT_Span.x is a 16-bit short, so limit our coordinates appropriately */
    if ( x >= 32767 )
      x = 32767;

    /* QT_FT_Span.y is a 16-bit short, so limit our coordinates appropriately */
    if ( y >= 32767 )
      y = 32767;

    if ( coverage )
    {
      QT_FT_Span*  span;
      int       count;
      int       skip;


      /* see whether we can add this span to the current list */
      count = ras.num_gray_spans;
      span  = ras.gray_spans + count - 1;
      if ( count > 0                          &&
           span->y == y                       &&
           (int)span->x + span->len == (int)x &&
           span->coverage == coverage         )
      {
        span->len = (unsigned short)( span->len + acount );
        return;
      }

      if ( count >= QT_FT_MAX_GRAY_SPANS )
      {
        if ( ras.render_span && count > ras.skip_spans )
        {
          skip = ras.skip_spans > 0 ? ras.skip_spans : 0;
          ras.render_span( ras.num_gray_spans - skip,
                           ras.gray_spans + skip,
                           ras.render_span_data );
        }

        ras.skip_spans -= ras.num_gray_spans;

        /* ras.render_span( span->y, ras.gray_spans, count ); */

#ifdef DEBUG_GRAYS

        if ( 1 )
        {
          int  n;


          fprintf( stderr, "y=%3d ", y );
          span = ras.gray_spans;
          for ( n = 0; n < count; n++, span++ )
            fprintf( stderr, "[%d..%d]:%02x ",
                     span->x, span->x + span->len - 1, span->coverage );
          fprintf( stderr, "\n" );
        }

#endif /* DEBUG_GRAYS */

        ras.num_gray_spans = 0;

        span  = ras.gray_spans;
      }
      else
        span++;

      /* add a gray span to the current list */
      span->x        = (short)x;
      span->len      = (unsigned short)acount;
      span->y        = (short)y;
      span->coverage = (unsigned char)coverage;

      ras.num_gray_spans++;
    }
  }


#ifdef DEBUG_GRAYS

  /* to be called while in the debugger */
  gray_dump_cells( RAS_ARG )
  {
    int  yindex;


    for ( yindex = 0; yindex < ras.ycount; yindex++ )
    {
      PCell  cell;


      printf( "%3d:", yindex );

      for ( cell = ras.ycells[yindex]; cell != NULL; cell = cell->next )
        printf( " (%3d, c:%4d, a:%6d)", cell->x, cell->cover, cell->area );
      printf( "\n" );
    }
  }

#endif /* DEBUG_GRAYS */


  static void
  gray_sweep( RAS_ARG_ const QT_FT_Bitmap*  target )
  {
    int  yindex;

    QT_FT_UNUSED( target );


    if ( ras.num_cells == 0 )
      return;

    QT_FT_TRACE7(( "gray_sweep: start\n" ));

    for ( yindex = 0; yindex < ras.ycount; yindex++ )
    {
      PCell   cell  = ras.ycells[yindex];
      TCoord  cover = 0;
      TCoord  x     = 0;


      for ( ; cell != NULL; cell = cell->next )
      {
        TArea  area;


        if ( cell->x > x && cover != 0 )
          gray_hline( RAS_VAR_ x, yindex, cover * ( ONE_PIXEL * 2 ),
                      cell->x - x );

        cover += cell->cover;
        area   = cover * ( ONE_PIXEL * 2 ) - cell->area;

        if ( area != 0 && cell->x >= 0 )
          gray_hline( RAS_VAR_ cell->x, yindex, area, 1 );

        x = cell->x + 1;
      }

      if ( ras.count_ex > x && cover != 0 )
        gray_hline( RAS_VAR_ x, yindex, cover * ( ONE_PIXEL * 2 ),
                    ras.count_ex - x );
    }

    QT_FT_TRACE7(( "gray_sweep: end\n" ));
  }

  /*************************************************************************/
  /*                                                                       */
  /*  The following function should only compile in stand_alone mode,      */
  /*  i.e., when building this component without the rest of FreeType.     */
  /*                                                                       */
  /*************************************************************************/

  /*************************************************************************/
  /*                                                                       */
  /* <Function>                                                            */
  /*    QT_FT_Outline_Decompose                                               */
  /*                                                                       */
  /* <Description>                                                         */
  /*    Walks over an outline's structure to decompose it into individual  */
  /*    segments and Bezier arcs.  This function is also able to emit      */
  /*    `move to' and `close to' operations to indicate the start and end  */
  /*    of new contours in the outline.                                    */
  /*                                                                       */
  /* <Input>                                                               */
  /*    outline        :: A pointer to the source target.                  */
  /*                                                                       */
  /*    user           :: A typeless pointer which is passed to each       */
  /*                      emitter during the decomposition.  It can be     */
  /*                      used to store the state during the               */
  /*                      decomposition.                                   */
  /*                                                                       */
  /* <Return>                                                              */
  /*    Error code.  0 means success.                                      */
  /*                                                                       */
  static
  int  QT_FT_Outline_Decompose( const QT_FT_Outline*        outline,
                                void*                       user )
  {
#undef SCALED
#define SCALED( x )  (x)

    QT_FT_Vector   v_last;
    QT_FT_Vector   v_control;
    QT_FT_Vector   v_start;

    QT_FT_Vector*  point;
    QT_FT_Vector*  limit;
    char*       tags;

    int   n;         /* index of contour in outline     */
    int   first;     /* index of first point in contour */
    int   error;
    char  tag;       /* current point's state           */

    if ( !outline )
      return ErrRaster_Invalid_Outline;

    first = 0;

    for ( n = 0; n < outline->n_contours; n++ )
    {
      int  last;  /* index of last point in contour */


      last  = outline->contours[n];
      if ( last < 0 )
        goto Invalid_Outline;
      limit = outline->points + last;

      v_start   = outline->points[first];
      v_start.x = SCALED( v_start.x );
      v_start.y = SCALED( v_start.y );

      v_last   = outline->points[last];
      v_last.x = SCALED( v_last.x );
      v_last.y = SCALED( v_last.y );

      v_control = v_start;

      point = outline->points + first;
      tags  = outline->tags  + first;
      tag   = QT_FT_CURVE_TAG( tags[0] );

      /* A contour cannot start with a cubic control point! */
      if ( tag == QT_FT_CURVE_TAG_CUBIC )
        goto Invalid_Outline;

      /* check first point to determine origin */
      if ( tag == QT_FT_CURVE_TAG_CONIC )
      {
        /* first point is conic control.  Yes, this happens. */
        if ( QT_FT_CURVE_TAG( outline->tags[last] ) == QT_FT_CURVE_TAG_ON )
        {
          /* start at last point if it is on the curve */
          v_start = v_last;
          limit--;
        }
        else
        {
          /* if both first and last points are conic,         */
          /* start at their middle and record its position    */
          /* for closure                                      */
          v_start.x = ( v_start.x + v_last.x ) / 2;
          v_start.y = ( v_start.y + v_last.y ) / 2;

          v_last = v_start;
        }
        point--;
        tags--;
      }

      QT_FT_TRACE5(( "  move to (%.2f, %.2f)\n",
                     v_start.x / 64.0, v_start.y / 64.0 ));
      error = gray_move_to( &v_start, user );
      if ( error )
        goto Exit;

      while ( point < limit )
      {
        point++;
        tags++;

        tag = QT_FT_CURVE_TAG( tags[0] );
        switch ( tag )
        {
        case QT_FT_CURVE_TAG_ON:  /* emit a single line_to */
          {
            QT_FT_Vector  vec;


            vec.x = SCALED( point->x );
            vec.y = SCALED( point->y );

            QT_FT_TRACE5(( "  line to (%.2f, %.2f)\n",
                           vec.x / 64.0, vec.y / 64.0 ));
            gray_render_line(user, UPSCALE(vec.x), UPSCALE(vec.y));
            continue;
          }

        case QT_FT_CURVE_TAG_CONIC:  /* consume conic arcs */
          {
            v_control.x = SCALED( point->x );
            v_control.y = SCALED( point->y );

          Do_Conic:
            if ( point < limit )
            {
              QT_FT_Vector  vec;
              QT_FT_Vector  v_middle;


              point++;
              tags++;
              tag = QT_FT_CURVE_TAG( tags[0] );

              vec.x = SCALED( point->x );
              vec.y = SCALED( point->y );

              if ( tag == QT_FT_CURVE_TAG_ON )
              {
                QT_FT_TRACE5(( "  conic to (%.2f, %.2f)"
                               " with control (%.2f, %.2f)\n",
                               vec.x / 64.0, vec.y / 64.0,
                               v_control.x / 64.0, v_control.y / 64.0 ));
                gray_render_conic(user, &v_control, &vec);
                continue;
              }

              if ( tag != QT_FT_CURVE_TAG_CONIC )
                goto Invalid_Outline;

              v_middle.x = ( v_control.x + vec.x ) / 2;
              v_middle.y = ( v_control.y + vec.y ) / 2;

              QT_FT_TRACE5(( "  conic to (%.2f, %.2f)"
                             " with control (%.2f, %.2f)\n",
                             v_middle.x / 64.0, v_middle.y / 64.0,
                             v_control.x / 64.0, v_control.y / 64.0 ));
              gray_render_conic(user, &v_control, &v_middle);

              v_control = vec;
              goto Do_Conic;
            }

            QT_FT_TRACE5(( "  conic to (%.2f, %.2f)"
                           " with control (%.2f, %.2f)\n",
                           v_start.x / 64.0, v_start.y / 64.0,
                           v_control.x / 64.0, v_control.y / 64.0 ));
            gray_render_conic(user, &v_control, &v_start);
            goto Close;
          }

        default:  /* QT_FT_CURVE_TAG_CUBIC */
          {
            QT_FT_Vector  vec1, vec2;


            if ( point + 1 > limit                             ||
                 QT_FT_CURVE_TAG( tags[1] ) != QT_FT_CURVE_TAG_CUBIC )
              goto Invalid_Outline;

            point += 2;
            tags  += 2;

            vec1.x = SCALED( point[-2].x );
            vec1.y = SCALED( point[-2].y );

            vec2.x = SCALED( point[-1].x );
            vec2.y = SCALED( point[-1].y );

            if ( point <= limit )
            {
              QT_FT_Vector  vec;


              vec.x = SCALED( point->x );
              vec.y = SCALED( point->y );

              QT_FT_TRACE5(( "  cubic to (%.2f, %.2f)"
                             " with controls (%.2f, %.2f) and (%.2f, %.2f)\n",
                             vec.x / 64.0, vec.y / 64.0,
                             vec1.x / 64.0, vec1.y / 64.0,
                             vec2.x / 64.0, vec2.y / 64.0 ));
              gray_render_cubic(user, &vec1, &vec2, &vec);
              continue;
            }

            QT_FT_TRACE5(( "  cubic to (%.2f, %.2f)"
                           " with controls (%.2f, %.2f) and (%.2f, %.2f)\n",
                           v_start.x / 64.0, v_start.y / 64.0,
                           vec1.x / 64.0, vec1.y / 64.0,
                           vec2.x / 64.0, vec2.y / 64.0 ));
            gray_render_cubic(user, &vec1, &vec2, &v_start);
            goto Close;
          }
        }
      }

      /* close the contour with a line segment */
      QT_FT_TRACE5(( "  line to (%.2f, %.2f)\n",
                     v_start.x / 64.0, v_start.y / 64.0 ));
      gray_render_line(user, UPSCALE(v_start.x), UPSCALE(v_start.y));

   Close:
      first = last + 1;
    }

    QT_FT_TRACE5(( "FT_Outline_Decompose: Done\n", n ));
    return 0;

  Exit:
    QT_FT_TRACE5(( "FT_Outline_Decompose: Error %d\n", error ));
    return error;

  Invalid_Outline:
    return ErrRaster_Invalid_Outline;
  }

  typedef struct  TBand_
  {
    TPos  min, max;

  } TBand;

  static int
  gray_convert_glyph_inner( RAS_ARG )
  {
    volatile int  error = 0;

    if ( qt_ft_setjmp( ras.jump_buffer ) == 0 )
    {
      error = QT_FT_Outline_Decompose( &ras.outline, &ras );
      if ( !ras.invalid )
        gray_record_cell( RAS_VAR );
    }
    else
    {
      error = ErrRaster_Memory_Overflow;
    }

    return error;
  }


  static int
  gray_convert_glyph( RAS_ARG )
  {
    TBand            bands[40];
    TBand* volatile  band;
    int volatile     n, num_bands;
    TPos volatile    min, max, max_y;
    QT_FT_BBox*      clip;
    int              skip;

    ras.num_gray_spans = 0;

    /* Set up state in the raster object */
    gray_compute_cbox( RAS_VAR );

    /* clip to target bitmap, exit if nothing to do */
    clip = &ras.clip_box;

    if ( ras.max_ex <= clip->xMin || ras.min_ex >= clip->xMax ||
         ras.max_ey <= clip->yMin || ras.min_ey >= clip->yMax )
      return 0;

    if ( ras.min_ex < clip->xMin ) ras.min_ex = clip->xMin;
    if ( ras.min_ey < clip->yMin ) ras.min_ey = clip->yMin;

    if ( ras.max_ex > clip->xMax ) ras.max_ex = clip->xMax;
    if ( ras.max_ey > clip->yMax ) ras.max_ey = clip->yMax;

    ras.count_ex = ras.max_ex - ras.min_ex;
    ras.count_ey = ras.max_ey - ras.min_ey;

    /* set up vertical bands */
    num_bands = (int)( ( ras.max_ey - ras.min_ey ) / ras.band_size );
    if ( num_bands == 0 )
      num_bands = 1;
    if ( num_bands >= 39 )
      num_bands = 39;

    ras.band_shoot = 0;

    min   = ras.min_ey;
    max_y = ras.max_ey;

    for ( n = 0; n < num_bands; n++, min = max )
    {
      max = min + ras.band_size;
      if ( n == num_bands - 1 || max > max_y )
        max = max_y;

      bands[0].min = min;
      bands[0].max = max;
      band         = bands;

      while ( band >= bands )
      {
        TPos  bottom, top, middle;
        int   error;

        {
          PCell  cells_max;
          int    yindex;
          int    cell_start, cell_end, cell_mod;


          ras.ycells = (PCell*)ras.buffer;
          ras.ycount = band->max - band->min;

          cell_start = sizeof ( PCell ) * ras.ycount;
          cell_mod   = cell_start % sizeof ( TCell );
          if ( cell_mod > 0 )
            cell_start += sizeof ( TCell ) - cell_mod;

          cell_end  = ras.buffer_size;
          cell_end -= cell_end % sizeof( TCell );

          cells_max = (PCell)( (char*)ras.buffer + cell_end );
          ras.cells = (PCell)( (char*)ras.buffer + cell_start );
          if ( ras.cells >= cells_max )
            goto ReduceBands;

          ras.max_cells = (int)(cells_max - ras.cells);
          if ( ras.max_cells < 2 )
            goto ReduceBands;

          for ( yindex = 0; yindex < ras.ycount; yindex++ )
            ras.ycells[yindex] = NULL;
        }

        ras.num_cells = 0;
        ras.invalid   = 1;
        ras.min_ey    = band->min;
        ras.max_ey    = band->max;
        ras.count_ey  = band->max - band->min;

        error = gray_convert_glyph_inner( RAS_VAR );

        if ( !error )
        {
          gray_sweep( RAS_VAR_ &ras.target );
          band--;
          continue;
        }
        else if ( error != ErrRaster_Memory_Overflow )
          return 1;

      ReduceBands:
        /* render pool overflow; we will reduce the render band by half */
        bottom = band->min;
        top    = band->max;
        middle = bottom + ( ( top - bottom ) >> 1 );

        /* This is too complex for a single scanline; there must */
        /* be some problems.                                     */
        if ( middle == bottom )
        {
#ifdef DEBUG_GRAYS
          fprintf( stderr, "Rotten glyph!\n" );
#endif
          return ErrRaster_OutOfMemory;
        }

        if ( bottom-top >= ras.band_size )
          ras.band_shoot++;

        band[1].min = bottom;
        band[1].max = middle;
        band[0].min = middle;
        band[0].max = top;
        band++;
      }
    }

    if ( ras.render_span && ras.num_gray_spans > ras.skip_spans )
    {
        skip = ras.skip_spans > 0 ? ras.skip_spans : 0;
        ras.render_span( ras.num_gray_spans - skip,
                         ras.gray_spans + skip,
                         ras.render_span_data );
    }

    ras.skip_spans -= ras.num_gray_spans;

    if ( ras.band_shoot > 8 && ras.band_size > 16 )
      ras.band_size = ras.band_size / 2;

    return 0;
  }


  static int
  gray_raster_render( QT_FT_Raster                  raster,
                      const QT_FT_Raster_Params*  params )
  {
    const QT_FT_Outline*  outline    = (const QT_FT_Outline*)params->source;
    const QT_FT_Bitmap*   target_map = params->target;
    PWorker            worker;


    if ( !raster || !raster->buffer || !raster->buffer_size )
      return ErrRaster_Invalid_Argument;

    if ( raster->worker )
      raster->worker->skip_spans = params->skip_spans;

    /* If raster object and raster buffer are allocated, but  */
    /* raster size isn't of the minimum size, indicate out of */
    /* memory.                                                */
    if (raster->buffer_allocated_size < MINIMUM_POOL_SIZE )
      return ErrRaster_OutOfMemory;

    if ( !outline )
      return ErrRaster_Invalid_Outline;

    /* return immediately if the outline is empty */
    if ( outline->n_points == 0 || outline->n_contours <= 0 )
      return 0;

    if ( !outline->contours || !outline->points )
      return ErrRaster_Invalid_Outline;

    if ( outline->n_points !=
           outline->contours[outline->n_contours - 1] + 1 )
      return ErrRaster_Invalid_Outline;

    worker = raster->worker;

    /* if direct mode is not set, we must have a target bitmap */
    if ( ( params->flags & QT_FT_RASTER_FLAG_DIRECT ) == 0 )
    {
      if ( !target_map )
        return ErrRaster_Invalid_Argument;

      /* nothing to do */
      if ( !target_map->width || !target_map->rows )
        return 0;

      if ( !target_map->buffer )
        return ErrRaster_Invalid_Argument;
    }

    /* this version does not support monochrome rendering */
    if ( !( params->flags & QT_FT_RASTER_FLAG_AA ) )
      return ErrRaster_Invalid_Mode;

    /* compute clipping box */
    if ( ( params->flags & QT_FT_RASTER_FLAG_DIRECT ) == 0 )
    {
      /* compute clip box from target pixmap */
      ras.clip_box.xMin = 0;
      ras.clip_box.yMin = 0;
      ras.clip_box.xMax = target_map->width;
      ras.clip_box.yMax = target_map->rows;
    }
    else if ( params->flags & QT_FT_RASTER_FLAG_CLIP )
    {
      ras.clip_box = params->clip_box;
    }
    else
    {
      ras.clip_box.xMin = -32768L;
      ras.clip_box.yMin = -32768L;
      ras.clip_box.xMax =  32767L;
      ras.clip_box.yMax =  32767L;
    }

    gray_init_cells( worker, raster->buffer, raster->buffer_size );

    ras.outline   = *outline;
    ras.num_cells = 0;
    ras.invalid   = 1;
    ras.band_size = raster->band_size;

    if ( target_map )
      ras.target = *target_map;

    ras.render_span      = (QT_FT_Raster_Span_Func)gray_render_span;
    ras.render_span_data = &ras;

    if ( params->flags & QT_FT_RASTER_FLAG_DIRECT )
    {
      ras.render_span      = (QT_FT_Raster_Span_Func)params->gray_spans;
      ras.render_span_data = params->user;
    }

    return gray_convert_glyph( worker );
  }


  /**** RASTER OBJECT CREATION: In standalone mode, we simply use *****/
  /****                         a static object.                  *****/

  static int
  gray_raster_new( QT_FT_Raster*  araster )
  {
    *araster = malloc(sizeof(TRaster));
    if (!*araster) {
        *araster = 0;
        return ErrRaster_Memory_Overflow;
    }
    QT_FT_MEM_ZERO(*araster, sizeof(TRaster));

    return 0;
  }


  static void
  gray_raster_done( QT_FT_Raster  raster )
  {
    free(raster);
  }


  static void
  gray_raster_reset( QT_FT_Raster  raster,
                     char*      pool_base,
                     long       pool_size )
  {
    PRaster  rast = (PRaster)raster;

    if ( raster )
    {
      if ( pool_base && ( pool_size >= MINIMUM_POOL_SIZE ) )
      {
        PWorker  worker = (PWorker)pool_base;


        rast->worker      = worker;
        rast->buffer      = pool_base +
                              ( ( sizeof ( TWorker ) + sizeof ( TCell ) - 1 ) &
                                ~( sizeof ( TCell ) - 1 ) );
        rast->buffer_size = (long)( ( pool_base + pool_size ) -
                                    (char*)rast->buffer ) &
                                      ~( sizeof ( TCell ) - 1 );
        rast->band_size   = (int)( rast->buffer_size /
                                     ( sizeof ( TCell ) * 8 ) );
      }
      else if ( pool_base)
      { /* Case when there is a raster pool allocated, but it                */
        /* doesn't have the minimum size (and so memory will be reallocated) */
          rast->buffer = pool_base;
          rast->worker = NULL;
          rast->buffer_size = pool_size;
      }
      else
      {
        rast->buffer      = NULL;
        rast->buffer_size = 0;
        rast->worker      = NULL;
      }
      rast->buffer_allocated_size = pool_size;
    }
  }

  const QT_FT_Raster_Funcs  qt_ft_grays_raster =
  {
    QT_FT_GLYPH_FORMAT_OUTLINE,

    (QT_FT_Raster_New_Func)     gray_raster_new,
    (QT_FT_Raster_Reset_Func)   gray_raster_reset,
    (QT_FT_Raster_Set_Mode_Func)0,
    (QT_FT_Raster_Render_Func)  gray_raster_render,
    (QT_FT_Raster_Done_Func)    gray_raster_done
  };

/* END */<|MERGE_RESOLUTION|>--- conflicted
+++ resolved
@@ -1203,34 +1203,16 @@
          */
         switch ( spans->len )
         {
-<<<<<<< HEAD
-        case 7: *q++ = coverage;
-        case 6: *q++ = coverage;
-        case 5: *q++ = coverage;
-        case 4: *q++ = coverage;
-        case 3: *q++ = coverage;
-        case 2: *q++ = coverage;
-        case 1: *q   = coverage;
+        case 7: *q++ = coverage; Q_FALLTHROUGH();
+        case 6: *q++ = coverage; Q_FALLTHROUGH();
+        case 5: *q++ = coverage; Q_FALLTHROUGH();
+        case 4: *q++ = coverage; Q_FALLTHROUGH();
+        case 3: *q++ = coverage; Q_FALLTHROUGH();
+        case 2: *q++ = coverage; Q_FALLTHROUGH();
+        case 1: *q   = coverage; Q_FALLTHROUGH();
         case 0: break;
         default:
           QT_FT_MEM_SET( q, coverage, spans->len );
-=======
-          unsigned char*  q = p + spans->x;
-
-
-          switch ( spans->len )
-          {
-          case 7: *q++ = (unsigned char)coverage; Q_FALLTHROUGH();
-          case 6: *q++ = (unsigned char)coverage; Q_FALLTHROUGH();
-          case 5: *q++ = (unsigned char)coverage; Q_FALLTHROUGH();
-          case 4: *q++ = (unsigned char)coverage; Q_FALLTHROUGH();
-          case 3: *q++ = (unsigned char)coverage; Q_FALLTHROUGH();
-          case 2: *q++ = (unsigned char)coverage; Q_FALLTHROUGH();
-          case 1: *q   = (unsigned char)coverage;
-          default:
-            ;
-          }
->>>>>>> bbb67ca3
         }
       }
     }
