--- conflicted
+++ resolved
@@ -380,7 +380,9 @@
             QGuiApplicationPrivate::showModalWindow(q);
         else
             QGuiApplicationPrivate::hideModalWindow(q);
-    } else if (visible && QGuiApplication::modalWindow()) {
+    // QShapedPixmapWindow is used on some platforms for showing a drag pixmap, so don't block
+    // input to this window as it is performing a drag - QTBUG-63846
+    } else if (visible && QGuiApplication::modalWindow() && !qobject_cast<QShapedPixmapWindow *>(q)) {
         QGuiApplicationPrivate::updateBlockedStatus(q);
     }
 
@@ -597,79 +599,7 @@
 {
     Q_D(QWindow);
 
-<<<<<<< HEAD
     d->setVisible(visible);
-=======
-    if (d->visible != visible) {
-        d->visible = visible;
-        emit visibleChanged(visible);
-        d->updateVisibility();
-    } else if (d->platformWindow) {
-        // Visibility hasn't changed, and the platform window is in sync
-        return;
-    }
-
-    if (!d->platformWindow) {
-        // If we have a parent window, but the parent hasn't been created yet, we
-        // can defer creation until the parent is created or we're re-parented.
-        if (parent() && !parent()->handle())
-            return;
-
-        // We only need to create the window if it's being shown
-        if (visible)
-            create();
-    }
-
-    if (visible) {
-        // remove posted quit events when showing a new window
-        QCoreApplication::removePostedEvents(qApp, QEvent::Quit);
-
-        if (type() == Qt::Window) {
-            QGuiApplicationPrivate *app_priv = QGuiApplicationPrivate::instance();
-            QString &firstWindowTitle = app_priv->firstWindowTitle;
-            if (!firstWindowTitle.isEmpty()) {
-                setTitle(firstWindowTitle);
-                firstWindowTitle = QString();
-            }
-            if (!app_priv->forcedWindowIcon.isNull())
-                setIcon(app_priv->forcedWindowIcon);
-
-            // Handling of the -qwindowgeometry, -geometry command line arguments
-            static bool geometryApplied = false;
-            if (!geometryApplied) {
-                geometryApplied = true;
-                QGuiApplicationPrivate::applyWindowGeometrySpecificationTo(this);
-            }
-        }
-
-        QShowEvent showEvent;
-        QGuiApplication::sendEvent(this, &showEvent);
-    }
-
-    if (isModal()) {
-        if (visible)
-            QGuiApplicationPrivate::showModalWindow(this);
-        else
-            QGuiApplicationPrivate::hideModalWindow(this);
-    // QShapedPixmapWindow is used on some platforms for showing a drag pixmap, so don't block
-    // input to this window as it is performing a drag - QTBUG-63846
-    } else if (visible && QGuiApplication::modalWindow() && !qobject_cast<QShapedPixmapWindow *>(this)) {
-        QGuiApplicationPrivate::updateBlockedStatus(this);
-    }
-
-#ifndef QT_NO_CURSOR
-    if (visible && (d->hasCursor || QGuiApplication::overrideCursor()))
-        d->applyCursor();
-#endif
-
-    if (d->platformWindow)
-        d->platformWindow->setVisible(visible);
-
-    if (!visible) {
-        QHideEvent hideEvent;
-        QGuiApplication::sendEvent(this, &hideEvent);
-    }
->>>>>>> 579d0cb2
 }
 
 bool QWindow::isVisible() const
