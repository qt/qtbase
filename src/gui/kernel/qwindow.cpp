/****************************************************************************
**
** Copyright (C) 2012 Nokia Corporation and/or its subsidiary(-ies).
** Contact: http://www.qt-project.org/
**
** This file is part of the QtGui module of the Qt Toolkit.
**
** $QT_BEGIN_LICENSE:LGPL$
** GNU Lesser General Public License Usage
** This file may be used under the terms of the GNU Lesser General Public
** License version 2.1 as published by the Free Software Foundation and
** appearing in the file LICENSE.LGPL included in the packaging of this
** file. Please review the following information to ensure the GNU Lesser
** General Public License version 2.1 requirements will be met:
** http://www.gnu.org/licenses/old-licenses/lgpl-2.1.html.
**
** In addition, as a special exception, Nokia gives you certain additional
** rights. These rights are described in the Nokia Qt LGPL Exception
** version 1.1, included in the file LGPL_EXCEPTION.txt in this package.
**
** GNU General Public License Usage
** Alternatively, this file may be used under the terms of the GNU General
** Public License version 3.0 as published by the Free Software Foundation
** and appearing in the file LICENSE.GPL included in the packaging of this
** file. Please review the following information to ensure the GNU General
** Public License version 3.0 requirements will be met:
** http://www.gnu.org/copyleft/gpl.html.
**
** Other Usage
** Alternatively, this file may be used in accordance with the terms and
** conditions contained in a signed written agreement between you and Nokia.
**
**
**
**
**
**
** $QT_END_LICENSE$
**
****************************************************************************/

#include "qwindow.h"

#include "qplatformwindow_qpa.h"
#include "qplatformintegration_qpa.h"
#include "qsurfaceformat.h"
#ifndef QT_NO_OPENGL
#include "qplatformopenglcontext_qpa.h"
#include "qopenglcontext.h"
#endif
#include "qscreen.h"

#include "qwindow_p.h"
#include "qguiapplication_p.h"
#include "qaccessible.h"

#include <private/qevent_p.h>

#include <QtCore/QDebug>

#include <QStyleHints>

QT_BEGIN_NAMESPACE

/*!
    \class QWindow
    \since 5.0
    \brief The QWindow class represents a window in the underlying windowing system.

    A window that is supplied a parent becomes a native child window of
    their parent window.

    \section1 Resource management

    Windows can potentially use a lot of memory. A usual measurement is
    width times height times color depth. A window might also include multiple
    buffers to support double and triple buffering, as well as depth and stencil
    buffers. To release a window's memory resources, the destroy() function.

    \section1 Window and content orientation

    QWindow has reportContentOrientationChange() and
    requestWindowOrientation() that can be used to specify the
    layout of the window contents in relation to the screen. The
    window orientation determines the actual buffer layout of the
    window, and the windowing system uses this value to rotate the
    window before it ends up on the display, and to ensure that input
    coordinates are in the correct coordinate space relative to the
    application.

    On the other hand, the content orientation is simply a hint to the
    windowing system about which orientation the window contents are in.
    It's useful when you wish to keep the same buffer layout, but rotate
    the contents instead, especially when doing rotation animations
    between different orientations. The windowing system might use this
    value to determine the layout of system popups or dialogs.

    \section1 Visibility and Windowing system exposure.

    By default, the window is not visible, and you must call setVisible(true),
    or show() or similar to make it visible. To make a window hidden again,
    call setVisible(false) or hide(). The visible property describes the state
    the application wants the window to be in. Depending on the underlying
    system, a visible window might still not be shown on the screen. It could,
    for instance, be covered by other opaque windows or moved outside the
    physical area of the screen. On windowing systems that have exposure
    notifications, the isExposed() accessor describes whether the window should
    be treated as directly visible on screen. The exposeEvent() function is
    called whenever the windows exposure in the windowing system changes.  On
    windowing systems that do not make this information visible to the
    application, isExposed() will simply return the same value as isVisible().

    \section1 Rendering

    There are two Qt APIs that can be used to render content into a window,
    QBackingStore for rendering with a QPainter and flushing the contents
    to a window with type QSurface::RasterSurface, and QOpenGLContext for
    rendering with OpenGL to a window with type QSurface::OpenGLSurface.

    The application can start rendering as soon as isExposed() returns true,
    and can keep rendering until it isExposed() returns false. To find out when
    isExposed() changes, reimplement exposeEvent(). The window will always get
    a resize event before the first expose event.
*/

/*!
    Creates a window as a top level on the given screen.

    The window is not shown until setVisible(true), show(), or similar is called.

    \sa setScreen()
*/
QWindow::QWindow(QScreen *targetScreen)
    : QObject(*new QWindowPrivate(), 0)
    , QSurface(QSurface::Window)
{
    Q_D(QWindow);
    d->screen = targetScreen;
    if (!d->screen)
        d->screen = QGuiApplication::primaryScreen();

    //if your applications aborts here, then chances are your creating a QWindow before the
    //screen list is populated.
    Q_ASSERT(d->screen);

    connect(d->screen, SIGNAL(destroyed(QObject *)), this, SLOT(screenDestroyed(QObject *)));
    QGuiApplicationPrivate::window_list.prepend(this);
}

/*!
    Creates a window as a child of the given \a parent window.

    The window will be embedded inside the parent window, its coordinates relative to the parent.

    The screen is inherited from the parent.

    \sa setParent()
*/
QWindow::QWindow(QWindow *parent)
    : QObject(*new QWindowPrivate(), parent)
    , QSurface(QSurface::Window)
{
    Q_D(QWindow);
    d->parentWindow = parent;
    if (parent)
        d->screen = parent->screen();
    if (!d->screen)
        d->screen = QGuiApplication::primaryScreen();
    QGuiApplicationPrivate::window_list.prepend(this);
}

QWindow::QWindow(QWindowPrivate &dd, QWindow *parent)
    : QObject(dd, parent)
    , QSurface(QSurface::Window)
{
    Q_D(QWindow);
    d->parentWindow = parent;
    if (parent)
        d->screen = parent->screen();
    if (!d->screen)
        d->screen = QGuiApplication::primaryScreen();
    QGuiApplicationPrivate::window_list.prepend(this);
}

/*!
    Destroys the window.
*/
QWindow::~QWindow()
{
    if (QGuiApplicationPrivate::focus_window == this)
        QGuiApplicationPrivate::focus_window = 0;
    QGuiApplicationPrivate::window_list.removeAll(this);
    destroy();
}

/*!
    Set the \a surfaceType of the window.

    Specifies whether the window is meant for raster rendering with
    QBackingStore, or OpenGL rendering with QOpenGLContext.

    \sa QBackingStore, QOpenGLContext
*/
void QWindow::setSurfaceType(SurfaceType surfaceType)
{
    Q_D(QWindow);
    d->surfaceType = surfaceType;
}

/*!
    Returns the surface type of the window.

    \sa setSurfaceType()
*/
QWindow::SurfaceType QWindow::surfaceType() const
{
    Q_D(const QWindow);
    return d->surfaceType;
}

/*!
    \property QWindow::visible
    \brief whether the window is visible or not

    This property controls the visibility of the window in the windowing system.

    By default, the window is not visible, you must call setVisible(true), or
    show() or similar to make it visible.

    \sa show()
*/
void QWindow::setVisible(bool visible)
{
    Q_D(QWindow);

    if (d->visible == visible)
        return;
    d->visible = visible;
    emit visibleChanged(visible);

    if (!d->platformWindow)
        create();

    if (visible) {
        // remove posted quit events when showing a new window
        QCoreApplication::removePostedEvents(qApp, QEvent::Quit);

        QShowEvent showEvent;
        QGuiApplication::sendEvent(this, &showEvent);
    }

    if (isModal()) {
        if (visible)
            QGuiApplicationPrivate::showModalWindow(this);
        else
            QGuiApplicationPrivate::hideModalWindow(this);
    }

    d->platformWindow->setVisible(visible);

    if (!visible) {
        QHideEvent hideEvent;
        QGuiApplication::sendEvent(this, &hideEvent);
    }
}

/*!
    Returns true if the window is set to visible.
    \obsolete
*/
bool QWindow::visible() const
{
    return isVisible();
}

bool QWindow::isVisible() const
{
    Q_D(const QWindow);

    return d->visible;
}

/*!
    Allocates the platform resources associated with the window.

    It is at this point that the surface format set using setFormat() gets resolved
    into an actual native surface. However, the window remains hidden until setVisible() is called.

    Note that it is not usually necessary to call this function directly, as it will be implicitly
    called by show(), setVisible(), and other functions that require access to the platform
    resources.

    Call destroy() to free the platform resources if necessary.

    \sa destroy()
*/
void QWindow::create()
{
    Q_D(QWindow);
    if (!d->platformWindow) {
        d->platformWindow = QGuiApplicationPrivate::platformIntegration()->createPlatformWindow(this);
        QObjectList childObjects = children();
        for (int i = 0; i < childObjects.size(); i ++) {
            QObject *object = childObjects.at(i);
            if(object->isWindowType()) {
                QWindow *window = static_cast<QWindow *>(object);
                if (window->d_func()->platformWindow)
                    window->d_func()->platformWindow->setParent(d->platformWindow);
            }
        }
    }
}

/*!
    Returns the window's platform id.

    For platforms where this id might be useful, the value returned
    will uniquely represent the window inside the corresponding screen.

    \sa screen()
*/
WId QWindow::winId() const
{
    Q_D(const QWindow);
    if(!d->platformWindow)
        const_cast<QWindow *>(this)->create();

    WId id = d->platformWindow->winId();
    // See the QPlatformWindow::winId() documentation
    Q_ASSERT(id != WId(0));
    return id;
}

/*!
    Returns the parent window, if any.

    A window without a parent is known as a top level window.
*/
QWindow *QWindow::parent() const
{
    Q_D(const QWindow);
    return d->parentWindow;
}

/*!
    Sets the parent Window. This will lead to the windowing system managing the clip of the window, so it will be clipped to the parent window.

    Setting parent to be 0 will make the window become a top level window.
*/

void QWindow::setParent(QWindow *parent)
{
    Q_D(QWindow);

    QObject::setParent(parent);

    if (d->platformWindow) {
        if (parent && parent->d_func()->platformWindow) {
            d->platformWindow->setParent(parent->d_func()->platformWindow);
        } else {
            d->platformWindow->setParent(0);
        }
    }

    d->parentWindow = parent;
}

/*!
    Returns whether the window is top level, i.e. has no parent window.
*/
bool QWindow::isTopLevel() const
{
    Q_D(const QWindow);
    return d->parentWindow == 0;
}

/*!
    Returns whether the window is modal.

    A modal window prevents other windows from getting any input.

    \sa QWindow::windowModality
*/
bool QWindow::isModal() const
{
    Q_D(const QWindow);
    return d->modality != Qt::NonModal;
}

/*! \property QWindow::windowModality
    \brief the modality of the window

    A modal window prevents other windows from receiving input events. Qt
    supports two types of modality: Qt::WindowModal and Qt::ApplicationModal.

    By default, this property is Qt::NonModal

    \sa Qt::WindowModality
*/

Qt::WindowModality QWindow::windowModality() const
{
    Q_D(const QWindow);
    return d->modality;
}

void QWindow::setWindowModality(Qt::WindowModality modality)
{
    Q_D(QWindow);
    if (d->modality == modality)
        return;
    d->modality = modality;
    emit windowModalityChanged(modality);
}

/*! \fn void QWindow::windowModalityChanged(Qt::WindowModality windowModality)

    This signal is emitted when the Qwindow::windowModality property changes to \a windowModality.
*/

/*!
    Sets the window's surface \a format.

    The format determines properties such as color depth, alpha,
    depth and stencil buffer size, etc.
*/
void QWindow::setFormat(const QSurfaceFormat &format)
{
    Q_D(QWindow);
    d->requestedFormat = format;
}

/*!
    Returns the requested surfaceformat of this window.

    If the requested format was not supported by the platform implementation,
    the requestedFormat will differ from the actual window format.

    This is the value set with setFormat().

    \sa setFormat(), format()
 */
QSurfaceFormat QWindow::requestedFormat() const
{
    Q_D(const QWindow);
    return d->requestedFormat;
}

/*!
    Returns the actual format of this window.

    After the window has been created, this function will return the actual surface format
    of the window. It might differ from the requested format if the requested format could
    not be fulfilled by the platform.

    \sa create(), requestedFormat()
*/
QSurfaceFormat QWindow::format() const
{
    Q_D(const QWindow);
    if (d->platformWindow)
        return d->platformWindow->format();
    return d->requestedFormat;
}

/*!
    Sets the window flags of the window to \a flags.

    The window flags control the window's appearance in the windowing system,
    whether it's a dialog, popup, or a regular window, and whether it should
    have a title bar, etc.

    \sa windowFlags()
*/
void QWindow::setWindowFlags(Qt::WindowFlags flags)
{
    Q_D(QWindow);
    if (d->platformWindow)
        d->windowFlags = d->platformWindow->setWindowFlags(flags);
    else
        d->windowFlags = flags;
}

/*!
    Returns the window flags of the window.

    This might differ from the flags set with setWindowFlags() if the
    requested flags could not be fulfilled.

    \sa setWindowFlags()
*/
Qt::WindowFlags QWindow::windowFlags() const
{
    Q_D(const QWindow);
    return d->windowFlags;
}

/*!
    Returns the type of the window.

    This returns the part of the window flags that represents
    whether the window is a dialog, tooltip, popup, regular window, etc.

    \sa windowFlags(), setWindowFlags()
*/
Qt::WindowType QWindow::windowType() const
{
    Q_D(const QWindow);
    return static_cast<Qt::WindowType>(int(d->windowFlags & Qt::WindowType_Mask));
}

/*!
    \property QWindow::windowTitle
    \brief the window's title in the windowing system

    The window title might appear in the title area of the window decorations,
    depending on the windowing system and the window flags. It might also
    be used by the windowing system to identify the window in other contexts,
    such as in the task switcher.

    \sa windowFlags()
*/
void QWindow::setWindowTitle(const QString &title)
{
    Q_D(QWindow);
    d->windowTitle = title;
    if (d->platformWindow) {
        d->platformWindow->setWindowTitle(title);
    }
}

QString QWindow::windowTitle() const
{
    Q_D(const QWindow);
    return d->windowTitle;
}

/*!
    Raise the window in the windowing system.

    Requests that the window be raised to appear above other windows.
*/
void QWindow::raise()
{
    Q_D(QWindow);
    if (d->platformWindow) {
        d->platformWindow->raise();
    }
}

/*!
    Lower the window in the windowing system.

    Requests that the window be lowered to appear below other windows.
*/
void QWindow::lower()
{
    Q_D(QWindow);
    if (d->platformWindow) {
        d->platformWindow->lower();
    }
}

/*!
    Sets the window's opacity in the windowing system to \a level.

    If the windowing system supports window opacity, this can be used to fade the
    window in and out, or to make it semitransparent.

    A value of 1.0 or above is treated as fully opaque, whereas a value of 0.0 or below
    is treated as fully transparent. Values inbetween represent varying levels of
    translucency between the two extremes.
*/
void QWindow::setOpacity(qreal level)
{
    Q_D(QWindow);
    if (d->platformWindow) {
        d->platformWindow->setOpacity(level);
    }
}

/*!
    Requests the window to be activated, i.e. receive keyboard focus.

    \sa isActive(), QGuiApplication::focusWindow()
*/
void QWindow::requestActivateWindow()
{
    Q_D(QWindow);
    if (d->platformWindow)
        d->platformWindow->requestActivateWindow();
}

/*!
    Returns if this window is exposed in the windowing system.

    When the window is not exposed, it is shown by the application
    but it is still not showing in the windowing system, so the application
    should minimize rendering and other graphical activities.

    An exposeEvent() is sent every time this value changes.

    \sa exposeEvent()
*/
bool QWindow::isExposed() const
{
    Q_D(const QWindow);
    return d->exposed;
}

/*!
    Returns true if the window should appear active from a style perspective.

    This is the case for the window that has input focus as well as windows
    that are in the same parent / transient parent chain as the focus window.

    To get the window that currently has focus, use QGuiApplication::focusWindow().
*/
bool QWindow::isActive() const
{
    Q_D(const QWindow);
    if (!d->platformWindow)
        return false;

    QWindow *focus = QGuiApplication::focusWindow();

    // Means the whole application lost the focus
    if (!focus)
        return false;

    if (focus == this)
        return true;

    if (!parent() && !transientParent()) {
        return isAncestorOf(focus);
    } else {
        return (parent() && parent()->isActive()) || (transientParent() && transientParent()->isActive());
    }
}

/*!
    \property QWindow::contentOrientation
    \brief the orientation of the window's contents

    This is a hint to the window manager in case it needs to display
    additional content like popups, dialogs, status bars, or similar
    in relation to the window.

    The recommended orientation is QScreen::orientation() but
    an application doesn't have to support all possible orientations,
    and thus can opt to ignore the current screen orientation.

    The difference between the window and the content orientation
    determines how much to rotate the content by. QScreen::angleBetween(),
    QScreen::transformBetween(), and QScreen::mapBetween() can be used
    to compute the necessary transform.

    The default value is Qt::PrimaryOrientation

    \sa requestWindowOrientation(), QScreen::orientation()
*/
void QWindow::reportContentOrientationChange(Qt::ScreenOrientation orientation)
{
    Q_D(QWindow);
    if (d->contentOrientation == orientation)
        return;
    if (!d->platformWindow)
        create();
    Q_ASSERT(d->platformWindow);
    d->contentOrientation = orientation;
    d->platformWindow->handleContentOrientationChange(orientation);
    emit contentOrientationChanged(orientation);
}

Qt::ScreenOrientation QWindow::contentOrientation() const
{
    Q_D(const QWindow);
    return d->contentOrientation;
}

/*!
  Requests the given window orientation.

  The window orientation specifies how the window should be rotated
  by the window manager in order to be displayed. Input events will
  be correctly mapped to the given orientation.

  The return value is false if the system doesn't support the given
  orientation (for example when requesting a portrait orientation
  on a device that only handles landscape buffers, typically a desktop
  system).

  If the return value is false, call windowOrientation() to get the actual
  supported orientation.

  \sa windowOrientation(), reportContentOrientationChange(), QScreen::orientation()
*/
bool QWindow::requestWindowOrientation(Qt::ScreenOrientation orientation)
{
    Q_D(QWindow);
    if (!d->platformWindow)
        create();
    Q_ASSERT(d->platformWindow);
    d->windowOrientation = d->platformWindow->requestWindowOrientation(orientation);
    return d->windowOrientation == orientation;
}

/*!
  Returns the actual window orientation.

  The default value is Qt::PrimaryOrientation.

  \sa requestWindowOrientation()
*/
Qt::ScreenOrientation QWindow::windowOrientation() const
{
    Q_D(const QWindow);
    return d->windowOrientation;
}

/*!
    Returns the window state.

    \sa setWindowState()
*/
Qt::WindowState QWindow::windowState() const
{
    Q_D(const QWindow);
    return d->windowState;
}

/*!
    Sets the desired window \a state.

    The window state represents whether the window appears in the
    windowing system as maximized, minimized, fullscreen, or normal.

    The enum value Qt::WindowActive is not an accepted parameter.

    \sa windowState(), showNormal(), showFullScreen(), showMinimized(), showMaximized()
*/
void QWindow::setWindowState(Qt::WindowState state)
{
    if (state == Qt::WindowActive) {
        qWarning() << "QWindow::setWindowState does not accept Qt::WindowActive";
        return;
    }

    Q_D(QWindow);
    if (d->platformWindow)
        d->windowState = d->platformWindow->setWindowState(state);
    else
        d->windowState = state;
}

/*!
    Sets the transient parent

    This is a hint to the window manager that this window is a dialog or pop-up on behalf of the given window.

    \sa transientParent(), parent()
*/
void QWindow::setTransientParent(QWindow *parent)
{
    Q_D(QWindow);
    d->transientParent = parent;
}

/*!
    Returns the transient parent of the window.

    \sa setTransientParent(), parent()
*/
QWindow *QWindow::transientParent() const
{
    Q_D(const QWindow);
    return d->transientParent.data();
}

/*!
    \enum QWindow::AncestorMode

    This enum is used to control whether or not transient parents
    should be considered ancestors.

    \value ExcludeTransients Transient parents are not considered ancestors.
    \value IncludeTransients Transient parents are considered ancestors.
*/

/*!
    Returns true if the window is an ancestor of the given child. If mode is
    IncludeTransients transient parents are also considered ancestors.
*/
bool QWindow::isAncestorOf(const QWindow *child, AncestorMode mode) const
{
    if (child->parent() == this || (mode == IncludeTransients && child->transientParent() == this))
        return true;

    return (child->parent() && isAncestorOf(child->parent(), mode))
        || (mode == IncludeTransients && child->transientParent() && isAncestorOf(child->transientParent(), mode));
}

/*!
    Returns the minimum size of the window.

    \sa setMinimumSize()
*/
QSize QWindow::minimumSize() const
{
    Q_D(const QWindow);
    return d->minimumSize;
}

/*!
    Returns the maximum size of the window.

    \sa setMaximumSize()
*/
QSize QWindow::maximumSize() const
{
    Q_D(const QWindow);
    return d->maximumSize;
}

/*!
    Returns the base size of the window.

    \sa setBaseSize()
*/
QSize QWindow::baseSize() const
{
    Q_D(const QWindow);
    return d->baseSize;
}

/*!
    Returns the size increment of the window.

    \sa setSizeIncrement()
*/
QSize QWindow::sizeIncrement() const
{
    Q_D(const QWindow);
    return d->sizeIncrement;
}

/*!
    Sets the minimum size of the window.

    This is a hint to the window manager to prevent resizing below the specified \a size.

    \sa setMaximumSize(), minimumSize()
*/
void QWindow::setMinimumSize(const QSize &size)
{
    Q_D(QWindow);
    QSize adjustedSize = QSize(qBound(0, size.width(), QWINDOWSIZE_MAX), qBound(0, size.height(), QWINDOWSIZE_MAX));
    if (d->minimumSize == adjustedSize)
        return;
    d->minimumSize = adjustedSize;
    if (d->platformWindow && isTopLevel())
        d->platformWindow->propagateSizeHints();
}

/*!
    Sets the maximum size of the window.

    This is a hint to the window manager to prevent resizing above the specified \a size.

    \sa setMinimumSize(), maximumSize()
*/
void QWindow::setMaximumSize(const QSize &size)
{
    Q_D(QWindow);
    QSize adjustedSize = QSize(qBound(0, size.width(), QWINDOWSIZE_MAX), qBound(0, size.height(), QWINDOWSIZE_MAX));
    if (d->maximumSize == adjustedSize)
        return;
    d->maximumSize = adjustedSize;
    if (d->platformWindow && isTopLevel())
        d->platformWindow->propagateSizeHints();
}

/*!
    Sets the base size of the window.

    The base size is used to calculate a proper window size if the
    window defines sizeIncrement().

    \sa setMinimumSize(), setMaximumSize(), setSizeIncrement(), baseSize()
*/
void QWindow::setBaseSize(const QSize &size)
{
    Q_D(QWindow);
    if (d->baseSize == size)
        return;
    d->baseSize = size;
    if (d->platformWindow && isTopLevel())
        d->platformWindow->propagateSizeHints();
}

/*!
    Sets the size increment of the window.

    When the user resizes the window, the size will move in steps of
    sizeIncrement().width() pixels horizontally and
    sizeIncrement().height() pixels vertically, with baseSize() as the
    basis.

    By default, this property contains a size with zero width and height.

    The windowing system might not support size increments.

    \sa setBaseSize(), setMinimumSize(), setMaximumSize()
*/
void QWindow::setSizeIncrement(const QSize &size)
{
    Q_D(QWindow);
    if (d->sizeIncrement == size)
        return;
    d->sizeIncrement = size;
    if (d->platformWindow && isTopLevel())
        d->platformWindow->propagateSizeHints();
}

/*!
    Sets the geometry of the window, excluding its window frame, to \a rect.

    To make sure the window is visible, make sure the geometry is within
    the virtual geometry of its screen.

    \sa geometry(), screen(), QScreen::virtualGeometry()
*/
void QWindow::setGeometry(const QRect &rect)
{
    Q_D(QWindow);
    if (rect == geometry())
        return;
    QRect oldRect = geometry();

    d->positionPolicy = QWindowPrivate::WindowFrameExclusive;
    if (d->platformWindow) {
        d->platformWindow->setGeometry(rect);
    } else {
        d->geometry = rect;
    }

    if (rect.x() != oldRect.x())
        emit xChanged(rect.x());
    if (rect.y() != oldRect.y())
        emit yChanged(rect.y());
    if (rect.width() != oldRect.width())
        emit widthChanged(rect.width());
    if (rect.height() != oldRect.height())
        emit heightChanged(rect.height());
}

/*!
    \property QWindow::x
    \brief the x position of the window's geometry
*/

/*!
    \property QWindow::y
    \brief the y position of the window's geometry
*/

/*!
    \property QWindow::width
    \brief the width of the window's geometry
*/

/*!
    \property QWindow::height
    \brief the height of the window's geometry
*/

/*!
    Returns the geometry of the window, excluding its window frame.

    \sa frameMargins(), frameGeometry()
*/
QRect QWindow::geometry() const
{
    Q_D(const QWindow);
    if (d->platformWindow)
        return d->platformWindow->geometry();
    return d->geometry;
}

/*!
    Returns the window frame margins surrounding the window.

    \sa geometry(), frameGeometry()
*/
QMargins QWindow::frameMargins() const
{
    Q_D(const QWindow);
    if (d->platformWindow)
        return d->platformWindow->frameMargins();
    return QMargins();
}

/*!
    Returns the geometry of the window, including its window frame.

    \sa geometry(), frameMargins()
*/
QRect QWindow::frameGeometry() const
{
    Q_D(const QWindow);
    if (d->platformWindow) {
        QMargins m = frameMargins();
        return d->platformWindow->geometry().adjusted(-m.left(), -m.top(), m.right(), m.bottom());
    }
    return d->geometry;
}

/*!
    Returns the top left position of the window, including its window frame.

    This returns the same value as frameGeometry().topLeft().

    \sa geometry(), frameGeometry()
*/
QPoint QWindow::framePos() const
{
    Q_D(const QWindow);
    if (d->platformWindow) {
        QMargins margins = frameMargins();
        return d->platformWindow->geometry().topLeft() - QPoint(margins.left(), margins.top());
    }
    return d->geometry.topLeft();
}

/*!
    Sets the upper left position of the window including its window frame.

    \sa setGeometry(), frameGeometry()
*/
void QWindow::setFramePos(const QPoint &point)
{
    Q_D(QWindow);
    d->positionPolicy = QWindowPrivate::WindowFrameInclusive;
    if (d->platformWindow) {
        d->platformWindow->setGeometry(QRect(point, size()));
    } else {
        d->geometry.setTopLeft(point);
    }
}

/*!
    Sets the size of the window to be \a newSize.

    \sa setGeometry()
*/
void QWindow::resize(const QSize &newSize)
{
    Q_D(QWindow);
    if (d->platformWindow) {
        d->platformWindow->setGeometry(QRect(pos(), newSize));
    } else {
        d->geometry.setSize(newSize);
    }
}

/*!
    Sets the window icon to the given \a icon image.

    The window icon might be used by the windowing system for example to decorate the window,
    or in the task switcher.
*/
void QWindow::setWindowIcon(const QImage &icon) const
{
    Q_UNUSED(icon);
    qDebug() << "unimplemented:" << __FILE__ << __LINE__;
}

/*!
    Releases the native platform resources associated with this window.

    \sa create()
*/
void QWindow::destroy()
{
    Q_D(QWindow);
    QObjectList childrenWindows = children();
    for (int i = 0; i < childrenWindows.size(); i++) {
        QObject *object = childrenWindows.at(i);
        if (object->isWindowType()) {
            QWindow *w = static_cast<QWindow*>(object);
            QGuiApplicationPrivate::window_list.removeAll(w);
            w->destroy();
        }
    }
    setVisible(false);
    delete d->platformWindow;
    d->resizeEventPending = true;
    d->receivedExpose = false;
    d->exposed = false;
    d->platformWindow = 0;
}

/*!
    Returns the platform window corresponding to the window.

    \internal
*/
QPlatformWindow *QWindow::handle() const
{
    Q_D(const QWindow);
    return d->platformWindow;
}

/*!
    Returns the platform surface corresponding to the window.

    \internal
*/
QPlatformSurface *QWindow::surfaceHandle() const
{
    Q_D(const QWindow);
    return d->platformWindow;
}

/*!
    Set whether keyboard grab should be enabled or not.

    If the return value is true, the window receives all key events until setKeyboardGrabEnabled(false) is
    called; other windows get no key events at all. Mouse events are not affected.
    Use setMouseGrabEnabled() if you want to grab that.

    \sa setMouseGrabEnabled()
*/
bool QWindow::setKeyboardGrabEnabled(bool grab)
{
    Q_D(QWindow);
    if (d->platformWindow)
        return d->platformWindow->setKeyboardGrabEnabled(grab);
    return false;
}

/*!
    Sets whether mouse grab should be enabled or not.

    If the return value is true, the window receives all mouse events until setMouseGrabEnabled(false) is
    called; other windows get no mouse events at all. Keyboard events are not affected.
    Use setKeyboardGrabEnabled() if you want to grab that.

    \sa setKeyboardGrabEnabled()
*/
bool QWindow::setMouseGrabEnabled(bool grab)
{
    Q_D(QWindow);
    if (d->platformWindow)
        return d->platformWindow->setMouseGrabEnabled(grab);
    return false;
}

/*!
    Returns the screen on which the window is shown.

    The value returned will not change when the window is moved
    between virtual screens (as returned by QScreen::virtualSiblings()).

    \sa setScreen(), QScreen::virtualSiblings()
*/
QScreen *QWindow::screen() const
{
    Q_D(const QWindow);
    return d->screen;
}

/*!
    Sets the screen on which the window should be shown.

    If the window has been created, it will be recreated on the new screen.

    Note that if the screen is part of a virtual desktop of multiple screens,
    the window can appear on any of the screens returned by QScreen::virtualSiblings().

    \sa screen(), QScreen::virtualSiblings()
*/
void QWindow::setScreen(QScreen *newScreen)
{
    Q_D(QWindow);
    if (!newScreen)
        newScreen = QGuiApplication::primaryScreen();
    if (newScreen != screen()) {
        const bool wasCreated = d->platformWindow != 0;
        if (wasCreated)
            destroy();
        if (d->screen)
            disconnect(d->screen, SIGNAL(destroyed(QObject *)), this, SLOT(screenDestroyed(QObject *)));
        d->screen = newScreen;
        if (newScreen) {
            connect(d->screen, SIGNAL(destroyed(QObject *)), this, SLOT(screenDestroyed(QObject *)));
            if (wasCreated)
                create();
        }
        emit screenChanged(newScreen);
    }
}

void QWindow::screenDestroyed(QObject *object)
{
    Q_D(QWindow);
    if (object == static_cast<QObject *>(d->screen))
        setScreen(0);
}

/*!
    \fn QWindow::screenChanged(QScreen *screen)

    This signal is emitted when a window's screen changes, either
    by being set explicitly with setScreen(), or automatically when
    the window's screen is removed.
*/

/*!
  Returns the accessibility interface for the object that the window represents
  \internal
  \sa QAccessible
  */
QAccessibleInterface *QWindow::accessibleRoot() const
{
    return 0;
}

/*!
    \fn QWindow::focusObjectChanged(QObject *focusObject)

    This signal is emitted when final receiver of events tied to focus is changed.
    \sa focusObject()
*/

/*!
    Returns the QObject that will be the final receiver of events tied focus, such
    as key events.
*/
QObject *QWindow::focusObject() const
{
    return const_cast<QWindow *>(this);
}

/*!
    Shows the window.

    This equivalent to calling showFullScreen() or showNormal(), depending
    on whether the platform defaults to windows being fullscreen or not.

    \sa showFullScreen(), showNormal(), hide(), QStyleHints::showIsFullScreen()
*/
void QWindow::show()
{
    if (qApp->styleHints()->showIsFullScreen())
        showFullScreen();
    else
        showNormal();
}

/*!
    Hides the window.

    Equivalent to calling setVisible(false).

    \sa show(), setVisible()
*/
void QWindow::hide()
{
    setVisible(false);
}

/*!
    Shows the window as minimized.

    Equivalent to calling setWindowState(Qt::WindowMinimized) and then
    setVisible(true).

    \sa setWindowState(), setVisible()
*/
void QWindow::showMinimized()
{
    setWindowState(Qt::WindowMinimized);
    setVisible(true);
}

/*!
    Shows the window as maximized.

    Equivalent to calling setWindowState(Qt::WindowMaximized) and then
    setVisible(true).

    \sa setWindowState(), setVisible()
*/
void QWindow::showMaximized()
{
    setWindowState(Qt::WindowMaximized);
    setVisible(true);
}

/*!
    Shows the window as fullscreen.

    Equivalent to calling setWindowState(Qt::WindowFullScreen) and then
    setVisible(true).

    \sa setWindowState(), setVisible()
*/
void QWindow::showFullScreen()
{
    setWindowState(Qt::WindowFullScreen);
    setVisible(true);
    requestActivateWindow();
}

/*!
    Shows the window as normal, i.e. neither maximized, minimized, nor fullscreen.

    Equivalent to calling setWindowState(Qt::WindowNoState) and then
    setVisible(true).

    \sa setWindowState(), setVisible()
*/
void QWindow::showNormal()
{
    setWindowState(Qt::WindowNoState);
    setVisible(true);
}

/*!
    Close the window.

    This closes the window, effectively calling destroy(), and
    potentially quitting the application

    \sa destroy(), QGuiApplication::quitOnLastWindowClosed()
*/
bool QWindow::close()
{
    Q_D(QWindow);

    // Do not close non top level windows
    if (parent())
        return false;

    if (QGuiApplicationPrivate::focus_window == this)
        QGuiApplicationPrivate::focus_window = 0;

    QGuiApplicationPrivate::window_list.removeAll(this);
    destroy();
    d->maybeQuitOnLastWindowClosed();
    return true;
}

/*!
    The expose event is sent by the window system whenever the window's
    exposure on screen changes.

    The application can start rendering into the window with QBackingStore
    and QOpenGLContext as soon as it gets an exposeEvent() such that
    isExposed() is true.

    If the window is moved off screen, is made totally obscured by another
    window, iconified or similar, this function might be called and the
    value of isExposed() might change to false. When this happens,
    an application should stop its rendering as it is no longer visible
    to the user.

    A resize event will always be sent before the expose event the first time
    a window is shown.

    \sa isExposed()
*/
void QWindow::exposeEvent(QExposeEvent *ev)
{
    ev->ignore();
}

/*!
    Override this to handle mouse events.
*/
void QWindow::moveEvent(QMoveEvent *ev)
{
    ev->ignore();
}

/*!
    Override this to handle resize events.

    The resize event is called whenever the window is resized in the windowing system,
    either directly through the windowing system acknowledging a setGeometry() or resize() request,
    or indirectly through the user resizing the window manually.
*/
void QWindow::resizeEvent(QResizeEvent *ev)
{
    ev->ignore();
}

/*!
    Override this to handle show events.

<<<<<<< HEAD
    The show event is called when the window has requested becoming visible.

    If the window is successfully shown by the windowing system, this will
    be followed by a resize and an expose event.
=======
    This function is called when the window becomes visible in the windowing system.
>>>>>>> 41673c45
*/
void QWindow::showEvent(QShowEvent *ev)
{
    ev->ignore();
}

/*!
<<<<<<< HEAD
    Override this to handle hide evens.

    The hide event is called when the window has requested being hidden in the
    windowing system.
=======
    Override this to handle hide events.

    This function is called when the window becomes hidden in the windowing system.
>>>>>>> 41673c45
*/
void QWindow::hideEvent(QHideEvent *ev)
{
    ev->ignore();
}

/*!
    Override this to handle any event sent to the window.

    Remember to call the base class version if you wish for mouse events,
    key events, resize events, etc to be dispatched as usual.
*/
bool QWindow::event(QEvent *ev)
{
    switch (ev->type()) {
    case QEvent::MouseMove:
        mouseMoveEvent(static_cast<QMouseEvent*>(ev));
        break;

    case QEvent::MouseButtonPress:
        mousePressEvent(static_cast<QMouseEvent*>(ev));
        break;

    case QEvent::MouseButtonRelease:
        mouseReleaseEvent(static_cast<QMouseEvent*>(ev));
        break;

    case QEvent::MouseButtonDblClick:
        mouseDoubleClickEvent(static_cast<QMouseEvent*>(ev));
        break;

    case QEvent::TouchBegin:
    case QEvent::TouchUpdate:
    case QEvent::TouchEnd:
    case QEvent::TouchCancel:
        touchEvent(static_cast<QTouchEvent *>(ev));
        break;

    case QEvent::Move:
        moveEvent(static_cast<QMoveEvent*>(ev));
        break;

    case QEvent::Resize:
        resizeEvent(static_cast<QResizeEvent*>(ev));
        break;

    case QEvent::KeyPress:
        keyPressEvent(static_cast<QKeyEvent *>(ev));
        break;

    case QEvent::KeyRelease:
        keyReleaseEvent(static_cast<QKeyEvent *>(ev));
        break;

    case QEvent::FocusIn: {
        focusInEvent(static_cast<QFocusEvent *>(ev));
#ifndef QT_NO_ACCESSIBILITY
        QAccessible::State state;
        state.active = true;
        QAccessibleStateChangeEvent event(this, state);
        QAccessible::updateAccessibility(&event);
#endif
        break; }

    case QEvent::FocusOut: {
        focusOutEvent(static_cast<QFocusEvent *>(ev));
#ifndef QT_NO_ACCESSIBILITY
        QAccessible::State state;
        state.active = true;
        QAccessibleStateChangeEvent event(this, state);
        QAccessible::updateAccessibility(&event);
#endif
        break; }

#ifndef QT_NO_WHEELEVENT
    case QEvent::Wheel:
        wheelEvent(static_cast<QWheelEvent*>(ev));
        break;
#endif

    case QEvent::Close: {
        Q_D(QWindow);
        bool wasVisible = isVisible();
        destroy();
        if (wasVisible)
            d->maybeQuitOnLastWindowClosed();
        break; }

    case QEvent::Expose:
        exposeEvent(static_cast<QExposeEvent *>(ev));
        break;

    case QEvent::Show:
        showEvent(static_cast<QShowEvent *>(ev));
        break;

    case QEvent::Hide:
        hideEvent(static_cast<QHideEvent *>(ev));
        break;

    default:
        return QObject::event(ev);
    }
    return true;
}

/*!
    Override this to handle key press events.

    \sa keyReleaseEvent
*/
void QWindow::keyPressEvent(QKeyEvent *ev)
{
    ev->ignore();
}

/*!
    Override this to handle key release events.

    \sa keyPressEvent
*/
void QWindow::keyReleaseEvent(QKeyEvent *ev)
{
    ev->ignore();
}

/*!
    Override this to handle focus in events.

    Focus in events are sent when the window receives keyboard focus.

    \sa focusOutEvent
*/
void QWindow::focusInEvent(QFocusEvent *ev)
{
    ev->ignore();
}

/*!
    Override this to handle focus out events.

    Focus out events are sent when the window loses keyboard focus.

    \sa focusInEvent
*/
void QWindow::focusOutEvent(QFocusEvent *ev)
{
    ev->ignore();
}

/*!
    Override this to handle mouse press events.

    \sa mouseReleaseEvent()
*/
void QWindow::mousePressEvent(QMouseEvent *ev)
{
    ev->ignore();
}

/*!
    Override this to handle mouse release events.

    \sa mousePressEvent()
*/
void QWindow::mouseReleaseEvent(QMouseEvent *ev)
{
    ev->ignore();
}

/*!
    Override this to handle mouse double click events.

    \sa mousePressEvent(), QStyleHints::mouseDoubleClickInterval()
*/
void QWindow::mouseDoubleClickEvent(QMouseEvent *ev)
{
    ev->ignore();
}

/*!
    Override this to handle mouse move events.
*/
void QWindow::mouseMoveEvent(QMouseEvent *ev)
{
    ev->ignore();
}

#ifndef QT_NO_WHEELEVENT
/*!
    Override this to handle mouse wheel or other wheel events.
*/
void QWindow::wheelEvent(QWheelEvent *ev)
{
    ev->ignore();
}
#endif //QT_NO_WHEELEVENT

/*!
    Override this to handle touch events.
*/
void QWindow::touchEvent(QTouchEvent *ev)
{
    ev->ignore();
}

/*!
    Override this to handle platform dependent events.

    This might make your application non-portable.
*/
bool QWindow::nativeEvent(const QByteArray &eventType, void *message, long *result)
{
    Q_UNUSED(eventType);
    Q_UNUSED(message);
    Q_UNUSED(result);
    return false;
}

/*!
    \fn QPoint QWindow::mapToGlobal(const QPoint &pos) const

    Translates the window coordinate \a pos to global screen
    coordinates. For example, \c{mapToGlobal(QPoint(0,0))} would give
    the global coordinates of the top-left pixel of the window.

    \sa mapFromGlobal()
*/
QPoint QWindow::mapToGlobal(const QPoint &pos) const
{
    return pos + d_func()->globalPosition();
}


/*!
    \fn QPoint QWindow::mapFromGlobal(const QPoint &pos) const

    Translates the global screen coordinate \a pos to window
    coordinates.

    \sa mapToGlobal()
*/
QPoint QWindow::mapFromGlobal(const QPoint &pos) const
{
    return pos - d_func()->globalPosition();
}


Q_GUI_EXPORT QWindowPrivate *qt_window_private(QWindow *window)
{
    return window->d_func();
}

void QWindowPrivate::maybeQuitOnLastWindowClosed()
{
    Q_Q(QWindow);

    // Attempt to close the application only if this has WA_QuitOnClose set and a non-visible parent
    bool quitOnClose = QGuiApplication::quitOnLastWindowClosed() && !q->parent();

    if (quitOnClose) {
        QWindowList list = QGuiApplication::topLevelWindows();
        bool lastWindowClosed = true;
        for (int i = 0; i < list.size(); ++i) {
            QWindow *w = list.at(i);
            if (!w->isVisible())
                continue;
            lastWindowClosed = false;
            break;
        }
        if (lastWindowClosed) {
            QGuiApplicationPrivate::emitLastWindowClosed();
            QCoreApplicationPrivate *applicationPrivate = static_cast<QCoreApplicationPrivate*>(QObjectPrivate::get(QCoreApplication::instance()));
            applicationPrivate->maybeQuit();
        }
    }

}

QT_END_NAMESPACE<|MERGE_RESOLUTION|>--- conflicted
+++ resolved
@@ -1399,14 +1399,10 @@
 /*!
     Override this to handle show events.
 
-<<<<<<< HEAD
-    The show event is called when the window has requested becoming visible.
+    The function is called when the window has requested becoming visible.
 
     If the window is successfully shown by the windowing system, this will
     be followed by a resize and an expose event.
-=======
-    This function is called when the window becomes visible in the windowing system.
->>>>>>> 41673c45
 */
 void QWindow::showEvent(QShowEvent *ev)
 {
@@ -1414,16 +1410,10 @@
 }
 
 /*!
-<<<<<<< HEAD
     Override this to handle hide evens.
 
-    The hide event is called when the window has requested being hidden in the
+    The function is called when the window has requested being hidden in the
     windowing system.
-=======
-    Override this to handle hide events.
-
-    This function is called when the window becomes hidden in the windowing system.
->>>>>>> 41673c45
 */
 void QWindow::hideEvent(QHideEvent *ev)
 {
