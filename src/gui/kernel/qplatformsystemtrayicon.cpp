/****************************************************************************
**
** Copyright (C) 2014 Digia Plc and/or its subsidiary(-ies).
** Copyright (C) 2012 Klaralvdalens Datakonsult AB, a KDAB Group company, info@kdab.com, author Christoph Schleifenbaum <christoph.schleifenbaum@kdab.com>
** Contact: http://www.qt-project.org/legal
**
** This file is part of the QtGui module of the Qt Toolkit.
**
** $QT_BEGIN_LICENSE:LGPL21$
** Commercial License Usage
** Licensees holding valid commercial Qt licenses may use this file in
** accordance with the commercial license agreement provided with the
** Software or, alternatively, in accordance with the terms contained in
** a written agreement between you and Digia. For licensing terms and
** conditions see http://qt.digia.com/licensing. For further information
** use the contact form at http://qt.digia.com/contact-us.
**
** GNU Lesser General Public License Usage
** Alternatively, this file may be used under the terms of the GNU Lesser
** General Public License version 2.1 or version 3 as published by the Free
** Software Foundation and appearing in the file LICENSE.LGPLv21 and
** LICENSE.LGPLv3 included in the packaging of this file. Please review the
** following information to ensure the GNU Lesser General Public License
** requirements will be met: https://www.gnu.org/licenses/lgpl.html and
** http://www.gnu.org/licenses/old-licenses/lgpl-2.1.html.
**
** In addition, as a special exception, Digia gives you certain additional
** rights. These rights are described in the Digia Qt LGPL Exception
** version 1.1, included in the file LGPL_EXCEPTION.txt in this package.
**
** $QT_END_LICENSE$
**
****************************************************************************/

#include "qplatformsystemtrayicon.h"

#ifndef QT_NO_SYSTEMTRAYICON

QT_BEGIN_NAMESPACE

/*!
    \class QPlatformSystemTrayIcon
    \inmodule QtGui
    \brief The QPlatformSystemTrayIcon class abstracts the system tray icon and interaction.

    \sa QSystemTrayIcon
*/

/*!
    \enum QPlatformSystemTrayIcon::MessageIcon

    This enum describes the icon that is shown when a balloon message is displayed.

    \value NoIcon      No icon is shown.
    \value Information An information icon is shown.
    \value Warning     A standard warning icon is shown.
    \value Critical    A critical warning icon is shown.

    \sa updateIcon(), showMessage(), QMessageBox
*/

/*!
    \enum QPlatformSystemTrayIcon::ActivationReason

     This enum describes the reason the system tray was activated.

     \value Unknown     Unknown reason
     \value Context     The context menu for the system tray entry was requested
     \value DoubleClick The system tray entry was double clicked
     \value Trigger     The system tray entry was clicked
     \value MiddleClick The system tray entry was clicked with the middle mouse button

     \sa activated()
*/

/*!
    \internal
 */
QPlatformSystemTrayIcon::QPlatformSystemTrayIcon()
{
}

/*!
    \internal
 */
QPlatformSystemTrayIcon::~QPlatformSystemTrayIcon()
{
}

/*!
    \fn void QPlatformSystemTrayIcon::init()
    This method is called to initialize the platform dependent implementation.
*/

/*!
    \fn void QPlatformSystemTrayIcon::cleanup()
    This method is called to cleanup the platform dependent implementation.
*/

/*!
    \fn void QPlatformSystemTrayIcon::updateIcon(const QIcon &icon)
    This method is called when the \a icon did change.
*/

/*!
    \fn void QPlatformSystemTrayIcon::updateToolTip(const QString &tooltip)
    This method is called when the \a tooltip text did change.
*/

/*!
    \fn void QPlatformSystemTrayIcon::updateMenu(QPlatformMenu *menu)
    This method is called when the system tray \a menu did change.
*/

/*!
    \fn QRect QPlatformSystemTrayIcon::geometry() const
    This method returns the geometry of the platform dependent system tray icon on the screen.
*/

/*!
<<<<<<< HEAD
    \fn void QPlatformSystemTrayIcon::showMessage(const QString &title, const QString &msg,
                                                  const QIcon &icon, MessageIcon iconType, int secs)
=======
    \fn void QPlatformSystemTrayIcon::showMessage(const QString &msg, const QString &title,
                                                  const QIcon &icon, MessageIcon iconType, int msecs)
>>>>>>> 1196f691
    Shows a balloon message for the entry with the given \a title, message \a msg and \a icon for
    the time specified in \a msecs. \a iconType is used as a hint for the implementing platform.
    \sa QSystemTrayIcon::showMessage()
*/

/*!
    \fn bool QPlatformSystemTrayIcon::isSystemTrayAvailable() const
    Returns \c true if the system tray is available on the platform.
*/

/*!
    \fn bool QPlatformSystemTrayIcon::supportsMessages() const
    Returns \c true if the system tray supports messages on the platform.
*/

/*!
    \fn void QPlatformSystemTrayIcon::activated(QPlatformSystemTrayIcon::ActivationReason reason)
    This signal is emitted when the user activates the system tray icon.
    \a reason specifies the reason for activation.
    \sa QSystemTrayIcon::ActivationReason
*/

/*!
    \fn void QPlatformSystemTrayIcon::messageClicked()

    This signal is emitted when the message displayed using showMessage()
    was clicked by the user.

    \sa activated()
*/

/*!
    This method is called in case there is no QPlatformMenu available when
    updating the menu. This allows the abstraction to provide a menu for the
    system tray icon even if normally a non-native menu is used.

    The default implementation returns a null pointer.

    \sa updateMenu()
    \since 5.3
 */

QPlatformMenu *QPlatformSystemTrayIcon::createMenu() const
{
    return Q_NULLPTR;
}

QT_END_NAMESPACE

#include "moc_qplatformsystemtrayicon.cpp"

#endif // QT_NO_SYSTEMTRAYICON<|MERGE_RESOLUTION|>--- conflicted
+++ resolved
@@ -118,13 +118,8 @@
 */
 
 /*!
-<<<<<<< HEAD
     \fn void QPlatformSystemTrayIcon::showMessage(const QString &title, const QString &msg,
-                                                  const QIcon &icon, MessageIcon iconType, int secs)
-=======
-    \fn void QPlatformSystemTrayIcon::showMessage(const QString &msg, const QString &title,
                                                   const QIcon &icon, MessageIcon iconType, int msecs)
->>>>>>> 1196f691
     Shows a balloon message for the entry with the given \a title, message \a msg and \a icon for
     the time specified in \a msecs. \a iconType is used as a hint for the implementing platform.
     \sa QSystemTrayIcon::showMessage()
