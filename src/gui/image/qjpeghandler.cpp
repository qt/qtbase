/****************************************************************************
**
** Copyright (C) 2013 Digia Plc and/or its subsidiary(-ies).
** Contact: http://www.qt-project.org/legal
**
** This file is part of the plugins of the Qt Toolkit.
**
** $QT_BEGIN_LICENSE:LGPL$
** Commercial License Usage
** Licensees holding valid commercial Qt licenses may use this file in
** accordance with the commercial license agreement provided with the
** Software or, alternatively, in accordance with the terms contained in
** a written agreement between you and Digia.  For licensing terms and
** conditions see http://qt.digia.com/licensing.  For further information
** use the contact form at http://qt.digia.com/contact-us.
**
** GNU Lesser General Public License Usage
** Alternatively, this file may be used under the terms of the GNU Lesser
** General Public License version 2.1 as published by the Free Software
** Foundation and appearing in the file LICENSE.LGPL included in the
** packaging of this file.  Please review the following information to
** ensure the GNU Lesser General Public License version 2.1 requirements
** will be met: http://www.gnu.org/licenses/old-licenses/lgpl-2.1.html.
**
** In addition, as a special exception, Digia gives you certain additional
** rights.  These rights are described in the Digia Qt LGPL Exception
** version 1.1, included in the file LGPL_EXCEPTION.txt in this package.
**
** GNU General Public License Usage
** Alternatively, this file may be used under the terms of the GNU
** General Public License version 3.0 as published by the Free Software
** Foundation and appearing in the file LICENSE.GPL included in the
** packaging of this file.  Please review the following information to
** ensure the GNU General Public License version 3.0 requirements will be
** met: http://www.gnu.org/copyleft/gpl.html.
**
**
** $QT_END_LICENSE$
**
****************************************************************************/

#include "qjpeghandler_p.h"

#include <qimage.h>
#include <qvariant.h>
#include <qvector.h>
#include <qbuffer.h>
#include <qmath.h>
#include <private/qsimd_p.h>

#include <stdio.h>      // jpeglib needs this to be pre-included
#include <setjmp.h>

#ifdef FAR
#undef FAR
#endif

// including jpeglib.h seems to be a little messy
extern "C" {
// mingw includes rpcndr.h but does not define boolean
#if defined(Q_OS_WIN) && defined(Q_CC_GNU)
#   if defined(__RPCNDR_H__) && !defined(boolean)
        typedef unsigned char boolean;
#       define HAVE_BOOLEAN
#   endif
#endif

#define XMD_H           // shut JPEGlib up
#if defined(Q_OS_UNIXWARE)
#  define HAVE_BOOLEAN  // libjpeg under Unixware seems to need this
#endif
#include <jpeglib.h>
#ifdef const
#  undef const          // remove crazy C hackery in jconfig.h
#endif
}

QT_BEGIN_NAMESPACE

void QT_FASTCALL convert_rgb888_to_rgb32_C(quint32 *dst, const uchar *src, int len)
{
    // Expand 24->32 bpp.
    for (int i = 0; i < len; ++i) {
        *dst++ = qRgb(src[0], src[1], src[2]);
        src += 3;
    }
}

typedef void (QT_FASTCALL *Rgb888ToRgb32Converter)(quint32 *dst, const uchar *src, int len);

static Rgb888ToRgb32Converter rgb888ToRgb32ConverterPtr = convert_rgb888_to_rgb32_C;

struct my_error_mgr : public jpeg_error_mgr {
    jmp_buf setjmp_buffer;
};

#if defined(Q_C_CALLBACKS)
extern "C" {
#endif

static void my_error_exit (j_common_ptr cinfo)
{
    my_error_mgr* myerr = (my_error_mgr*) cinfo->err;
    char buffer[JMSG_LENGTH_MAX];
    (*cinfo->err->format_message)(cinfo, buffer);
    qWarning("%s", buffer);
    longjmp(myerr->setjmp_buffer, 1);
}

static void my_output_message(j_common_ptr cinfo)
{
    char buffer[JMSG_LENGTH_MAX];
    (*cinfo->err->format_message)(cinfo, buffer);
    qWarning("%s", buffer);
}

#if defined(Q_C_CALLBACKS)
}
#endif


static const int max_buf = 4096;

struct my_jpeg_source_mgr : public jpeg_source_mgr {
    // Nothing dynamic - cannot rely on destruction over longjump
    QIODevice *device;
    JOCTET buffer[max_buf];
    const QBuffer *memDevice;

public:
    my_jpeg_source_mgr(QIODevice *device);
};

#if defined(Q_C_CALLBACKS)
extern "C" {
#endif

static void qt_init_source(j_decompress_ptr)
{
}

static boolean qt_fill_input_buffer(j_decompress_ptr cinfo)
{
    my_jpeg_source_mgr* src = (my_jpeg_source_mgr*)cinfo->src;
    qint64 num_read = 0;
    if (src->memDevice) {
        src->next_input_byte = (const JOCTET *)(src->memDevice->data().constData() + src->memDevice->pos());
        num_read = src->memDevice->data().size() - src->memDevice->pos();
        src->device->seek(src->memDevice->data().size());
    } else {
        src->next_input_byte = src->buffer;
        num_read = src->device->read((char*)src->buffer, max_buf);
    }
    if (num_read <= 0) {
        // Insert a fake EOI marker - as per jpeglib recommendation
        src->next_input_byte = src->buffer;
        src->buffer[0] = (JOCTET) 0xFF;
        src->buffer[1] = (JOCTET) JPEG_EOI;
        src->bytes_in_buffer = 2;
    } else {
        src->bytes_in_buffer = num_read;
    }
    return TRUE;
}

static void qt_skip_input_data(j_decompress_ptr cinfo, long num_bytes)
{
    my_jpeg_source_mgr* src = (my_jpeg_source_mgr*)cinfo->src;

    // `dumb' implementation from jpeglib

    /* Just a dumb implementation for now.  Could use fseek() except
     * it doesn't work on pipes.  Not clear that being smart is worth
     * any trouble anyway --- large skips are infrequent.
     */
    if (num_bytes > 0) {
        while (num_bytes > (long) src->bytes_in_buffer) {  // Should not happen in case of memDevice
            num_bytes -= (long) src->bytes_in_buffer;
            (void) qt_fill_input_buffer(cinfo);
            /* note we assume that qt_fill_input_buffer will never return false,
            * so suspension need not be handled.
            */
        }
        src->next_input_byte += (size_t) num_bytes;
        src->bytes_in_buffer -= (size_t) num_bytes;
    }
}

static void qt_term_source(j_decompress_ptr cinfo)
{
    my_jpeg_source_mgr* src = (my_jpeg_source_mgr*)cinfo->src;
    if (!src->device->isSequential())
        src->device->seek(src->device->pos() - src->bytes_in_buffer);
}

#if defined(Q_C_CALLBACKS)
}
#endif

inline my_jpeg_source_mgr::my_jpeg_source_mgr(QIODevice *device)
{
    jpeg_source_mgr::init_source = qt_init_source;
    jpeg_source_mgr::fill_input_buffer = qt_fill_input_buffer;
    jpeg_source_mgr::skip_input_data = qt_skip_input_data;
    jpeg_source_mgr::resync_to_restart = jpeg_resync_to_restart;
    jpeg_source_mgr::term_source = qt_term_source;
    this->device = device;
    memDevice = qobject_cast<QBuffer *>(device);
    bytes_in_buffer = 0;
    next_input_byte = buffer;
}


inline static bool read_jpeg_size(int &w, int &h, j_decompress_ptr cinfo)
{
    (void) jpeg_calc_output_dimensions(cinfo);

    w = cinfo->output_width;
    h = cinfo->output_height;
    return true;
}

#define HIGH_QUALITY_THRESHOLD 50

inline static bool read_jpeg_format(QImage::Format &format, j_decompress_ptr cinfo)
{

    bool result = true;
    switch (cinfo->output_components) {
    case 1:
        format = QImage::Format_Indexed8;
        break;
    case 3:
    case 4:
        format = QImage::Format_RGB32;
        break;
    default:
        result = false;
        break;
    }
    cinfo->output_scanline = cinfo->output_height;
    return result;
}

static bool ensureValidImage(QImage *dest, struct jpeg_decompress_struct *info,
                             const QSize& size)
{
    QImage::Format format;
    switch (info->output_components) {
    case 1:
        format = QImage::Format_Indexed8;
        break;
    case 3:
    case 4:
        format = QImage::Format_RGB32;
        break;
    default:
        return false; // unsupported format
    }

    if (dest->size() != size || dest->format() != format) {
        *dest = QImage(size, format);

        if (format == QImage::Format_Indexed8) {
            dest->setColorCount(256);
            for (int i = 0; i < 256; i++)
                dest->setColor(i, qRgb(i,i,i));
        }
    }

    return !dest->isNull();
}

static bool read_jpeg_image(QImage *outImage,
                            QSize scaledSize, QRect scaledClipRect,
                            QRect clipRect, volatile int inQuality, j_decompress_ptr info, struct my_error_mgr* err  )
{
    if (!setjmp(err->setjmp_buffer)) {
        // -1 means default quality.
        int quality = inQuality;
        if (quality < 0)
            quality = 75;

        // If possible, merge the scaledClipRect into either scaledSize
        // or clipRect to avoid doing a separate scaled clipping pass.
        // Best results are achieved by clipping before scaling, not after.
        if (!scaledClipRect.isEmpty()) {
            if (scaledSize.isEmpty() && clipRect.isEmpty()) {
                // No clipping or scaling before final clip.
                clipRect = scaledClipRect;
                scaledClipRect = QRect();
            } else if (scaledSize.isEmpty()) {
                // Clipping, but no scaling: combine the clip regions.
                scaledClipRect.translate(clipRect.topLeft());
                clipRect = scaledClipRect.intersected(clipRect);
                scaledClipRect = QRect();
            } else if (clipRect.isEmpty()) {
                // No clipping, but scaling: if we can map back to an
                // integer pixel boundary, then clip before scaling.
                if ((info->image_width % scaledSize.width()) == 0 &&
                        (info->image_height % scaledSize.height()) == 0) {
                    int x = scaledClipRect.x() * info->image_width /
                            scaledSize.width();
                    int y = scaledClipRect.y() * info->image_height /
                            scaledSize.height();
                    int width = (scaledClipRect.right() + 1) *
                                info->image_width / scaledSize.width() - x;
                    int height = (scaledClipRect.bottom() + 1) *
                                 info->image_height / scaledSize.height() - y;
                    clipRect = QRect(x, y, width, height);
                    scaledSize = scaledClipRect.size();
                    scaledClipRect = QRect();
                }
            } else {
                // Clipping and scaling: too difficult to figure out,
                // and not a likely use case, so do it the long way.
            }
        }

        // Determine the scale factor to pass to libjpeg for quick downscaling.
        if (!scaledSize.isEmpty() && info->image_width && info->image_height) {
            if (clipRect.isEmpty()) {
                double f = qMin(double(info->image_width) / scaledSize.width(),
                                double(info->image_height) / scaledSize.height());

                // libjpeg supports M/8 scaling with M=[1,16]. All downscaling factors
                // are a speed improvement, but upscaling during decode is slower.
                info->scale_num   = qBound(1, qCeil(8/f), 8);
                info->scale_denom = 8;
            } else {
                info->scale_denom = qMin(clipRect.width() / scaledSize.width(),
                                         clipRect.height() / scaledSize.height());

                // Only scale by powers of two when clipping so we can
                // keep the exact pixel boundaries
                if (info->scale_denom < 2)
                    info->scale_denom = 1;
                else if (info->scale_denom < 4)
                    info->scale_denom = 2;
                else if (info->scale_denom < 8)
                    info->scale_denom = 4;
                else
                    info->scale_denom = 8;
                info->scale_num = 1;

                // Correct the scale factor so that we clip accurately.
                // It is recommended that the clip rectangle be aligned
                // on an 8-pixel boundary for best performance.
                while (info->scale_denom > 1 &&
                       ((clipRect.x() % info->scale_denom) != 0 ||
                        (clipRect.y() % info->scale_denom) != 0 ||
                        (clipRect.width() % info->scale_denom) != 0 ||
                        (clipRect.height() % info->scale_denom) != 0)) {
                    info->scale_denom /= 2;
                }
            }
        }

        // If high quality not required, use fast decompression
        if( quality < HIGH_QUALITY_THRESHOLD ) {
            info->dct_method = JDCT_IFAST;
            info->do_fancy_upsampling = FALSE;
        }

        (void) jpeg_calc_output_dimensions(info);

        // Determine the clip region to extract.
        QRect imageRect(0, 0, info->output_width, info->output_height);
        QRect clip;
        if (clipRect.isEmpty()) {
            clip = imageRect;
        } else if (info->scale_denom == info->scale_num) {
            clip = clipRect.intersected(imageRect);
        } else {
            // The scale factor was corrected above to ensure that
            // we don't miss pixels when we scale the clip rectangle.
            clip = QRect(clipRect.x() / int(info->scale_denom),
                         clipRect.y() / int(info->scale_denom),
                         clipRect.width() / int(info->scale_denom),
                         clipRect.height() / int(info->scale_denom));
            clip = clip.intersected(imageRect);
        }

        // Allocate memory for the clipped QImage.
        if (!ensureValidImage(outImage, info, clip.size()))
            longjmp(err->setjmp_buffer, 1);

        // Avoid memcpy() overhead if grayscale with no clipping.
        bool quickGray = (info->output_components == 1 &&
                          clip == imageRect);
        if (!quickGray) {
            // Ask the jpeg library to allocate a temporary row.
            // The library will automatically delete it for us later.
            // The libjpeg docs say we should do this before calling
            // jpeg_start_decompress().  We can't use "new" here
            // because we are inside the setjmp() block and an error
            // in the jpeg input stream would cause a memory leak.
            JSAMPARRAY rows = (info->mem->alloc_sarray)
                              ((j_common_ptr)info, JPOOL_IMAGE,
                               info->output_width * info->output_components, 1);

            (void) jpeg_start_decompress(info);

            while (info->output_scanline < info->output_height) {
                int y = int(info->output_scanline) - clip.y();
                if (y >= clip.height())
                    break;      // We've read the entire clip region, so abort.

                (void) jpeg_read_scanlines(info, rows, 1);

                if (y < 0)
                    continue;   // Haven't reached the starting line yet.

                if (info->output_components == 3) {
                    uchar *in = rows[0] + clip.x() * 3;
                    QRgb *out = (QRgb*)outImage->scanLine(y);
                    rgb888ToRgb32ConverterPtr(out, in, clip.width());
                } else if (info->out_color_space == JCS_CMYK) {
                    // Convert CMYK->RGB.
                    uchar *in = rows[0] + clip.x() * 4;
                    QRgb *out = (QRgb*)outImage->scanLine(y);
                    for (int i = 0; i < clip.width(); ++i) {
                        int k = in[3];
                        *out++ = qRgb(k * in[0] / 255, k * in[1] / 255,
                                      k * in[2] / 255);
                        in += 4;
                    }
                } else if (info->output_components == 1) {
                    // Grayscale.
                    memcpy(outImage->scanLine(y),
                           rows[0] + clip.x(), clip.width());
                }
            }
        } else {
            // Load unclipped grayscale data directly into the QImage.
            (void) jpeg_start_decompress(info);
            while (info->output_scanline < info->output_height) {
                uchar *row = outImage->scanLine(info->output_scanline);
                (void) jpeg_read_scanlines(info, &row, 1);
            }
        }

        if (info->output_scanline == info->output_height)
            (void) jpeg_finish_decompress(info);

        if (info->density_unit == 1) {
            outImage->setDotsPerMeterX(int(100. * info->X_density / 2.54));
            outImage->setDotsPerMeterY(int(100. * info->Y_density / 2.54));
        } else if (info->density_unit == 2) {
            outImage->setDotsPerMeterX(int(100. * info->X_density));
            outImage->setDotsPerMeterY(int(100. * info->Y_density));
        }

        if (scaledSize.isValid() && scaledSize != clip.size()) {
            *outImage = outImage->scaled(scaledSize, Qt::IgnoreAspectRatio, quality >= HIGH_QUALITY_THRESHOLD ? Qt::SmoothTransformation : Qt::FastTransformation);
        }

        if (!scaledClipRect.isEmpty())
            *outImage = outImage->copy(scaledClipRect);
        return !outImage->isNull();
    }
    else
        return false;
}

struct my_jpeg_destination_mgr : public jpeg_destination_mgr {
    // Nothing dynamic - cannot rely on destruction over longjump
    QIODevice *device;
    JOCTET buffer[max_buf];

public:
    my_jpeg_destination_mgr(QIODevice *);
};


#if defined(Q_C_CALLBACKS)
extern "C" {
#endif

static void qt_init_destination(j_compress_ptr)
{
}

static boolean qt_empty_output_buffer(j_compress_ptr cinfo)
{
    my_jpeg_destination_mgr* dest = (my_jpeg_destination_mgr*)cinfo->dest;

    int written = dest->device->write((char*)dest->buffer, max_buf);
    if (written == -1)
        (*cinfo->err->error_exit)((j_common_ptr)cinfo);

    dest->next_output_byte = dest->buffer;
    dest->free_in_buffer = max_buf;

    return TRUE;
}

static void qt_term_destination(j_compress_ptr cinfo)
{
    my_jpeg_destination_mgr* dest = (my_jpeg_destination_mgr*)cinfo->dest;
    qint64 n = max_buf - dest->free_in_buffer;

    qint64 written = dest->device->write((char*)dest->buffer, n);
    if (written == -1)
        (*cinfo->err->error_exit)((j_common_ptr)cinfo);
}

#if defined(Q_C_CALLBACKS)
}
#endif

inline my_jpeg_destination_mgr::my_jpeg_destination_mgr(QIODevice *device)
{
    jpeg_destination_mgr::init_destination = qt_init_destination;
    jpeg_destination_mgr::empty_output_buffer = qt_empty_output_buffer;
    jpeg_destination_mgr::term_destination = qt_term_destination;
    this->device = device;
    next_output_byte = buffer;
    free_in_buffer = max_buf;
}


static inline void set_text(const QImage &image, j_compress_ptr cinfo, const QString &description)
{
    QMap<QString, QString> text;
    foreach (const QString &key, image.textKeys()) {
        if (!key.isEmpty())
            text.insert(key, image.text(key));
    }
    foreach (const QString &pair, description.split(QLatin1String("\n\n"))) {
        int index = pair.indexOf(QLatin1Char(':'));
        if (index >= 0 && pair.indexOf(QLatin1Char(' ')) < index) {
            QString s = pair.simplified();
            if (!s.isEmpty())
                text.insert(QLatin1String("Description"), s);
        } else {
            QString key = pair.left(index);
            if (!key.simplified().isEmpty())
                text.insert(key, pair.mid(index + 2).simplified());
        }
    }
    if (text.isEmpty())
        return;

    for (QMap<QString, QString>::ConstIterator it = text.constBegin(); it != text.constEnd(); ++it) {
        QByteArray comment = it.key().toLatin1();
        if (!comment.isEmpty())
            comment += ": ";
        comment += it.value().toLatin1();
        if (comment.length() > 65530)
            comment.truncate(65530);
        jpeg_write_marker(cinfo, JPEG_COM, (JOCTET *)comment.constData(), comment.size());
    }
}

static bool write_jpeg_image(const QImage &image, QIODevice *device, volatile int sourceQuality, const QString &description)
{
    bool success = false;
    const QVector<QRgb> cmap = image.colorTable();

    struct jpeg_compress_struct cinfo;
    JSAMPROW row_pointer[1];
    row_pointer[0] = 0;

    struct my_jpeg_destination_mgr *iod_dest = new my_jpeg_destination_mgr(device);
    struct my_error_mgr jerr;

    cinfo.err = jpeg_std_error(&jerr);
    jerr.error_exit = my_error_exit;
    jerr.output_message = my_output_message;

    if (!setjmp(jerr.setjmp_buffer)) {
        // WARNING:
        // this if loop is inside a setjmp/longjmp branch
        // do not create C++ temporaries here because the destructor may never be called
        // if you allocate memory, make sure that you can free it (row_pointer[0])
        jpeg_create_compress(&cinfo);

        cinfo.dest = iod_dest;

        cinfo.image_width = image.width();
        cinfo.image_height = image.height();

        bool gray=false;
        switch (image.format()) {
        case QImage::Format_Mono:
        case QImage::Format_MonoLSB:
        case QImage::Format_Indexed8:
            gray = true;
            for (int i = image.colorCount(); gray && i--;) {
                gray = gray & (qRed(cmap[i]) == qGreen(cmap[i]) &&
                               qRed(cmap[i]) == qBlue(cmap[i]));
            }
            cinfo.input_components = gray ? 1 : 3;
            cinfo.in_color_space = gray ? JCS_GRAYSCALE : JCS_RGB;
            break;
        default:
            cinfo.input_components = 3;
            cinfo.in_color_space = JCS_RGB;
        }

        jpeg_set_defaults(&cinfo);

        qreal diffInch = qAbs(image.dotsPerMeterX()*2.54/100. - qRound(image.dotsPerMeterX()*2.54/100.))
                         + qAbs(image.dotsPerMeterY()*2.54/100. - qRound(image.dotsPerMeterY()*2.54/100.));
        qreal diffCm = (qAbs(image.dotsPerMeterX()/100. - qRound(image.dotsPerMeterX()/100.))
                        + qAbs(image.dotsPerMeterY()/100. - qRound(image.dotsPerMeterY()/100.)))*2.54;
        if (diffInch < diffCm) {
            cinfo.density_unit = 1; // dots/inch
            cinfo.X_density = qRound(image.dotsPerMeterX()*2.54/100.);
            cinfo.Y_density = qRound(image.dotsPerMeterY()*2.54/100.);
        } else {
            cinfo.density_unit = 2; // dots/cm
            cinfo.X_density = (image.dotsPerMeterX()+50) / 100;
            cinfo.Y_density = (image.dotsPerMeterY()+50) / 100;
        }


        int quality = sourceQuality >= 0 ? qMin(int(sourceQuality),100) : 75;
        jpeg_set_quality(&cinfo, quality, TRUE /* limit to baseline-JPEG values */);
        jpeg_start_compress(&cinfo, TRUE);

        set_text(image, &cinfo, description);

        row_pointer[0] = new uchar[cinfo.image_width*cinfo.input_components];
        int w = cinfo.image_width;
        while (cinfo.next_scanline < cinfo.image_height) {
            uchar *row = row_pointer[0];
            switch (image.format()) {
            case QImage::Format_Mono:
            case QImage::Format_MonoLSB:
                if (gray) {
                    const uchar* data = image.constScanLine(cinfo.next_scanline);
                    if (image.format() == QImage::Format_MonoLSB) {
                        for (int i=0; i<w; i++) {
                            bool bit = !!(*(data + (i >> 3)) & (1 << (i & 7)));
                            row[i] = qRed(cmap[bit]);
                        }
                    } else {
                        for (int i=0; i<w; i++) {
                            bool bit = !!(*(data + (i >> 3)) & (1 << (7 -(i & 7))));
                            row[i] = qRed(cmap[bit]);
                        }
                    }
                } else {
                    const uchar* data = image.constScanLine(cinfo.next_scanline);
                    if (image.format() == QImage::Format_MonoLSB) {
                        for (int i=0; i<w; i++) {
                            bool bit = !!(*(data + (i >> 3)) & (1 << (i & 7)));
                            *row++ = qRed(cmap[bit]);
                            *row++ = qGreen(cmap[bit]);
                            *row++ = qBlue(cmap[bit]);
                        }
                    } else {
                        for (int i=0; i<w; i++) {
                            bool bit = !!(*(data + (i >> 3)) & (1 << (7 -(i & 7))));
                            *row++ = qRed(cmap[bit]);
                            *row++ = qGreen(cmap[bit]);
                            *row++ = qBlue(cmap[bit]);
                        }
                    }
                }
                break;
            case QImage::Format_Indexed8:
                if (gray) {
                    const uchar* pix = image.constScanLine(cinfo.next_scanline);
                    for (int i=0; i<w; i++) {
                        *row = qRed(cmap[*pix]);
                        ++row; ++pix;
                    }
                } else {
                    const uchar* pix = image.constScanLine(cinfo.next_scanline);
                    for (int i=0; i<w; i++) {
                        *row++ = qRed(cmap[*pix]);
                        *row++ = qGreen(cmap[*pix]);
                        *row++ = qBlue(cmap[*pix]);
                        ++pix;
                    }
                }
                break;
            case QImage::Format_RGB888:
                memcpy(row, image.constScanLine(cinfo.next_scanline), w * 3);
                break;
            case QImage::Format_RGB32:
            case QImage::Format_ARGB32:
            case QImage::Format_ARGB32_Premultiplied:
                {
                    const QRgb* rgb = (const QRgb*)image.constScanLine(cinfo.next_scanline);
                    for (int i=0; i<w; i++) {
                        *row++ = qRed(*rgb);
                        *row++ = qGreen(*rgb);
                        *row++ = qBlue(*rgb);
                        ++rgb;
                    }
                }
                break;
            default:
                {
                    // (Testing shows that this way is actually faster than converting to RGB888 + memcpy)
                    QImage rowImg = image.copy(0, cinfo.next_scanline, w, 1).convertToFormat(QImage::Format_RGB32);
                    const QRgb* rgb = (const QRgb*)rowImg.constScanLine(0);
                    for (int i=0; i<w; i++) {
                        *row++ = qRed(*rgb);
                        *row++ = qGreen(*rgb);
                        *row++ = qBlue(*rgb);
                        ++rgb;
                    }
                }
                break;
            }
            jpeg_write_scanlines(&cinfo, row_pointer, 1);
        }

        jpeg_finish_compress(&cinfo);
        jpeg_destroy_compress(&cinfo);
        success = true;
    } else {
        jpeg_destroy_compress(&cinfo);
        success = false;
    }

    delete iod_dest;
    delete [] row_pointer[0];
    return success;
}

class QJpegHandlerPrivate
{
public:
    enum State {
        Ready,
        ReadHeader,
        Error
    };

    QJpegHandlerPrivate(QJpegHandler *qq)
        : quality(75), iod_src(0), state(Ready), q(qq)
    {}

    ~QJpegHandlerPrivate()
    {
        if(iod_src)
        {
            jpeg_destroy_decompress(&info);
            delete iod_src;
            iod_src = 0;
        }
    }

    bool readJpegHeader(QIODevice*);
    bool read(QImage *image);

    int quality;
    QVariant size;
    QImage::Format format;
    QSize scaledSize;
    QRect scaledClipRect;
    QRect clipRect;
    QString description;
    QStringList readTexts;

    struct jpeg_decompress_struct info;
    struct my_jpeg_source_mgr * iod_src;
    struct my_error_mgr err;

    State state;

    QJpegHandler *q;
};

/*!
    \internal
*/
bool QJpegHandlerPrivate::readJpegHeader(QIODevice *device)
{
    if(state == Ready)
    {
        state = Error;
        iod_src = new my_jpeg_source_mgr(device);

        info.err = jpeg_std_error(&err);
        err.error_exit = my_error_exit;
        err.output_message = my_output_message;

        jpeg_create_decompress(&info);
        info.src = iod_src;

        if (!setjmp(err.setjmp_buffer)) {
            jpeg_save_markers(&info, JPEG_COM, 0xFFFF);

            (void) jpeg_read_header(&info, TRUE);

            int width = 0;
            int height = 0;
            read_jpeg_size(width, height, &info);
            size = QSize(width, height);

            format = QImage::Format_Invalid;
            read_jpeg_format(format, &info);

            for (jpeg_saved_marker_ptr marker = info.marker_list; marker != NULL; marker = marker->next) {
                if (marker->marker == JPEG_COM) {
                    QString key, value;
                    QString s = QString::fromLatin1((const char *)marker->data, marker->data_length);
                    int index = s.indexOf(QLatin1String(": "));
                    if (index == -1 || s.indexOf(QLatin1Char(' ')) < index) {
                        key = QLatin1String("Description");
                        value = s;
                    } else {
                        key = s.left(index);
                        value = s.mid(index + 2);
                    }
                    if (!description.isEmpty())
                        description += QLatin1String("\n\n");
                    description += key + QLatin1String(": ") + value.simplified();
                    readTexts.append(key);
                    readTexts.append(value);
                }
            }

            state = ReadHeader;
            return true;
        }
        else
        {
            return false;
        }
    }
    else if(state == Error)
        return false;
    return true;
}

bool QJpegHandlerPrivate::read(QImage *image)
{
    if(state == Ready)
        readJpegHeader(q->device());

    if(state == ReadHeader)
    {
        bool success = read_jpeg_image(image, scaledSize, scaledClipRect, clipRect, quality, &info, &err);
        if (success) {
            for (int i = 0; i < readTexts.size()-1; i+=2)
                image->setText(readTexts.at(i), readTexts.at(i+1));

            state = Ready;
            return true;
        }

        state = Error;
    }

    return false;

}

Q_GUI_EXPORT void QT_FASTCALL qt_convert_rgb888_to_rgb32_neon(quint32 *dst, const uchar *src, int len);
Q_GUI_EXPORT void QT_FASTCALL qt_convert_rgb888_to_rgb32_ssse3(quint32 *dst, const uchar *src, int len);
<<<<<<< HEAD
Q_GUI_EXPORT void QT_FASTCALL qt_convert_rgb888_to_rgb32_avx(quint32 *dst, const uchar *src, int len);
extern "C" void qt_convert_rgb888_to_rgb32_mips_dspr2_asm(quint32 *dst, const uchar *src, int len);
=======
>>>>>>> 21f1738a

QJpegHandler::QJpegHandler()
    : d(new QJpegHandlerPrivate(this))
{
#if defined(__ARM_NEON__)
    // from qimage_neon.cpp

    if (qCpuHasFeature(NEON))
        rgb888ToRgb32ConverterPtr = qt_convert_rgb888_to_rgb32_neon;
#endif // __ARM_NEON__
#if defined(QT_COMPILER_SUPPORTS_SSSE3)
    // from qimage_ssse3.cpp

    if (false) {
    } else if (qCpuHasFeature(SSSE3)) {
        rgb888ToRgb32ConverterPtr = qt_convert_rgb888_to_rgb32_ssse3;
    }
#endif // QT_COMPILER_SUPPORTS_SSSE3
#if defined(QT_COMPILER_SUPPORTS_MIPS_DSPR2)
    rgb888ToRgb32ConverterPtr = qt_convert_rgb888_to_rgb32_mips_dspr2_asm;
#endif // QT_COMPILER_SUPPORTS_DSPR2
}

QJpegHandler::~QJpegHandler()
{
    delete d;
}

bool QJpegHandler::canRead() const
{
    if(d->state == QJpegHandlerPrivate::Ready && !canRead(device()))
        return false;

    if (d->state != QJpegHandlerPrivate::Error) {
        setFormat("jpeg");
        return true;
    }

    return false;
}

bool QJpegHandler::canRead(QIODevice *device)
{
    if (!device) {
        qWarning("QJpegHandler::canRead() called with no device");
        return false;
    }

    char buffer[2];
    if (device->peek(buffer, 2) != 2)
        return false;
    return uchar(buffer[0]) == 0xff && uchar(buffer[1]) == 0xd8;
}

bool QJpegHandler::read(QImage *image)
{
    if (!canRead())
        return false;
    return d->read(image);
}

bool QJpegHandler::write(const QImage &image)
{
    return write_jpeg_image(image, device(), d->quality, d->description);
}

bool QJpegHandler::supportsOption(ImageOption option) const
{
    return option == Quality
        || option == ScaledSize
        || option == ScaledClipRect
        || option == ClipRect
        || option == Description
        || option == Size
        || option == ImageFormat;
}

QVariant QJpegHandler::option(ImageOption option) const
{
    switch(option) {
    case Quality:
        return d->quality;
    case ScaledSize:
        return d->scaledSize;
    case ScaledClipRect:
        return d->scaledClipRect;
    case ClipRect:
        return d->clipRect;
    case Description:
        d->readJpegHeader(device());
        return d->description;
    case Size:
        d->readJpegHeader(device());
        return d->size;
    case ImageFormat:
        d->readJpegHeader(device());
        return d->format;
    default:
        break;
    }

    return QVariant();
}

void QJpegHandler::setOption(ImageOption option, const QVariant &value)
{
    switch(option) {
    case Quality:
        d->quality = value.toInt();
        break;
    case ScaledSize:
        d->scaledSize = value.toSize();
        break;
    case ScaledClipRect:
        d->scaledClipRect = value.toRect();
        break;
    case ClipRect:
        d->clipRect = value.toRect();
        break;
    case Description:
        d->description = value.toString();
        break;
    default:
        break;
    }
}

QByteArray QJpegHandler::name() const
{
    return "jpeg";
}

QT_END_NAMESPACE<|MERGE_RESOLUTION|>--- conflicted
+++ resolved
@@ -856,11 +856,7 @@
 
 Q_GUI_EXPORT void QT_FASTCALL qt_convert_rgb888_to_rgb32_neon(quint32 *dst, const uchar *src, int len);
 Q_GUI_EXPORT void QT_FASTCALL qt_convert_rgb888_to_rgb32_ssse3(quint32 *dst, const uchar *src, int len);
-<<<<<<< HEAD
-Q_GUI_EXPORT void QT_FASTCALL qt_convert_rgb888_to_rgb32_avx(quint32 *dst, const uchar *src, int len);
 extern "C" void qt_convert_rgb888_to_rgb32_mips_dspr2_asm(quint32 *dst, const uchar *src, int len);
-=======
->>>>>>> 21f1738a
 
 QJpegHandler::QJpegHandler()
     : d(new QJpegHandlerPrivate(this))
