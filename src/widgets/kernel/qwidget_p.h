/****************************************************************************
**
** Copyright (C) 2016 The Qt Company Ltd.
** Contact: https://www.qt.io/licensing/
**
** This file is part of the QtWidgets module of the Qt Toolkit.
**
** $QT_BEGIN_LICENSE:LGPL$
** Commercial License Usage
** Licensees holding valid commercial Qt licenses may use this file in
** accordance with the commercial license agreement provided with the
** Software or, alternatively, in accordance with the terms contained in
** a written agreement between you and The Qt Company. For licensing terms
** and conditions see https://www.qt.io/terms-conditions. For further
** information use the contact form at https://www.qt.io/contact-us.
**
** GNU Lesser General Public License Usage
** Alternatively, this file may be used under the terms of the GNU Lesser
** General Public License version 3 as published by the Free Software
** Foundation and appearing in the file LICENSE.LGPL3 included in the
** packaging of this file. Please review the following information to
** ensure the GNU Lesser General Public License version 3 requirements
** will be met: https://www.gnu.org/licenses/lgpl-3.0.html.
**
** GNU General Public License Usage
** Alternatively, this file may be used under the terms of the GNU
** General Public License version 2.0 or (at your option) the GNU General
** Public license version 3 or any later version approved by the KDE Free
** Qt Foundation. The licenses are as published by the Free Software
** Foundation and appearing in the file LICENSE.GPL2 and LICENSE.GPL3
** included in the packaging of this file. Please review the following
** information to ensure the GNU General Public License requirements will
** be met: https://www.gnu.org/licenses/gpl-2.0.html and
** https://www.gnu.org/licenses/gpl-3.0.html.
**
** $QT_END_LICENSE$
**
****************************************************************************/

#ifndef QWIDGET_P_H
#define QWIDGET_P_H

//
//  W A R N I N G
//  -------------
//
// This file is not part of the Qt API.  It exists for the convenience
// of qapplication_*.cpp, qwidget*.cpp and qfiledialog.cpp.  This header
// file may change from version to version without notice, or even be removed.
//
// We mean it.
//

#include <QtWidgets/private/qtwidgetsglobal_p.h>
#include "QtWidgets/qwidget.h"
#include "private/qobject_p.h"
#include "QtCore/qrect.h"
#include "QtCore/qlocale.h"
#include "QtCore/qset.h"
#include "QtGui/qregion.h"
#include "QtGui/qinputmethod.h"
#include "QtGui/qopengl.h"
#include "QtGui/qsurfaceformat.h"
#include "QtWidgets/qsizepolicy.h"
#include "QtWidgets/qstyle.h"
#include "QtWidgets/qapplication.h"
#if QT_CONFIG(graphicseffect)
#include <private/qgraphicseffect_p.h>
#endif
#if QT_CONFIG(graphicsview)
#include "QtWidgets/qgraphicsproxywidget.h"
#include "QtWidgets/qgraphicsscene.h"
#include "QtWidgets/qgraphicsview.h"
#endif
#include <private/qgesture_p.h>
#include <qpa/qplatformbackingstore.h>

#include <vector>
#include <memory>

QT_BEGIN_NAMESPACE

// Extra QWidget data
//  - to minimize memory usage for members that are seldom used.
//  - top-level widgets have extra extra data to reduce cost further
class QWidgetWindow;
class QPaintEngine;
class QPixmap;
class QWidgetRepaintManager;
class QGraphicsProxyWidget;
class QWidgetItemV2;
class QOpenGLContext;

class QStyle;

class QUnifiedToolbarSurface;

// implemented in qshortcut.cpp
bool qWidgetShortcutContextMatcher(QObject *object, Qt::ShortcutContext context);

class QUpdateLaterEvent : public QEvent
{
public:
    explicit QUpdateLaterEvent(const QRegion& paintRegion)
        : QEvent(UpdateLater), m_region(paintRegion)
    {
    }

    ~QUpdateLaterEvent()
    {
    }

    inline const QRegion &region() const { return m_region; }

protected:
    QRegion m_region;
};

struct QTLWExtra {
    // *************************** Cross-platform variables *****************************

    // Regular pointers (keep them together to avoid gaps on 64 bits architectures).
    std::unique_ptr<QIcon> icon; // widget icon
<<<<<<< HEAD
    std::unique_ptr<QWidgetRepaintManager> repaintManager;
=======
    std::unique_ptr<QWidgetBackingStore> widgetBackingStore;
>>>>>>> 5bb178c4
    QBackingStore *backingStore;
    QPainter *sharedPainter;
    QWidgetWindow *window;
#ifndef QT_NO_OPENGL
    mutable std::unique_ptr<QOpenGLContext> shareContext;
#endif

    // Implicit pointers (shared_null).
    QString caption; // widget caption
    QString iconText; // widget icon text
    QString role; // widget role
    QString filePath; // widget file path

    // Other variables.
    short incw, inch; // size increments
    short basew, baseh; // base sizes
     // frame strut, don't use these directly, use QWidgetPrivate::frameStrut() instead.
    QRect frameStrut;
    QRect normalGeometry; // used by showMin/maximized/FullScreen
    Qt::WindowFlags savedFlags; // Save widget flags while showing fullscreen
    // ### TODO replace initialScreenIndex with QScreen *, in case the screens change at runtime
    int initialScreenIndex; // Screen number when passing a QDesktop[Screen]Widget as parent.

#ifndef QT_NO_OPENGL
    std::vector<std::unique_ptr<QPlatformTextureList>> widgetTextures;
#endif

    // *************************** Cross-platform bit fields ****************************
    uint opacity : 8;
    uint posIncludesFrame : 1;
    uint sizeAdjusted : 1;
    uint inTopLevelResize : 1;
    uint embedded : 1;
};

struct QWExtra {
    // *************************** Cross-platform variables *****************************

    // Regular pointers (keep them together to avoid gaps on 64 bits architectures).
    void *glContext; // if the widget is hijacked by QGLWindowSurface
    std::unique_ptr<QTLWExtra> topextra; // only useful for TLWs
#if QT_CONFIG(graphicsview)
    QGraphicsProxyWidget *proxyWidget; // if the widget is embedded
#endif
#ifndef QT_NO_CURSOR
    std::unique_ptr<QCursor> curs;
#endif
    QPointer<QStyle> style;
    QPointer<QWidget> focus_proxy;

    // Implicit pointers (shared_empty/shared_null).
    QRegion mask; // widget mask
    QString styleSheet;

    // Other variables.
    qint32 minw;
    qint32 minh; // minimum size
    qint32 maxw;
    qint32 maxh; // maximum size
    quint16 customDpiX;
    quint16 customDpiY;
    QSize staticContentsSize;

    // *************************** Cross-platform bit fields ****************************
    uint explicitMinSize : 2;
    uint explicitMaxSize : 2;
    uint autoFillBackground : 1;
    uint nativeChildrenForced : 1;
    uint inRenderWithPainter : 1;
    uint hasMask : 1;
    uint hasWindowContainer : 1;
};

/*!
    \internal

    Returns \c true if \a p or any of its parents enable the
    Qt::BypassGraphicsProxyWidget window flag. Used in QWidget::show() and
    QWidget::setParent() to determine whether it's necessary to embed the
    widget into a QGraphicsProxyWidget or not.
*/
static inline bool bypassGraphicsProxyWidget(const QWidget *p)
{
    while (p) {
        if (p->windowFlags() & Qt::BypassGraphicsProxyWidget)
            return true;
        p = p->parentWidget();
    }
    return false;
}

class Q_WIDGETS_EXPORT QWidgetPrivate : public QObjectPrivate
{
    Q_DECLARE_PUBLIC(QWidget)
    Q_GADGET

public:
    // *************************** Cross-platform ***************************************
    enum DrawWidgetFlag {
        DrawAsRoot = 0x01,
        DrawPaintOnScreen = 0x02,
        DrawRecursive = 0x04,
        DrawInvisible = 0x08,
        DontSubtractOpaqueChildren = 0x10,
        DontDrawOpaqueChildren = 0x20,
        DontDrawNativeChildren = 0x40,
        DontSetCompositionMode = 0x80
    };
    Q_DECLARE_FLAGS(DrawWidgetFlags, DrawWidgetFlag)
    Q_FLAG(DrawWidgetFlags)

    enum CloseMode {
        CloseNoEvent,
        CloseWithEvent,
        CloseWithSpontaneousEvent
    };
    Q_ENUM(CloseMode)

    enum Direction {
        DirectionNorth = 0x01,
        DirectionEast = 0x10,
        DirectionSouth = 0x02,
        DirectionWest = 0x20
    };
    Q_ENUM(Direction)

    // Functions.
    explicit QWidgetPrivate(int version = QObjectPrivateVersion);
    ~QWidgetPrivate();

    static QWidgetPrivate *get(QWidget *w) { return w->d_func(); }
    static const QWidgetPrivate *get(const QWidget *w) { return w->d_func(); }

    QWExtra *extraData() const;
    QTLWExtra *topData() const;
    QTLWExtra *maybeTopData() const;
    QPainter *sharedPainter() const;
    void setSharedPainter(QPainter *painter);
    QWidgetRepaintManager *maybeRepaintManager() const;

    enum class WindowHandleMode {
        Direct,
        Closest,
        TopLevel
    };
    QWindow *windowHandle(WindowHandleMode mode = WindowHandleMode::Direct) const;

    QScreen *associatedScreen() const;

    template <typename T>
    void repaint(T t);

    template <typename T>
    void update(T t);

    void init(QWidget *desktopWidget, Qt::WindowFlags f);
    void create();
    void createRecursively();
    void createWinId();

    bool setScreenForPoint(const QPoint &pos);
    bool setScreen(QScreen *screen);

    void createTLExtra();
    void createExtra();
    void deleteExtra();
    void createSysExtra();
    void deleteSysExtra();
    void createTLSysExtra();
    void deleteTLSysExtra();
    void updateSystemBackground();
    void propagatePaletteChange();

    void setPalette_helper(const QPalette &);
    void resolvePalette();
    QPalette naturalWidgetPalette(uint inheritedMask) const;

    void setMask_sys(const QRegion &);

    void raise_sys();
    void lower_sys();
    void stackUnder_sys(QWidget *);

    QWidget *deepestFocusProxy() const;
    void setFocus_sys();
    void updateFocusChild();

    void updateFont(const QFont &);
    inline void setFont_helper(const QFont &font) {
        if (directFontResolveMask == font.resolve() && data.fnt == font)
            return;
        updateFont(font);
    }
    QFont localFont() const;
    void resolveFont();
    QFont naturalWidgetFont(uint inheritedMask) const;

    void setLayoutDirection_helper(Qt::LayoutDirection);
    void resolveLayoutDirection();

    void setLocale_helper(const QLocale &l, bool forceUpdate = false);
    void resolveLocale();

    void setStyle_helper(QStyle *newStyle, bool propagate);
    void inheritStyle();

    void setUpdatesEnabled_helper(bool );

    bool updateBrushOrigin(QPainter *, const QBrush &brush) const;
    void paintBackground(QPainter *, const QRegion &, DrawWidgetFlags flags = DrawAsRoot) const;
    bool isAboutToShow() const;
    QRegion prepareToRender(const QRegion &region, QWidget::RenderFlags renderFlags);
    void render_helper(QPainter *painter, const QPoint &targetOffset, const QRegion &sourceRegion,
                       QWidget::RenderFlags renderFlags);
    void render(QPaintDevice *target, const QPoint &targetOffset, const QRegion &sourceRegion,
                QWidget::RenderFlags renderFlags);
    void drawWidget(QPaintDevice *pdev, const QRegion &rgn, const QPoint &offset, DrawWidgetFlags flags,
                    QPainter *sharedPainter = nullptr, QWidgetRepaintManager *repaintManager = nullptr);
    void sendPaintEvent(const QRegion &toBePainted);


    void paintSiblingsRecursive(QPaintDevice *pdev, const QObjectList& children, int index,
                                const QRegion &rgn, const QPoint &offset, DrawWidgetFlags flags,
                                QPainter *sharedPainter, QWidgetRepaintManager *repaintManager);

#if QT_CONFIG(graphicsview)
    static QGraphicsProxyWidget * nearestGraphicsProxyWidget(const QWidget *origin);
#endif
    bool shouldPaintOnScreen() const;
    void paintOnScreen(const QRegion &rgn);

    QRect clipRect() const;
    QRegion clipRegion() const;
    void setSystemClip(QPaintEngine *paintEngine, qreal devicePixelRatio, const QRegion &region);
    void subtractOpaqueChildren(QRegion &rgn, const QRect &clipRect) const;
    void subtractOpaqueSiblings(QRegion &source, bool *hasDirtySiblingsAbove = nullptr,
                                bool alsoNonOpaque = false) const;
    void clipToEffectiveMask(QRegion &region) const;
    void updateIsOpaque();
    void setOpaque(bool opaque);
    void updateIsTranslucent();
#if QT_CONFIG(graphicseffect)
    void invalidateGraphicsEffectsRecursively();
#endif // QT_CONFIG(graphicseffect)

    const QRegion &getOpaqueChildren() const;
    void setDirtyOpaqueRegion();

    bool close_helper(CloseMode mode);

    void setWindowIcon_helper();
    void setWindowIcon_sys();
    void setWindowOpacity_sys(qreal opacity);
    void adjustQuitOnCloseAttribute();

    void scrollChildren(int dx, int dy);
    void moveRect(const QRect &, int dx, int dy);
    void scrollRect(const QRect &, int dx, int dy);
    void invalidateBackingStore_resizeHelper(const QPoint &oldPos, const QSize &oldSize);

    template <class T>
    void invalidateBackingStore(const T &);

    QRegion overlappedRegion(const QRect &rect, bool breakAfterFirst = false) const;
    void syncBackingStore();
    void syncBackingStore(const QRegion &region);

    bool shouldDiscardSyncRequest() const;

    // tells the input method about the widgets transform
    void updateWidgetTransform(QEvent *event);

    void reparentFocusWidgets(QWidget *oldtlw);

    static int pointToRect(const QPoint &p, const QRect &r);

    void setWinId(WId);
    void showChildren(bool spontaneous);
    void hideChildren(bool spontaneous);
    void setParent_sys(QWidget *parent, Qt::WindowFlags);
    void scroll_sys(int dx, int dy);
    void scroll_sys(int dx, int dy, const QRect &r);
    void deactivateWidgetCleanup();
    void setGeometry_sys(int, int, int, int, bool);
    void fixPosIncludesFrame();
    void sendPendingMoveAndResizeEvents(bool recursive = false, bool disableUpdates = false);
    void activateChildLayoutsRecursively();
    void show_recursive();
    void show_helper();
    void show_sys();
    void hide_sys();
    void hide_helper();
    void _q_showIfNotHidden();
    void setVisible(bool);

    void setEnabled_helper(bool);
    static void adjustFlags(Qt::WindowFlags &flags, QWidget *w = 0);

    void updateFrameStrut();
    QRect frameStrut() const;

#ifdef QT_KEYPAD_NAVIGATION
    static bool navigateToDirection(Direction direction);
    static QWidget *widgetInNavigationDirection(Direction direction);
    static bool canKeypadNavigate(Qt::Orientation orientation);
    static bool inTabWidget(QWidget *widget);
#endif

    void setWindowIconText_sys(const QString &cap);
    void setWindowIconText_helper(const QString &cap);
    void setWindowTitle_sys(const QString &cap);
    void setWindowFilePath_sys(const QString &filePath);

#ifndef QT_NO_CURSOR
    void setCursor_sys(const QCursor &cursor);
    void unsetCursor_sys();
#endif

    void setWindowTitle_helper(const QString &cap);
    void setWindowFilePath_helper(const QString &filePath);
    void setWindowModified_helper();
    virtual void setWindowFlags(Qt::WindowFlags windowFlags);

    bool setMinimumSize_helper(int &minw, int &minh);
    bool setMaximumSize_helper(int &maxw, int &maxh);
    void setConstraints_sys();
    bool pointInsideRectAndMask(const QPoint &) const;
    QWidget *childAt_helper(const QPoint &, bool) const;
    QWidget *childAtRecursiveHelper(const QPoint &p, bool) const;
    void updateGeometry_helper(bool forceUpdate);

    void getLayoutItemMargins(int *left, int *top, int *right, int *bottom) const;
    void setLayoutItemMargins(int left, int top, int right, int bottom);
    void setLayoutItemMargins(QStyle::SubElement element, const QStyleOption *opt = nullptr);

    void updateContentsRect();
    QMargins safeAreaMargins() const;

    // aboutToDestroy() is called just before the contents of
    // QWidget::destroy() is executed. It's used to signal QWidget
    // sub-classes that their internals are about to be released.
    virtual void aboutToDestroy() {}

    inline QWidget *effectiveFocusWidget() {
        QWidget *w = q_func();
        while (w->focusProxy())
            w = w->focusProxy();
        return w;
    }

    void setModal_sys();

    // This is an helper function that return the available geometry for
    // a widget and takes care is this one is in QGraphicsView.
    // If the widget is not embed in a scene then the geometry available is
    // null, we let QDesktopWidget decide for us.
    static QRect screenGeometry(const QWidget *widget)
    {
        QRect screen;
#if QT_CONFIG(graphicsview)
        QGraphicsProxyWidget *ancestorProxy = widget->d_func()->nearestGraphicsProxyWidget(widget);
        //It's embedded if it has an ancestor
        if (ancestorProxy) {
            if (!bypassGraphicsProxyWidget(widget) && ancestorProxy->scene() != nullptr) {
                // One view, let be smart and return the viewport rect then the popup is aligned
                if (ancestorProxy->scene()->views().size() == 1) {
                    QGraphicsView *view = ancestorProxy->scene()->views().at(0);
                    screen = view->mapToScene(view->viewport()->rect()).boundingRect().toRect();
                } else {
                    screen = ancestorProxy->scene()->sceneRect().toRect();
                }
            }
        }
#else
        Q_UNUSED(widget);
#endif
        return screen;
    }

    inline void setRedirected(QPaintDevice *replacement, const QPoint &offset)
    {
        Q_ASSERT(q_func()->testAttribute(Qt::WA_WState_InPaintEvent));
        redirectDev = replacement;
        redirectOffset = offset;
    }

    inline QPaintDevice *redirected(QPoint *offset) const
    {
        if (offset)
            *offset = redirectDev ? redirectOffset : QPoint();
        return redirectDev;
    }

    inline void restoreRedirected()
    { redirectDev = nullptr; }

    inline void enforceNativeChildren()
    {
        if (!extra)
            createExtra();

        if (extra->nativeChildrenForced)
            return;
        extra->nativeChildrenForced = 1;

        for (int i = 0; i < children.size(); ++i) {
            if (QWidget *child = qobject_cast<QWidget *>(children.at(i)))
                child->setAttribute(Qt::WA_NativeWindow);
        }
    }

    inline bool nativeChildrenForced() const
    {
        return extra ? extra->nativeChildrenForced : false;
    }

    inline QRect effectiveRectFor(const QRegion &region) const
    {
        return effectiveRectFor(region.boundingRect());
    }

    inline QRect effectiveRectFor(const QRect &rect) const
    {
#if QT_CONFIG(graphicseffect)
        if (graphicsEffect && graphicsEffect->isEnabled())
            return graphicsEffect->boundingRectFor(rect).toAlignedRect();
#endif // QT_CONFIG(graphicseffect)
        return rect;
    }

    QSize adjustedSize() const;

    inline void handleSoftwareInputPanel(Qt::MouseButton button, bool clickCausedFocus)
    {
        Q_Q(QWidget);
        if (button == Qt::LeftButton && qApp->autoSipEnabled()) {
            QStyle::RequestSoftwareInputPanel behavior = QStyle::RequestSoftwareInputPanel(
                    q->style()->styleHint(QStyle::SH_RequestSoftwareInputPanel));
            if (!clickCausedFocus || behavior == QStyle::RSIP_OnMouseClick) {
                QGuiApplication::inputMethod()->show();
            }
        }
    }

    void setWSGeometry();

    inline QPoint mapToWS(const QPoint &p) const
    { return p - data.wrect.topLeft(); }

    inline QPoint mapFromWS(const QPoint &p) const
    { return p + data.wrect.topLeft(); }

    inline QRect mapToWS(const QRect &r) const
    { return r.translated(-data.wrect.topLeft()); }

    inline QRect mapFromWS(const QRect &r) const
    { return r.translated(data.wrect.topLeft()); }

    QOpenGLContext *shareContext() const;

    virtual QObject *focusObject() { return nullptr; }

#ifndef QT_NO_OPENGL
    virtual GLuint textureId() const { return 0; }
    virtual QPlatformTextureList::Flags textureListFlags() {
        Q_Q(QWidget);
        return q->testAttribute(Qt::WA_AlwaysStackOnTop)
            ? QPlatformTextureList::StacksOnTop
            : QPlatformTextureList::Flags(nullptr);
    }
    virtual QImage grabFramebuffer() { return QImage(); }
    virtual void beginBackingStorePainting() { }
    virtual void endBackingStorePainting() { }
    virtual void beginCompose() { }
    virtual void endCompose() { }
    void setRenderToTexture() { renderToTexture = true; setTextureChildSeen(); }
    void setTextureChildSeen()
    {
        Q_Q(QWidget);
        if (textureChildSeen)
            return;
        textureChildSeen = 1;

        if (!q->isWindow()) {
            QWidget *parent = q->parentWidget();
            if (parent)
                get(parent)->setTextureChildSeen();
        }
    }
    static void sendComposeStatus(QWidget *w, bool end);
    // Called on setViewport().
    virtual void initializeViewportFramebuffer() { }
    // When using a QOpenGLWidget as viewport with QAbstractScrollArea, resize events are
    // filtered away from the widget. This is fine for QGLWidget but bad for QOpenGLWidget
    // since the fbo must be resized. We need an alternative way to notify.
    virtual void resizeViewportFramebuffer() { }
    // Called after each paint event.
    virtual void resolveSamples() { }
#endif

    static void setWidgetParentHelper(QObject *widgetAsObject, QObject *newParent);

    // Variables.
    // Regular pointers (keep them together to avoid gaps on 64 bit architectures).
    std::unique_ptr<QWExtra> extra;
    QWidget *focus_next;
    QWidget *focus_prev;
    QWidget *focus_child;
    QLayout *layout;
    QRegion *needsFlush;
    QPaintDevice *redirectDev;
    QWidgetItemV2 *widgetItem;
    QPaintEngine *extraPaintEngine;
    mutable const QMetaObject *polished;
    QGraphicsEffect *graphicsEffect;
    // All widgets are added into the allWidgets set. Once
    // they receive a window id they are also added to the mapper.
    // This should just ensure that all widgets are deleted by QApplication
    static QWidgetMapper *mapper;
    static QWidgetSet *allWidgets;
#if !defined(QT_NO_IM)
    Qt::InputMethodHints imHints;
#endif
#ifdef QT_KEYPAD_NAVIGATION
    static QPointer<QWidget> editingWidget;
#endif

    // Implicit pointers (shared_null/shared_empty).
    QRegion opaqueChildren;
    QRegion dirty;
#ifndef QT_NO_TOOLTIP
    QString toolTip;
    int toolTipDuration;
#endif
#if QT_CONFIG(statustip)
    QString statusTip;
#endif
#if QT_CONFIG(whatsthis)
    QString whatsThis;
#endif
#ifndef QT_NO_ACCESSIBILITY
    QString accessibleName;
    QString accessibleDescription;
#endif

    // Other variables.
    uint directFontResolveMask;
    uint inheritedFontResolveMask;
    uint inheritedPaletteResolveMask;
    short leftmargin;
    short topmargin;
    short rightmargin;
    short bottommargin;
    signed char leftLayoutItemMargin;
    signed char topLayoutItemMargin;
    signed char rightLayoutItemMargin;
    signed char bottomLayoutItemMargin;
    static int instanceCounter; // Current number of widget instances
    static int maxInstances; // Maximum number of widget instances
    Qt::HANDLE hd;
    QWidgetData data;
    QSizePolicy size_policy;
    QLocale locale;
    QPoint redirectOffset;
#ifndef QT_NO_ACTION
    QList<QAction*> actions;
#endif
#ifndef QT_NO_GESTURES
    QMap<Qt::GestureType, Qt::GestureFlags> gestureContext;
#endif

    // Bit fields.
    uint high_attributes[4]; // the low ones are in QWidget::widget_attributes
    QPalette::ColorRole fg_role : 8;
    QPalette::ColorRole bg_role : 8;
    uint dirtyOpaqueChildren : 1;
    uint isOpaque : 1;
    uint retainSizeWhenHiddenChanged : 1;
    uint inDirtyList : 1;
    uint isScrolled : 1;
    uint isMoved : 1;
    uint usesDoubleBufferedGLContext : 1;
    uint mustHaveWindowHandle : 1;
    uint renderToTexture : 1;
    uint textureChildSeen : 1;
#ifndef QT_NO_IM
    uint inheritsInputMethodHints : 1;
#endif
#ifndef QT_NO_OPENGL
    uint renderToTextureReallyDirty : 1;
    uint renderToTextureComposeActive : 1;
#endif
    uint childrenHiddenByWState : 1;
    uint childrenShownByExpose : 1;

    // *************************** Platform specific ************************************
#if defined(Q_OS_WIN)
    uint noPaintOnScreen : 1; // see qwidget.cpp ::paintEngine()
#elif defined(Q_OS_MAC)
    void macUpdateSizeAttribute();
#endif
    void setNetWmWindowTypes(bool skipIfMissing = false);

    bool stealKeyboardGrab(bool grab);
    bool stealMouseGrab(bool grab);
};

Q_DECLARE_OPERATORS_FOR_FLAGS(QWidgetPrivate::DrawWidgetFlags)

struct QWidgetPaintContext
{
    inline QWidgetPaintContext(QPaintDevice *d, const QRegion &r, const QPoint &o, QWidgetPrivate::DrawWidgetFlags f,
                               QPainter *p, QWidgetRepaintManager *rpm)
        : pdev(d), rgn(r), offset(o), flags(f), sharedPainter(p), repaintManager(rpm), painter(nullptr) {}

    QPaintDevice *pdev;
    QRegion rgn;
    QPoint offset;
    QWidgetPrivate::DrawWidgetFlags flags;
    QPainter *sharedPainter;
    QWidgetRepaintManager *repaintManager;
    QPainter *painter;
};

#if QT_CONFIG(graphicseffect)
class QWidgetEffectSourcePrivate : public QGraphicsEffectSourcePrivate
{
public:
    QWidgetEffectSourcePrivate(QWidget *widget)
        : QGraphicsEffectSourcePrivate(), m_widget(widget), context(nullptr), updateDueToGraphicsEffect(false)
    {}

    void detach() override
    { m_widget->d_func()->graphicsEffect = nullptr; }

    const QGraphicsItem *graphicsItem() const override
    { return nullptr; }

    const QWidget *widget() const override
    { return m_widget; }

    void update() override
    {
        updateDueToGraphicsEffect = true;
        m_widget->update();
        updateDueToGraphicsEffect = false;
    }

    bool isPixmap() const override
    { return false; }

    void effectBoundingRectChanged() override
    {
        // ### This function should take a rect parameter; then we can avoid
        // updating too much on the parent widget.
        if (QWidget *parent = m_widget->parentWidget())
            parent->update();
        else
            update();
    }

    const QStyleOption *styleOption() const override
    { return nullptr; }

    QRect deviceRect() const override
    { return m_widget->window()->rect(); }

    QRectF boundingRect(Qt::CoordinateSystem system) const override;
    void draw(QPainter *p) override;
    QPixmap pixmap(Qt::CoordinateSystem system, QPoint *offset,
                   QGraphicsEffect::PixmapPadMode mode) const override;

    QWidget *m_widget;
    QWidgetPaintContext *context;
    QTransform lastEffectTransform;
    bool updateDueToGraphicsEffect;
};
#endif // QT_CONFIG(graphicseffect)

inline QWExtra *QWidgetPrivate::extraData() const
{
    return extra.get();
}

inline QTLWExtra *QWidgetPrivate::topData() const
{
    const_cast<QWidgetPrivate *>(this)->createTLExtra();
    return extra->topextra.get();
}

inline QTLWExtra *QWidgetPrivate::maybeTopData() const
{
    return extra ? extra->topextra.get() : nullptr;
}

inline QPainter *QWidgetPrivate::sharedPainter() const
{
    Q_Q(const QWidget);
    QTLWExtra *x = q->window()->d_func()->maybeTopData();
    return x ? x->sharedPainter : nullptr;
}

inline void QWidgetPrivate::setSharedPainter(QPainter *painter)
{
    Q_Q(QWidget);
    QTLWExtra *x = q->window()->d_func()->topData();
    x->sharedPainter = painter;
}

inline bool QWidgetPrivate::pointInsideRectAndMask(const QPoint &p) const
{
    Q_Q(const QWidget);
    return q->rect().contains(p) && (!extra || !extra->hasMask || q->testAttribute(Qt::WA_MouseNoMask)
                                     || extra->mask.contains(p));
}

inline QWidgetRepaintManager *QWidgetPrivate::maybeRepaintManager() const
{
    Q_Q(const QWidget);
    QTLWExtra *x = q->window()->d_func()->maybeTopData();
<<<<<<< HEAD
    return x ? x->repaintManager.get() : nullptr;
=======
    return x ? x->widgetBackingStore.get() : nullptr;
>>>>>>> 5bb178c4
}

QT_END_NAMESPACE

#endif // QWIDGET_P_H<|MERGE_RESOLUTION|>--- conflicted
+++ resolved
@@ -121,11 +121,7 @@
 
     // Regular pointers (keep them together to avoid gaps on 64 bits architectures).
     std::unique_ptr<QIcon> icon; // widget icon
-<<<<<<< HEAD
     std::unique_ptr<QWidgetRepaintManager> repaintManager;
-=======
-    std::unique_ptr<QWidgetBackingStore> widgetBackingStore;
->>>>>>> 5bb178c4
     QBackingStore *backingStore;
     QPainter *sharedPainter;
     QWidgetWindow *window;
@@ -846,11 +842,7 @@
 {
     Q_Q(const QWidget);
     QTLWExtra *x = q->window()->d_func()->maybeTopData();
-<<<<<<< HEAD
     return x ? x->repaintManager.get() : nullptr;
-=======
-    return x ? x->widgetBackingStore.get() : nullptr;
->>>>>>> 5bb178c4
 }
 
 QT_END_NAMESPACE
