--- conflicted
+++ resolved
@@ -1184,15 +1184,9 @@
     setAttribute(Qt::WA_WState_Created);                        // set created flag
     d->create();
 
-<<<<<<< HEAD
     // A real toplevel window needs a paint manager
     if (isWindow() && windowType() != Qt::Desktop)
         d->topData()->repaintManager.reset(new QWidgetRepaintManager(this));
-=======
-    // a real toplevel window needs a backing store
-    if (isWindow() && windowType() != Qt::Desktop)
-        d->topData()->widgetBackingStore.reset(new QWidgetBackingStore(this));
->>>>>>> 5bb178c4
 
     d->setModal_sys();
 
@@ -1694,11 +1688,7 @@
         //the qplatformbackingstore may hold a reference to the window, so the backingstore
         //needs to be deleted first.
 
-<<<<<<< HEAD
         extra->topextra->repaintManager.reset(nullptr);
-=======
-        extra->topextra->widgetBackingStore.reset(nullptr);
->>>>>>> 5bb178c4
         deleteBackingStore(this);
 #ifndef QT_NO_OPENGL
         extra->topextra->widgetTextures.clear();
@@ -10763,11 +10753,7 @@
 
     QTLWExtra *tlwExtra = q->window()->d_func()->maybeTopData();
     if (tlwExtra && !tlwExtra->inTopLevelResize && tlwExtra->backingStore)
-<<<<<<< HEAD
         tlwExtra->repaintManager->markDirty(r, q, QWidgetRepaintManager::UpdateNow);
-=======
-        tlwExtra->widgetBackingStore->markDirty(r, q, QWidgetBackingStore::UpdateNow);
->>>>>>> 5bb178c4
 }
 
 /*!
@@ -10842,11 +10828,7 @@
 
     QTLWExtra *tlwExtra = q->window()->d_func()->maybeTopData();
     if (tlwExtra && !tlwExtra->inTopLevelResize && tlwExtra->backingStore)
-<<<<<<< HEAD
         tlwExtra->repaintManager->markDirty(clipped, q);
-=======
-        tlwExtra->widgetBackingStore->markDirty(clipped, q);
->>>>>>> 5bb178c4
 }
 
  /*!
