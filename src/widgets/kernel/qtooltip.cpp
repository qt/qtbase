--- conflicted
+++ resolved
@@ -236,7 +236,7 @@
         ++extra.rheight();
     setWordWrap(Qt::mightBeRichText(text()));
     QSize sh = sizeHint();
-<<<<<<< HEAD
+    // ### When the above WinRT code is fixed, windowhandle should be used to find the screen.
     QScreen *screen = QGuiApplication::screenAt(pos);
     if (!screen)
         screen = QGuiApplication::primaryScreen();
@@ -245,21 +245,6 @@
         if (!wordWrap() && sh.width() > screenWidth) {
             setWordWrap(true);
             sh = sizeHint();
-=======
-    if (wordWrap()) {
-        // ### When the above WinRT code is fixed, windowhandle should be used to find the screen.
-        QScreen *screen = QGuiApplication::screenAt(pos);
-        if (!screen)
-            screen = QGuiApplication::primaryScreen();
-        if (screen) {
-            const qreal screenWidth = screen->geometry().width();
-            if (sh.width() > screenWidth) {
-                // Try to use widely accepted 75chars max length or 80% of the screen width else.
-                // See https://en.wikipedia.org/wiki/Line_length
-                sh.setWidth(qMin(fm.averageCharWidth() * 75, static_cast<int>(screenWidth * .8)));
-                sh.setHeight(heightForWidth(sh.width()));
-            }
->>>>>>> 5733dfbd
         }
     }
     resize(sh + extra);
