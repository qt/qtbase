--- conflicted
+++ resolved
@@ -389,11 +389,7 @@
   Construct a QRollEffect widget.
 */
 QRollEffect::QRollEffect(QWidget* w, Qt::WindowFlags f, DirFlags orient)
-<<<<<<< HEAD
-    : QWidget(nullptr, f), orientation(orient)
-=======
     : QWidget(effectParent(w), f), orientation(orient)
->>>>>>> 7981dbfa
 {
 #ifndef Q_OS_WIN
     setEnabled(false);
