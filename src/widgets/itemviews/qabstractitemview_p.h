/****************************************************************************
**
** Copyright (C) 2016 The Qt Company Ltd.
** Contact: https://www.qt.io/licensing/
**
** This file is part of the QtWidgets module of the Qt Toolkit.
**
** $QT_BEGIN_LICENSE:LGPL$
** Commercial License Usage
** Licensees holding valid commercial Qt licenses may use this file in
** accordance with the commercial license agreement provided with the
** Software or, alternatively, in accordance with the terms contained in
** a written agreement between you and The Qt Company. For licensing terms
** and conditions see https://www.qt.io/terms-conditions. For further
** information use the contact form at https://www.qt.io/contact-us.
**
** GNU Lesser General Public License Usage
** Alternatively, this file may be used under the terms of the GNU Lesser
** General Public License version 3 as published by the Free Software
** Foundation and appearing in the file LICENSE.LGPL3 included in the
** packaging of this file. Please review the following information to
** ensure the GNU Lesser General Public License version 3 requirements
** will be met: https://www.gnu.org/licenses/lgpl-3.0.html.
**
** GNU General Public License Usage
** Alternatively, this file may be used under the terms of the GNU
** General Public License version 2.0 or (at your option) the GNU General
** Public license version 3 or any later version approved by the KDE Free
** Qt Foundation. The licenses are as published by the Free Software
** Foundation and appearing in the file LICENSE.GPL2 and LICENSE.GPL3
** included in the packaging of this file. Please review the following
** information to ensure the GNU General Public License requirements will
** be met: https://www.gnu.org/licenses/gpl-2.0.html and
** https://www.gnu.org/licenses/gpl-3.0.html.
**
** $QT_END_LICENSE$
**
****************************************************************************/

#ifndef QABSTRACTITEMVIEW_P_H
#define QABSTRACTITEMVIEW_P_H

//
//  W A R N I N G
//  -------------
//
// This file is not part of the Qt API.  It exists purely as an
// implementation detail.  This header file may change from version to
// version without notice, or even be removed.
//
// We mean it.
//

#include "private/qabstractscrollarea_p.h"
#include "private/qabstractitemmodel_p.h"
#include "QtWidgets/qapplication.h"
#include "QtGui/qevent.h"
#include "QtCore/qmimedata.h"
#include "QtGui/qpainter.h"
#include "QtCore/qpair.h"
#include "QtGui/qregion.h"
#include "QtCore/qdebug.h"
#include "QtCore/qbasictimer.h"
#include "QtCore/qelapsedtimer.h"

#ifndef QT_NO_ITEMVIEWS

QT_BEGIN_NAMESPACE

struct QEditorInfo {
    QEditorInfo(QWidget *e, bool s): widget(QPointer<QWidget>(e)), isStatic(s) {}
    QEditorInfo(): isStatic(false) {}

    QPointer<QWidget> widget;
    bool isStatic;
};

//  Fast associativity between Persistent editors and indices.
typedef QHash<QWidget *, QPersistentModelIndex> QEditorIndexHash;
typedef QHash<QPersistentModelIndex, QEditorInfo> QIndexEditorHash;

struct QItemViewPaintPair {
    QRect rect;
    QModelIndex index;
};
template <>
class QTypeInfo<QItemViewPaintPair> : public QTypeInfoMerger<QItemViewPaintPair, QRect, QModelIndex> {};

typedef QVector<QItemViewPaintPair> QItemViewPaintPairs;

class QEmptyModel : public QAbstractItemModel
{
public:
    explicit QEmptyModel(QObject *parent = 0) : QAbstractItemModel(parent) {}
    QModelIndex index(int, int, const QModelIndex &) const { return QModelIndex(); }
    QModelIndex parent(const QModelIndex &) const { return QModelIndex(); }
    int rowCount(const QModelIndex &) const { return 0; }
    int columnCount(const QModelIndex &) const { return 0; }
    bool hasChildren(const QModelIndex &) const { return false; }
    QVariant data(const QModelIndex &, int) const { return QVariant(); }
};

class Q_AUTOTEST_EXPORT QAbstractItemViewPrivate : public QAbstractScrollAreaPrivate
{
    Q_DECLARE_PUBLIC(QAbstractItemView)

public:
    QAbstractItemViewPrivate();
    virtual ~QAbstractItemViewPrivate();

    void init();

    virtual void _q_rowsRemoved(const QModelIndex &parent, int start, int end);
    virtual void _q_rowsInserted(const QModelIndex &parent, int start, int end);
    virtual void _q_columnsAboutToBeRemoved(const QModelIndex &parent, int start, int end);
    virtual void _q_columnsRemoved(const QModelIndex &parent, int start, int end);
    virtual void _q_columnsInserted(const QModelIndex &parent, int start, int end);
    virtual void _q_modelDestroyed();
    virtual void _q_layoutChanged();
    virtual void _q_rowsMoved(const QModelIndex &source, int sourceStart, int sourceEnd, const QModelIndex &destination, int destinationStart);
    virtual void _q_columnsMoved(const QModelIndex &source, int sourceStart, int sourceEnd, const QModelIndex &destination, int destinationStart);

    void _q_headerDataChanged() { doDelayedItemsLayout(); }
    void _q_scrollerStateChanged();

    void fetchMore();

    bool shouldEdit(QAbstractItemView::EditTrigger trigger, const QModelIndex &index) const;
    bool shouldForwardEvent(QAbstractItemView::EditTrigger trigger, const QEvent *event) const;
    bool shouldAutoScroll(const QPoint &pos) const;
    void doDelayedItemsLayout(int delay = 0);
    void interruptDelayedItemsLayout() const;

    void updateGeometry();

    void startAutoScroll()
    {   // ### it would be nice to make this into a style hint one day
        int scrollInterval = (verticalScrollMode == QAbstractItemView::ScrollPerItem) ? 150 : 50;
        autoScrollTimer.start(scrollInterval, q_func());
        autoScrollCount = 0;
    }
    void stopAutoScroll() { autoScrollTimer.stop(); autoScrollCount = 0;}

#ifndef QT_NO_DRAGANDDROP
    virtual bool dropOn(QDropEvent *event, int *row, int *col, QModelIndex *index);
#endif
    bool droppingOnItself(QDropEvent *event, const QModelIndex &index);

    QWidget *editor(const QModelIndex &index, const QStyleOptionViewItem &options);
    bool sendDelegateEvent(const QModelIndex &index, QEvent *event) const;
    bool openEditor(const QModelIndex &index, QEvent *event);
    void updateEditorData(const QModelIndex &topLeft, const QModelIndex &bottomRight);

    QItemSelectionModel::SelectionFlags multiSelectionCommand(const QModelIndex &index,
                                                              const QEvent *event) const;
    QItemSelectionModel::SelectionFlags extendedSelectionCommand(const QModelIndex &index,
                                                                 const QEvent *event) const;
    QItemSelectionModel::SelectionFlags contiguousSelectionCommand(const QModelIndex &index,
                                                                   const QEvent *event) const;
    virtual void selectAll(QItemSelectionModel::SelectionFlags command);

    void setHoverIndex(const QPersistentModelIndex &index);

    void checkMouseMove(const QPersistentModelIndex &index);
    inline void checkMouseMove(const QPoint &pos) { checkMouseMove(q_func()->indexAt(pos)); }

    inline QItemSelectionModel::SelectionFlags selectionBehaviorFlags() const
    {
        switch (selectionBehavior) {
        case QAbstractItemView::SelectRows: return QItemSelectionModel::Rows;
        case QAbstractItemView::SelectColumns: return QItemSelectionModel::Columns;
        case QAbstractItemView::SelectItems: default: return QItemSelectionModel::NoUpdate;
        }
    }

#ifndef QT_NO_DRAGANDDROP
    virtual QAbstractItemView::DropIndicatorPosition position(const QPoint &pos, const QRect &rect, const QModelIndex &idx) const;

    inline bool canDrop(QDropEvent *event) {
        const QMimeData *mime = event->mimeData();

        // Drag enter event shall always be accepted, if mime type and action match.
        // Whether the data can actually be dropped will be checked in drag move.
        if (event->type() == QEvent::DragEnter && (event->dropAction() & model->supportedDropActions())) {
            const QStringList modelTypes = model->mimeTypes();
            for (const auto &modelType : modelTypes) {
                if (mime->hasFormat(modelType))
                    return true;
            }
        }

        QModelIndex index;
        int col = -1;
        int row = -1;
        if (dropOn(event, &row, &col, &index)) {
            return model->canDropMimeData(mime,
                                          dragDropMode == QAbstractItemView::InternalMove ? Qt::MoveAction : event->dropAction(),
                                          row, col, index);
        }
        return false;
    }

    inline void paintDropIndicator(QPainter *painter)
    {
        if (showDropIndicator && state == QAbstractItemView::DraggingState
#ifndef QT_NO_CURSOR
            && viewport->cursor().shape() != Qt::ForbiddenCursor
#endif
            ) {
            QStyleOption opt;
            opt.init(q_func());
            opt.rect = dropIndicatorRect;
            q_func()->style()->drawPrimitive(QStyle::PE_IndicatorItemViewItemDrop, &opt, painter, q_func());
        }
    }

#endif
    virtual QItemViewPaintPairs draggablePaintPairs(const QModelIndexList &indexes, QRect *r) const;
    // reimplemented in subclasses
    virtual void adjustViewOptionsForIndex(QStyleOptionViewItem*, const QModelIndex&) const {}

    inline void releaseEditor(QWidget *editor, const QModelIndex &index = QModelIndex()) const {
        if (editor) {
            QObject::disconnect(editor, SIGNAL(destroyed(QObject*)),
                                q_func(), SLOT(editorDestroyed(QObject*)));
            editor->removeEventFilter(itemDelegate);
            editor->hide();
            QAbstractItemDelegate *delegate = delegateForIndex(index);

            if (delegate)
                delegate->destroyEditor(editor, index);
            else
                editor->deleteLater();
        }
    }

    inline void executePostedLayout() const {
        if (delayedPendingLayout && state != QAbstractItemView::CollapsingState) {
            interruptDelayedItemsLayout();
            const_cast<QAbstractItemView*>(q_func())->doItemsLayout();
        }
    }

    inline void setDirtyRegion(const QRegion &visualRegion) {
        updateRegion += visualRegion;
        if (!updateTimer.isActive())
            updateTimer.start(0, q_func());
    }

    inline void scrollDirtyRegion(int dx, int dy) {
        scrollDelayOffset = QPoint(-dx, -dy);
        updateDirtyRegion();
        scrollDelayOffset = QPoint(0, 0);
    }

    inline void scrollContentsBy(int dx, int dy) {
        scrollDirtyRegion(dx, dy);
        viewport->scroll(dx, dy);
    }

    void updateDirtyRegion() {
        updateTimer.stop();
        viewport->update(updateRegion);
        updateRegion = QRegion();
    }

    void clearOrRemove();
    void checkPersistentEditorFocus();

    QPixmap renderToPixmap(const QModelIndexList &indexes, QRect *r) const;

    inline QPoint offset() const {
        const Q_Q(QAbstractItemView);
        return QPoint(q->isRightToLeft() ? -q->horizontalOffset()
                      : q->horizontalOffset(), q->verticalOffset());
    }

    const QEditorInfo &editorForIndex(const QModelIndex &index) const;
<<<<<<< HEAD
    inline bool hasEditor(const QModelIndex &index) const {
        // Search's implicit cast (QModelIndex to QPersistentModelIndex) is slow; use cheap pre-test to avoid when we can.
        return !indexEditorHash.isEmpty() && indexEditorHash.contains(index);
    }
=======
    bool hasEditor(const QModelIndex &index) const;
>>>>>>> f24cc53c

    QModelIndex indexForEditor(QWidget *editor) const;
    void addEditor(const QModelIndex &index, QWidget *editor, bool isStatic);
    void removeEditor(QWidget *editor);

    inline bool isAnimating() const {
        return state == QAbstractItemView::AnimatingState;
    }

    inline QAbstractItemDelegate *delegateForIndex(const QModelIndex &index) const {
        QMap<int, QPointer<QAbstractItemDelegate> >::ConstIterator it;

        it = rowDelegates.find(index.row());
        if (it != rowDelegates.end())
            return it.value();

        it = columnDelegates.find(index.column());
        if (it != columnDelegates.end())
            return it.value();

        return itemDelegate;
    }

    inline bool isIndexValid(const QModelIndex &index) const {
         return (index.row() >= 0) && (index.column() >= 0) && (index.model() == model);
    }
    inline bool isIndexSelectable(const QModelIndex &index) const {
        return (model->flags(index) & Qt::ItemIsSelectable);
    }
    inline bool isIndexEnabled(const QModelIndex &index) const {
        return (model->flags(index) & Qt::ItemIsEnabled);
    }
    inline bool isIndexDropEnabled(const QModelIndex &index) const {
        return (model->flags(index) & Qt::ItemIsDropEnabled);
    }
    inline bool isIndexDragEnabled(const QModelIndex &index) const {
        return (model->flags(index) & Qt::ItemIsDragEnabled);
    }

    virtual bool selectionAllowed(const QModelIndex &index) const {
        // in some views we want to go ahead with selections, even if the index is invalid
        return isIndexValid(index) && isIndexSelectable(index);
    }

    // reimplemented from QAbstractScrollAreaPrivate
    virtual QPoint contentsOffset() const {
        Q_Q(const QAbstractItemView);
        return QPoint(q->horizontalOffset(), q->verticalOffset());
    }

    /**
     * For now, assume that we have few editors, if we need a more efficient implementation
     * we should add a QMap<QAbstractItemDelegate*, int> member.
     */
    int delegateRefCount(const QAbstractItemDelegate *delegate) const
    {
        int ref = 0;
        if (itemDelegate == delegate)
            ++ref;

        for (int maps = 0; maps < 2; ++maps) {
            const QMap<int, QPointer<QAbstractItemDelegate> > *delegates = maps ? &columnDelegates : &rowDelegates;
            for (QMap<int, QPointer<QAbstractItemDelegate> >::const_iterator it = delegates->begin();
                it != delegates->end(); ++it) {
                    if (it.value() == delegate) {
                        ++ref;
                        // optimization, we are only interested in the ref count values 0, 1 or >=2
                        if (ref >= 2) {
                            return ref;
                        }
                    }
            }
        }
        return ref;
    }

    /**
     * return true if the index is registered as a QPersistentModelIndex
     */
    inline bool isPersistent(const QModelIndex &index) const
    {
        return static_cast<QAbstractItemModelPrivate *>(model->d_ptr.data())->persistent.indexes.contains(index);
    }

    QModelIndexList selectedDraggableIndexes() const;

    QStyleOptionViewItem viewOptionsV1() const;

    void doDelayedReset()
    {
        //we delay the reset of the timer because some views (QTableView)
        //with headers can't handle the fact that the model has been destroyed
        //all _q_modelDestroyed slots must have been called
        if (!delayedReset.isActive())
            delayedReset.start(0, q_func());
    }

    QAbstractItemModel *model;
    QPointer<QAbstractItemDelegate> itemDelegate;
    QMap<int, QPointer<QAbstractItemDelegate> > rowDelegates;
    QMap<int, QPointer<QAbstractItemDelegate> > columnDelegates;
    QPointer<QItemSelectionModel> selectionModel;
    QItemSelectionModel::SelectionFlag ctrlDragSelectionFlag;
    bool noSelectionOnMousePress;

    QAbstractItemView::SelectionMode selectionMode;
    QAbstractItemView::SelectionBehavior selectionBehavior;

    QEditorIndexHash editorIndexHash;
    QIndexEditorHash indexEditorHash;
    QSet<QWidget*> persistent;
    QWidget *currentlyCommittingEditor;

    QPersistentModelIndex enteredIndex;
    QPersistentModelIndex pressedIndex;
    QPersistentModelIndex currentSelectionStartIndex;
    Qt::KeyboardModifiers pressedModifiers;
    QPoint pressedPosition;
    bool pressedAlreadySelected;

    //forces the next mouseMoveEvent to send the viewportEntered signal
    //if the mouse is over the viewport and not over an item
    bool viewportEnteredNeeded;

    QAbstractItemView::State state;
    QAbstractItemView::State stateBeforeAnimation;
    QAbstractItemView::EditTriggers editTriggers;
    QAbstractItemView::EditTrigger lastTrigger;

    QPersistentModelIndex root;
    QPersistentModelIndex hover;

    bool tabKeyNavigation;

#ifndef QT_NO_DRAGANDDROP
    bool showDropIndicator;
    QRect dropIndicatorRect;
    bool dragEnabled;
    QAbstractItemView::DragDropMode dragDropMode;
    bool overwrite;
    QAbstractItemView::DropIndicatorPosition dropIndicatorPosition;
    Qt::DropAction defaultDropAction;
#endif

    QString keyboardInput;
    QElapsedTimer keyboardInputTime;

    bool autoScroll;
    QBasicTimer autoScrollTimer;
    int autoScrollMargin;
    int autoScrollCount;
    bool shouldScrollToCurrentOnShow; //used to know if we should scroll to current on show event
    bool shouldClearStatusTip; //if there is a statustip currently shown that need to be cleared when leaving.

    bool alternatingColors;

    QSize iconSize;
    Qt::TextElideMode textElideMode;

    QRegion updateRegion; // used for the internal update system
    QPoint scrollDelayOffset;

    QBasicTimer updateTimer;
    QBasicTimer delayedEditing;
    QBasicTimer delayedAutoScroll; //used when an item is clicked
    QBasicTimer delayedReset;

    QAbstractItemView::ScrollMode verticalScrollMode;
    QAbstractItemView::ScrollMode horizontalScrollMode;

#ifndef QT_NO_GESTURES
    // the selection before the last mouse down. In case we have to restore it for scrolling
    QItemSelection oldSelection;
    QModelIndex oldCurrent;
#endif

    bool currentIndexSet;

    bool wrapItemText;
    mutable bool delayedPendingLayout;
    bool moveCursorUpdatedView;

    // Whether scroll mode has been explicitly set or its value come from SH_ItemView_ScrollMode
    bool verticalScrollModeSet;
    bool horizontalScrollModeSet;

private:
    mutable QBasicTimer delayedLayout;
    mutable QBasicTimer fetchMoreTimer;
};

QT_BEGIN_INCLUDE_NAMESPACE
#include <qvector.h>
QT_END_INCLUDE_NAMESPACE

template <typename T>
inline int qBinarySearch(const QVector<T> &vec, const T &item, int start, int end)
{
    int i = (start + end + 1) >> 1;
    while (end - start > 0) {
        if (vec.at(i) > item)
            end = i - 1;
        else
            start = i;
        i = (start + end + 1) >> 1;
    }
    return i;
}

QT_END_NAMESPACE

#endif // QT_NO_ITEMVIEWS

#endif // QABSTRACTITEMVIEW_P_H<|MERGE_RESOLUTION|>--- conflicted
+++ resolved
@@ -276,14 +276,7 @@
     }
 
     const QEditorInfo &editorForIndex(const QModelIndex &index) const;
-<<<<<<< HEAD
-    inline bool hasEditor(const QModelIndex &index) const {
-        // Search's implicit cast (QModelIndex to QPersistentModelIndex) is slow; use cheap pre-test to avoid when we can.
-        return !indexEditorHash.isEmpty() && indexEditorHash.contains(index);
-    }
-=======
     bool hasEditor(const QModelIndex &index) const;
->>>>>>> f24cc53c
 
     QModelIndex indexForEditor(QWidget *editor) const;
     void addEditor(const QModelIndex &index, QWidget *editor, bool isStatic);
