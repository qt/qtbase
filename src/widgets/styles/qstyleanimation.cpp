--- conflicted
+++ resolved
@@ -49,14 +49,6 @@
 QStyleAnimation::QStyleAnimation(QObject *target) : QAbstractAnimation(target),
     _delay(0), _duration(-1), _startTime(QTime::currentTime())
 {
-<<<<<<< HEAD
-    connect(this, SIGNAL(finished()), SLOT(deleteLater()));
-=======
-    if (target) {
-        moveToThread(target->thread());
-        setParent(target);
-    }
->>>>>>> 3d9a4003
 }
 
 QStyleAnimation::~QStyleAnimation()
