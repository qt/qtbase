--- conflicted
+++ resolved
@@ -66,14 +66,10 @@
     Q_DECLARE_PUBLIC(QStyle)
 public:
     inline QStylePrivate()
-<<<<<<< HEAD
         : layoutSpacingIndex(-1), proxyStyle(nullptr) {}
-=======
-        : layoutSpacingIndex(-1), proxyStyle(0) {}
 
     static bool useFullScreenForPopup();
 
->>>>>>> 63e88f60
     mutable int layoutSpacingIndex;
     QStyle *proxyStyle;
 };
