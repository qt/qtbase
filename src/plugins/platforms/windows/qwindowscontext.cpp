/****************************************************************************
**
** Copyright (C) 2013 Samuel Gaist <samuel.gaist@edeltech.ch>
** Copyright (C) 2016 The Qt Company Ltd.
** Contact: https://www.qt.io/licensing/
**
** This file is part of the plugins of the Qt Toolkit.
**
** $QT_BEGIN_LICENSE:LGPL$
** Commercial License Usage
** Licensees holding valid commercial Qt licenses may use this file in
** accordance with the commercial license agreement provided with the
** Software or, alternatively, in accordance with the terms contained in
** a written agreement between you and The Qt Company. For licensing terms
** and conditions see https://www.qt.io/terms-conditions. For further
** information use the contact form at https://www.qt.io/contact-us.
**
** GNU Lesser General Public License Usage
** Alternatively, this file may be used under the terms of the GNU Lesser
** General Public License version 3 as published by the Free Software
** Foundation and appearing in the file LICENSE.LGPL3 included in the
** packaging of this file. Please review the following information to
** ensure the GNU Lesser General Public License version 3 requirements
** will be met: https://www.gnu.org/licenses/lgpl-3.0.html.
**
** GNU General Public License Usage
** Alternatively, this file may be used under the terms of the GNU
** General Public License version 2.0 or (at your option) the GNU General
** Public license version 3 or any later version approved by the KDE Free
** Qt Foundation. The licenses are as published by the Free Software
** Foundation and appearing in the file LICENSE.GPL2 and LICENSE.GPL3
** included in the packaging of this file. Please review the following
** information to ensure the GNU General Public License requirements will
** be met: https://www.gnu.org/licenses/gpl-2.0.html and
** https://www.gnu.org/licenses/gpl-3.0.html.
**
** $QT_END_LICENSE$
**
****************************************************************************/

#include "qwindowscontext.h"
#include "qwindowsintegration.h"
#include "qwindowswindow.h"
#include "qwindowskeymapper.h"
#include "qwindowsmousehandler.h"
#include "qtwindowsglobal.h"
#include "qwindowsmenu.h"
#include "qwindowsmime.h"
#include "qwindowsinputcontext.h"
#include "qwindowstabletsupport.h"
#include "qwindowstheme.h"
#include <private/qguiapplication_p.h>
#ifndef QT_NO_ACCESSIBILITY
# include "accessible/qwindowsaccessibility.h"
#endif
#if QT_CONFIG(sessionmanager)
# include <private/qsessionmanager_p.h>
# include "qwindowssessionmanager.h"
#endif
#include "qwindowsscreen.h"
#include "qwindowstheme.h"

#include <QtGui/QWindow>
#include <qpa/qwindowsysteminterface.h>
#include <qpa/qplatformnativeinterface.h>
#include <QtGui/QGuiApplication>

#include <QtCore/QSet>
#include <QtCore/QHash>
#include <QtCore/QStringList>
#include <QtCore/QDebug>
#include <QtCore/QOperatingSystemVersion>
#include <QtCore/QSysInfo>
#include <QtCore/QScopedArrayPointer>
#include <QtCore/private/qsystemlibrary_p.h>

#include <QtEventDispatcherSupport/private/qwindowsguieventdispatcher_p.h>

#include <stdlib.h>
#include <stdio.h>
#include <windowsx.h>
#include <comdef.h>
#include <dbt.h>

QT_BEGIN_NAMESPACE

Q_LOGGING_CATEGORY(lcQpaWindows, "qt.qpa.windows")
Q_LOGGING_CATEGORY(lcQpaBackingStore, "qt.qpa.backingstore")
Q_LOGGING_CATEGORY(lcQpaEvents, "qt.qpa.events")
Q_LOGGING_CATEGORY(lcQpaGl, "qt.qpa.gl")
Q_LOGGING_CATEGORY(lcQpaMime, "qt.qpa.mime")
Q_LOGGING_CATEGORY(lcQpaInputMethods, "qt.qpa.input.methods")
Q_LOGGING_CATEGORY(lcQpaDialogs, "qt.qpa.dialogs")
Q_LOGGING_CATEGORY(lcQpaMenus, "qt.qpa.menus")
Q_LOGGING_CATEGORY(lcQpaTablet, "qt.qpa.input.tablet")
Q_LOGGING_CATEGORY(lcQpaAccessibility, "qt.qpa.accessibility")
Q_LOGGING_CATEGORY(lcQpaTrayIcon, "qt.qpa.trayicon")

int QWindowsContext::verbose = 0;

#if !defined(LANG_SYRIAC)
#    define LANG_SYRIAC 0x5a
#endif

static inline bool useRTL_Extensions()
{
    // Since the IsValidLanguageGroup/IsValidLocale functions always return true on
    // Vista, check the Keyboard Layouts for enabling RTL.
    if (const int nLayouts = GetKeyboardLayoutList(0, 0)) {
        QScopedArrayPointer<HKL> lpList(new HKL[nLayouts]);
        GetKeyboardLayoutList(nLayouts, lpList.data());
        for (int i = 0; i < nLayouts; ++i) {
            switch (PRIMARYLANGID((quintptr)lpList[i])) {
            case LANG_ARABIC:
            case LANG_HEBREW:
            case LANG_FARSI:
            case LANG_SYRIAC:
                return true;
            default:
                break;
            }
        }
    }
    return false;
}

#if QT_CONFIG(sessionmanager)
<<<<<<< HEAD
static inline QWindowsSessionManager *platformSessionManager()
{
=======
static inline QWindowsSessionManager *platformSessionManager() {
>>>>>>> 97eec16e
    QGuiApplicationPrivate *guiPrivate = static_cast<QGuiApplicationPrivate*>(QObjectPrivate::get(qApp));
    QSessionManagerPrivate *managerPrivate = static_cast<QSessionManagerPrivate*>(QObjectPrivate::get(guiPrivate->session_manager));
    return static_cast<QWindowsSessionManager *>(managerPrivate->platformSessionManager);
}

static inline bool sessionManagerInteractionBlocked()
{
    return platformSessionManager()->isInteractionBlocked();
}
#else // QT_CONFIG(sessionmanager)
static inline bool sessionManagerInteractionBlocked() { return false; }
#endif

static inline int windowDpiAwareness(HWND hwnd)
{
    return QWindowsContext::user32dll.getWindowDpiAwarenessContext && QWindowsContext::user32dll.getWindowDpiAwarenessContext
        ? QWindowsContext::user32dll.getAwarenessFromDpiAwarenessContext(QWindowsContext::user32dll.getWindowDpiAwarenessContext(hwnd))
        : -1;
}

// Note: This only works within WM_NCCREATE
static bool enableNonClientDpiScaling(HWND hwnd)
{
    bool result = false;
    if (QWindowsContext::user32dll.enableNonClientDpiScaling && windowDpiAwareness(hwnd) == 2) {
        result = QWindowsContext::user32dll.enableNonClientDpiScaling(hwnd) != FALSE;
        if (!result) {
            const DWORD errorCode = GetLastError();
            qErrnoWarning(int(errorCode), "EnableNonClientDpiScaling() failed for HWND %p (%lu)",
                          hwnd, errorCode);
        }
    }
    return result;
}

/*!
    \class QWindowsUser32DLL
    \brief Struct that contains dynamically resolved symbols of User32.dll.

    The stub libraries shipped with the MinGW compiler miss some of the
    functions. They need to be retrieved dynamically.

    In addition, touch-related functions are available only from Windows onwards.
    These need to resolved dynamically for Q_CC_MSVC as well.

    \sa QWindowsShell32DLL

    \internal
    \ingroup qt-lighthouse-win
*/

void QWindowsUser32DLL::init()
{
    QSystemLibrary library(QStringLiteral("user32"));
    setProcessDPIAware = (SetProcessDPIAware)library.resolve("SetProcessDPIAware");

    addClipboardFormatListener = (AddClipboardFormatListener)library.resolve("AddClipboardFormatListener");
    removeClipboardFormatListener = (RemoveClipboardFormatListener)library.resolve("RemoveClipboardFormatListener");

    getDisplayAutoRotationPreferences = (GetDisplayAutoRotationPreferences)library.resolve("GetDisplayAutoRotationPreferences");
    setDisplayAutoRotationPreferences = (SetDisplayAutoRotationPreferences)library.resolve("SetDisplayAutoRotationPreferences");

    if (QSysInfo::windowsVersion() >= QSysInfo::WV_WINDOWS10) { // Appears in 10.0.14393, October 2016
        enableNonClientDpiScaling = (EnableNonClientDpiScaling)library.resolve("EnableNonClientDpiScaling");
        getWindowDpiAwarenessContext = (GetWindowDpiAwarenessContext)library.resolve("GetWindowDpiAwarenessContext");
        getAwarenessFromDpiAwarenessContext = (GetAwarenessFromDpiAwarenessContext)library.resolve("GetAwarenessFromDpiAwarenessContext");
    }
}

bool QWindowsUser32DLL::initTouch()
{
    if (!isTouchWindow && QSysInfo::windowsVersion() >= QSysInfo::WV_WINDOWS7) {
        QSystemLibrary library(QStringLiteral("user32"));
        isTouchWindow = (IsTouchWindow)(library.resolve("IsTouchWindow"));
        registerTouchWindow = (RegisterTouchWindow)(library.resolve("RegisterTouchWindow"));
        unregisterTouchWindow = (UnregisterTouchWindow)(library.resolve("UnregisterTouchWindow"));
        getTouchInputInfo = (GetTouchInputInfo)(library.resolve("GetTouchInputInfo"));
        closeTouchInputHandle = (CloseTouchInputHandle)(library.resolve("CloseTouchInputHandle"));
    }
    return isTouchWindow && registerTouchWindow && unregisterTouchWindow && getTouchInputInfo && closeTouchInputHandle;
}

void QWindowsShcoreDLL::init()
{
    if (QOperatingSystemVersion::current() < QOperatingSystemVersion::Windows8_1)
        return;
    QSystemLibrary library(QStringLiteral("SHCore"));
    getProcessDpiAwareness = (GetProcessDpiAwareness)library.resolve("GetProcessDpiAwareness");
    setProcessDpiAwareness = (SetProcessDpiAwareness)library.resolve("SetProcessDpiAwareness");
    getDpiForMonitor = (GetDpiForMonitor)library.resolve("GetDpiForMonitor");
}

QWindowsUser32DLL QWindowsContext::user32dll;
QWindowsShcoreDLL QWindowsContext::shcoredll;

QWindowsContext *QWindowsContext::m_instance = 0;

/*!
    \class QWindowsContext
    \brief Singleton container for all relevant information.

    Holds state information formerly stored in \c qapplication_win.cpp.

    \internal
    \ingroup qt-lighthouse-win
*/

typedef QHash<HWND, QWindowsWindow *> HandleBaseWindowHash;

struct QWindowsContextPrivate {
    QWindowsContextPrivate();

    unsigned m_systemInfo = 0;
    QSet<QString> m_registeredWindowClassNames;
    HandleBaseWindowHash m_windows;
    HDC m_displayContext = 0;
    int m_defaultDPI = 96;
    QWindowsKeyMapper m_keyMapper;
    QWindowsMouseHandler m_mouseHandler;
    QWindowsMimeConverter m_mimeConverter;
    QWindowsScreenManager m_screenManager;
    QSharedPointer<QWindowCreationContext> m_creationContext;
#if QT_CONFIG(tabletevent)
    QScopedPointer<QWindowsTabletSupport> m_tabletSupport;
#endif
    const HRESULT m_oleInitializeResult;
    const QByteArray m_eventType;
    QWindow *m_lastActiveWindow = nullptr;
    bool m_asyncExpose = false;
};

QWindowsContextPrivate::QWindowsContextPrivate()
    : m_oleInitializeResult(OleInitialize(NULL))
    , m_eventType(QByteArrayLiteral("windows_generic_MSG"))
{
    QWindowsContext::user32dll.init();
    QWindowsContext::shcoredll.init();

    if (m_mouseHandler.touchDevice() && QWindowsContext::user32dll.initTouch())
        m_systemInfo |= QWindowsContext::SI_SupportsTouch;
    m_displayContext = GetDC(0);
    m_defaultDPI = GetDeviceCaps(m_displayContext, LOGPIXELSY);
    if (useRTL_Extensions()) {
        m_systemInfo |= QWindowsContext::SI_RTL_Extensions;
        m_keyMapper.setUseRTLExtensions(true);
    }
    if (FAILED(m_oleInitializeResult)) {
       qWarning() << "QWindowsContext: OleInitialize() failed: "
           << QWindowsContext::comErrorString(m_oleInitializeResult);
    }
}

QWindowsContext::QWindowsContext() :
    d(new QWindowsContextPrivate)
{
#ifdef Q_CC_MSVC
#    pragma warning( disable : 4996 )
#endif
    m_instance = this;
    // ### FIXME: Remove this once the logging system has other options of configurations.
    const QByteArray bv = qgetenv("QT_QPA_VERBOSE");
    if (!bv.isEmpty())
        QLoggingCategory::setFilterRules(QString::fromLocal8Bit(bv));
#if QT_CONFIG(tabletevent)
    d->m_tabletSupport.reset(QWindowsTabletSupport::create());
    qCDebug(lcQpaTablet) << "Tablet support: " << (d->m_tabletSupport.isNull() ? QStringLiteral("None") : d->m_tabletSupport->description());
#endif
}

QWindowsContext::~QWindowsContext()
{
#if QT_CONFIG(tabletevent)
    d->m_tabletSupport.reset(); // Destroy internal window before unregistering classes.
#endif
    unregisterWindowClasses();
    if (d->m_oleInitializeResult == S_OK || d->m_oleInitializeResult == S_FALSE)
        OleUninitialize();

    d->m_screenManager.clearScreens(); // Order: Potentially calls back to the windows.
    m_instance = 0;
}

bool QWindowsContext::initTouch()
{
    return initTouch(QWindowsIntegration::instance()->options());
}

bool QWindowsContext::initTouch(unsigned integrationOptions)
{
    if (d->m_systemInfo & QWindowsContext::SI_SupportsTouch)
        return true;

    QTouchDevice *touchDevice = d->m_mouseHandler.ensureTouchDevice();
    if (!touchDevice)
        return false;

    if (!QWindowsContext::user32dll.initTouch()) {
        delete touchDevice;
        return false;
    }

    if (!(integrationOptions & QWindowsIntegration::DontPassOsMouseEventsSynthesizedFromTouch))
        touchDevice->setCapabilities(touchDevice->capabilities() | QTouchDevice::MouseEmulation);

    QWindowSystemInterface::registerTouchDevice(touchDevice);

    d->m_systemInfo |= QWindowsContext::SI_SupportsTouch;

    // A touch device was plugged while the app is running. Register all windows for touch.
    if (QGuiApplicationPrivate::is_app_running) {
        for (QWindowsWindow *w : qAsConst(d->m_windows))
            w->registerTouchWindow();
    }

    return true;
}

void QWindowsContext::setTabletAbsoluteRange(int a)
{
#if QT_CONFIG(tabletevent)
    if (!d->m_tabletSupport.isNull())
        d->m_tabletSupport->setAbsoluteRange(a);
#else
    Q_UNUSED(a)
#endif
}

int QWindowsContext::processDpiAwareness()
{
    int result;
    if (QWindowsContext::shcoredll.getProcessDpiAwareness
        && SUCCEEDED(QWindowsContext::shcoredll.getProcessDpiAwareness(NULL, &result))) {
        return result;
    }
    return -1;
}

void QWindowsContext::setProcessDpiAwareness(QtWindows::ProcessDpiAwareness dpiAwareness)
{
    qCDebug(lcQpaWindows) << __FUNCTION__ << dpiAwareness;
    if (QWindowsContext::shcoredll.isValid()) {
        const HRESULT hr = QWindowsContext::shcoredll.setProcessDpiAwareness(dpiAwareness);
        // E_ACCESSDENIED means set externally (MSVC manifest or external app loading Qt plugin).
        // Silence warning in that case unless debug is enabled.
        if (FAILED(hr) && (hr != E_ACCESSDENIED || lcQpaWindows().isDebugEnabled())) {
            qWarning().noquote().nospace() << "SetProcessDpiAwareness("
                << dpiAwareness << ") failed: " << QWindowsContext::comErrorString(hr)
                << ", using " << QWindowsContext::processDpiAwareness();
        }
    } else {
        if (dpiAwareness != QtWindows::ProcessDpiUnaware && QWindowsContext::user32dll.setProcessDPIAware) {
            if (!QWindowsContext::user32dll.setProcessDPIAware())
                qErrnoWarning("SetProcessDPIAware() failed");
        }
    }
}

QWindowsContext *QWindowsContext::instance()
{
    return m_instance;
}

unsigned QWindowsContext::systemInfo() const
{
    return d->m_systemInfo;
}

bool QWindowsContext::useRTLExtensions() const
{
    return d->m_keyMapper.useRTLExtensions();
}

QList<int> QWindowsContext::possibleKeys(const QKeyEvent *e) const
{
    return d->m_keyMapper.possibleKeys(e);
}

void QWindowsContext::setWindowCreationContext(const QSharedPointer<QWindowCreationContext> &ctx)
{
    d->m_creationContext = ctx;
}

QSharedPointer<QWindowCreationContext> QWindowsContext::windowCreationContext() const
{
    return d->m_creationContext;
}

int QWindowsContext::defaultDPI() const
{
    return d->m_defaultDPI;
}

HDC QWindowsContext::displayContext() const
{
    return d->m_displayContext;
}

QWindow *QWindowsContext::keyGrabber() const
{
    return d->m_keyMapper.keyGrabber();
}

void QWindowsContext::setKeyGrabber(QWindow *w)
{
    d->m_keyMapper.setKeyGrabber(w);
}

// Window class registering code (from qapplication_win.cpp)

QString QWindowsContext::registerWindowClass(const QWindow *w)
{
    Q_ASSERT(w);
    const Qt::WindowFlags flags = w->flags();
    const Qt::WindowFlags type = flags & Qt::WindowType_Mask;
    // Determine style and icon.
    uint style = CS_DBLCLKS;
    bool icon = true;
    // The following will not set CS_OWNDC for any widget window, even if it contains a
    // QOpenGLWidget or QQuickWidget later on. That cannot be detected at this stage.
    if (w->surfaceType() == QSurface::OpenGLSurface || (flags & Qt::MSWindowsOwnDC))
        style |= CS_OWNDC;
    if (!(flags & Qt::NoDropShadowWindowHint) && (QSysInfo::WindowsVersion & QSysInfo::WV_NT_based)
        && (type == Qt::Popup || w->property("_q_windowsDropShadow").toBool())) {
        style |= CS_DROPSHADOW;
    }
    switch (type) {
    case Qt::Tool:
    case Qt::ToolTip:
    case Qt::Popup:
        style |= CS_SAVEBITS; // Save/restore background
        icon = false;
        break;
    case Qt::Dialog:
        if (!(flags & Qt::WindowSystemMenuHint))
            icon = false; // QTBUG-2027, dialogs without system menu.
        break;
    }
    // Create a unique name for the flag combination
    QString cname;
    cname += QLatin1String("Qt5QWindow");
    switch (type) {
    case Qt::Tool:
        cname += QLatin1String("Tool");
        break;
    case Qt::ToolTip:
        cname += QLatin1String("ToolTip");
        break;
    case Qt::Popup:
        cname += QLatin1String("Popup");
        break;
    default:
        break;
    }
    if (style & CS_DROPSHADOW)
        cname += QLatin1String("DropShadow");
    if (style & CS_SAVEBITS)
        cname += QLatin1String("SaveBits");
    if (style & CS_OWNDC)
        cname += QLatin1String("OwnDC");
    if (icon)
        cname += QLatin1String("Icon");

    return registerWindowClass(cname, qWindowsWndProc, style, GetSysColorBrush(COLOR_WINDOW), icon);
}

QString QWindowsContext::registerWindowClass(QString cname,
                                             WNDPROC proc,
                                             unsigned style,
                                             HBRUSH brush,
                                             bool icon)
{
    // since multiple Qt versions can be used in one process
    // each one has to have window class names with a unique name
    // The first instance gets the unmodified name; if the class
    // has already been registered by another instance of Qt then
    // add an instance-specific ID, the address of the window proc.
    static int classExists = -1;

    const HINSTANCE appInstance = static_cast<HINSTANCE>(GetModuleHandle(0));
    if (classExists == -1) {
        WNDCLASS wcinfo;
        classExists = GetClassInfo(appInstance, reinterpret_cast<LPCWSTR>(cname.utf16()), &wcinfo);
        classExists = classExists && wcinfo.lpfnWndProc != proc;
    }

    if (classExists)
        cname += QString::number(reinterpret_cast<quintptr>(proc));

    if (d->m_registeredWindowClassNames.contains(cname))        // already registered in our list
        return cname;

    WNDCLASSEX wc;
    wc.cbSize       = sizeof(WNDCLASSEX);
    wc.style        = style;
    wc.lpfnWndProc  = proc;
    wc.cbClsExtra   = 0;
    wc.cbWndExtra   = 0;
    wc.hInstance    = appInstance;
    wc.hCursor      = 0;
    wc.hbrBackground = brush;
    if (icon) {
        wc.hIcon = static_cast<HICON>(LoadImage(appInstance, L"IDI_ICON1", IMAGE_ICON, 0, 0, LR_DEFAULTSIZE));
        if (wc.hIcon) {
            int sw = GetSystemMetrics(SM_CXSMICON);
            int sh = GetSystemMetrics(SM_CYSMICON);
            wc.hIconSm = static_cast<HICON>(LoadImage(appInstance, L"IDI_ICON1", IMAGE_ICON, sw, sh, 0));
        } else {
            wc.hIcon = static_cast<HICON>(LoadImage(0, IDI_APPLICATION, IMAGE_ICON, 0, 0, LR_DEFAULTSIZE | LR_SHARED));
            wc.hIconSm = 0;
        }
    } else {
        wc.hIcon    = 0;
        wc.hIconSm  = 0;
    }

    wc.lpszMenuName  = 0;
    wc.lpszClassName = reinterpret_cast<LPCWSTR>(cname.utf16());
    ATOM atom = RegisterClassEx(&wc);
    if (!atom)
        qErrnoWarning("QApplication::regClass: Registering window class '%s' failed.",
                      qPrintable(cname));

    d->m_registeredWindowClassNames.insert(cname);
    qCDebug(lcQpaWindows).nospace() << __FUNCTION__ << ' ' << cname
        << " style=0x" << hex << style << dec
        << " brush=" << brush << " icon=" << icon << " atom=" << atom;
    return cname;
}

void QWindowsContext::unregisterWindowClasses()
{
    const HINSTANCE appInstance = static_cast<HINSTANCE>(GetModuleHandle(0));

    foreach (const QString &name,  d->m_registeredWindowClassNames) {
        if (!UnregisterClass(reinterpret_cast<LPCWSTR>(name.utf16()), appInstance) && QWindowsContext::verbose)
            qErrnoWarning("UnregisterClass failed for '%s'", qPrintable(name));
    }
    d->m_registeredWindowClassNames.clear();
}

int QWindowsContext::screenDepth() const
{
    return GetDeviceCaps(d->m_displayContext, BITSPIXEL);
}

QString QWindowsContext::windowsErrorMessage(unsigned long errorCode)
{
    QString rc = QString::fromLatin1("#%1: ").arg(errorCode);
    ushort *lpMsgBuf;

    const DWORD len = FormatMessage(
            FORMAT_MESSAGE_ALLOCATE_BUFFER | FORMAT_MESSAGE_FROM_SYSTEM | FORMAT_MESSAGE_IGNORE_INSERTS,
            NULL, errorCode, 0, reinterpret_cast<LPTSTR>(&lpMsgBuf), 0, NULL);
    if (len) {
        rc = QString::fromUtf16(lpMsgBuf, int(len));
        LocalFree(lpMsgBuf);
    } else {
        rc += QString::fromLatin1("<unknown error>");
    }
    return rc;
}

void QWindowsContext::addWindow(HWND hwnd, QWindowsWindow *w)
{
    d->m_windows.insert(hwnd, w);
}

void QWindowsContext::removeWindow(HWND hwnd)
{
    const HandleBaseWindowHash::iterator it = d->m_windows.find(hwnd);
    if (it != d->m_windows.end()) {
        if (d->m_keyMapper.keyGrabber() == it.value()->window())
            d->m_keyMapper.setKeyGrabber(0);
        d->m_windows.erase(it);
    }
}

QWindowsWindow *QWindowsContext::findPlatformWindow(const QWindowsMenuBar *mb) const
{
    for (auto it = d->m_windows.cbegin(), end = d->m_windows.cend(); it != end; ++it) {
        if ((*it)->menuBar() == mb)
            return *it;
    }
    return nullptr;
}

QWindowsWindow *QWindowsContext::findPlatformWindow(HWND hwnd) const
{
    return d->m_windows.value(hwnd);
}

QWindowsWindow *QWindowsContext::findClosestPlatformWindow(HWND hwnd) const
{
    QWindowsWindow *window = d->m_windows.value(hwnd);

    // Requested hwnd may also be a child of a platform window in case of embedded native windows.
    // Find the closest parent that has a platform window.
    if (!window) {
        for (HWND w = hwnd; w; w = GetParent(w)) {
            window = d->m_windows.value(w);
            if (window)
                break;
        }
    }

    return window;
}

QWindow *QWindowsContext::findWindow(HWND hwnd) const
{
    if (const QWindowsWindow *bw = findPlatformWindow(hwnd))
            return bw->window();
    return 0;
}

QWindow *QWindowsContext::windowUnderMouse() const
{
    return d->m_mouseHandler.windowUnderMouse();
}

void QWindowsContext::clearWindowUnderMouse()
{
    d->m_mouseHandler.clearWindowUnderMouse();
}

/*!
    \brief Find a child window at a screen point.

    Deep search for a QWindow at global point, skipping non-owned
    windows (accessibility?). Implemented using ChildWindowFromPointEx()
    instead of (historically used) WindowFromPoint() to get a well-defined
    behaviour for hidden/transparent windows.

    \a cwex_flags are flags of ChildWindowFromPointEx().
    \a parent is the parent window, pass GetDesktopWindow() for top levels.
*/

static inline bool findPlatformWindowHelper(const POINT &screenPoint, unsigned cwexFlags,
                                            const QWindowsContext *context,
                                            HWND *hwnd, QWindowsWindow **result)
{
    POINT point = screenPoint;
    ScreenToClient(*hwnd, &point);
    // Returns parent if inside & none matched.
    const HWND child = ChildWindowFromPointEx(*hwnd, point, cwexFlags);
    if (!child || child == *hwnd)
        return false;
    if (QWindowsWindow *window = context->findPlatformWindow(child)) {
        *result = window;
        *hwnd = child;
        return true;
    }
    // QTBUG-40555: despite CWP_SKIPINVISIBLE, it is possible to hit on invisible
    // full screen windows of other applications that have WS_EX_TRANSPARENT set
    // (for example created by  screen sharing applications). In that case, try to
    // find a Qt window by searching again with CWP_SKIPTRANSPARENT.
    // Note that Qt 5 uses WS_EX_TRANSPARENT for Qt::WindowTransparentForInput
    // as well.
    if (!(cwexFlags & CWP_SKIPTRANSPARENT)
        && (GetWindowLongPtr(child, GWL_EXSTYLE) & WS_EX_TRANSPARENT)) {
        const HWND nonTransparentChild = ChildWindowFromPointEx(*hwnd, point, cwexFlags | CWP_SKIPTRANSPARENT);
        if (QWindowsWindow *nonTransparentWindow = context->findPlatformWindow(nonTransparentChild)) {
            *result = nonTransparentWindow;
            *hwnd = nonTransparentChild;
            return true;
        }
    }
    *hwnd = child;
    return true;
}

QWindowsWindow *QWindowsContext::findPlatformWindowAt(HWND parent,
                                                          const QPoint &screenPointIn,
                                                          unsigned cwex_flags) const
{
    QWindowsWindow *result = 0;
    const POINT screenPoint = { screenPointIn.x(), screenPointIn.y() };
    while (findPlatformWindowHelper(screenPoint, cwex_flags, this, &parent, &result)) {}
    return result;
}

QWindowsMimeConverter &QWindowsContext::mimeConverter() const
{
    return d->m_mimeConverter;
}

QWindowsScreenManager &QWindowsContext::screenManager()
{
    return d->m_screenManager;
}

QWindowsTabletSupport *QWindowsContext::tabletSupport() const
{
#if QT_CONFIG(tabletevent)
    return d->m_tabletSupport.data();
#else
    return 0;
#endif
}

/*!
    \brief Convenience to create a non-visible, message-only dummy
    window for example used as clipboard watcher or for GL.
*/

HWND QWindowsContext::createDummyWindow(const QString &classNameIn,
                                        const wchar_t *windowName,
                                        WNDPROC wndProc, DWORD style)
{
    if (!wndProc)
        wndProc = DefWindowProc;
    QString className = registerWindowClass(classNameIn, wndProc);
    return CreateWindowEx(0, reinterpret_cast<LPCWSTR>(className.utf16()),
                          windowName, style,
                          CW_USEDEFAULT, CW_USEDEFAULT,
                          CW_USEDEFAULT, CW_USEDEFAULT,
                          HWND_MESSAGE, NULL, static_cast<HINSTANCE>(GetModuleHandle(0)), NULL);
}

// Re-engineered from the inline function _com_error::ErrorMessage().
// We cannot use it directly since it uses swprintf_s(), which is not
// present in the MSVCRT.DLL found on Windows XP (QTBUG-35617).
static inline QString errorMessageFromComError(const _com_error &comError)
{
     TCHAR *message = Q_NULLPTR;
     FormatMessage(FORMAT_MESSAGE_ALLOCATE_BUFFER | FORMAT_MESSAGE_FROM_SYSTEM,
                   NULL, DWORD(comError.Error()), MAKELANGID(LANG_NEUTRAL,SUBLANG_DEFAULT),
                   message, 0, NULL);
     if (message) {
         const QString result = QString::fromWCharArray(message).trimmed();
         LocalFree(static_cast<HLOCAL>(message));
         return result;
     }
     if (const WORD wCode = comError.WCode())
         return QString::asprintf("IDispatch error #%u", uint(wCode));
     return QString::asprintf("Unknown error 0x0%x", uint(comError.Error()));
}

/*!
    \brief Common COM error strings.
*/

QByteArray QWindowsContext::comErrorString(HRESULT hr)
{
    QByteArray result = QByteArrayLiteral("COM error 0x")
        + QByteArray::number(quintptr(hr), 16) + ' ';
    switch (hr) {
    case S_OK:
        result += QByteArrayLiteral("S_OK");
        break;
    case S_FALSE:
        result += QByteArrayLiteral("S_FALSE");
        break;
    case E_UNEXPECTED:
        result += QByteArrayLiteral("E_UNEXPECTED");
        break;
    case E_ACCESSDENIED:
        result += QByteArrayLiteral("E_ACCESSDENIED");
        break;
    case CO_E_ALREADYINITIALIZED:
        result += QByteArrayLiteral("CO_E_ALREADYINITIALIZED");
        break;
    case CO_E_NOTINITIALIZED:
        result += QByteArrayLiteral("CO_E_NOTINITIALIZED");
        break;
    case RPC_E_CHANGED_MODE:
        result += QByteArrayLiteral("RPC_E_CHANGED_MODE");
        break;
    case OLE_E_WRONGCOMPOBJ:
        result += QByteArrayLiteral("OLE_E_WRONGCOMPOBJ");
        break;
    case CO_E_NOT_SUPPORTED:
        result += QByteArrayLiteral("CO_E_NOT_SUPPORTED");
        break;
    case E_NOTIMPL:
        result += QByteArrayLiteral("E_NOTIMPL");
        break;
    case E_INVALIDARG:
        result += QByteArrayLiteral("E_INVALIDARG");
        break;
    case E_NOINTERFACE:
        result += QByteArrayLiteral("E_NOINTERFACE");
        break;
    case E_POINTER:
        result += QByteArrayLiteral("E_POINTER");
        break;
    case E_HANDLE:
        result += QByteArrayLiteral("E_HANDLE");
        break;
    case E_ABORT:
        result += QByteArrayLiteral("E_ABORT");
        break;
    case E_FAIL:
        result += QByteArrayLiteral("E_FAIL");
        break;
    case RPC_E_WRONG_THREAD:
        result += QByteArrayLiteral("RPC_E_WRONG_THREAD");
        break;
    case RPC_E_THREAD_NOT_INIT:
        result += QByteArrayLiteral("RPC_E_THREAD_NOT_INIT");
        break;
    default:
        break;
    }
    _com_error error(hr);
    result += QByteArrayLiteral(" (");
    result += errorMessageFromComError(error);
    result += ')';
    return result;
}

static inline QWindowsInputContext *windowsInputContext()
{
    return qobject_cast<QWindowsInputContext *>(QWindowsIntegration::instance()->inputContext());
}

/*!
     \brief Main windows procedure registered for windows.

     \sa QWindowsGuiEventDispatcher
*/

bool QWindowsContext::windowsProc(HWND hwnd, UINT message,
                                  QtWindows::WindowsEventType et,
                                  WPARAM wParam, LPARAM lParam,
                                  LRESULT *result,
                                  QWindowsWindow **platformWindowPtr)
{
    *result = 0;

    MSG msg;
    msg.hwnd = hwnd;         // re-create MSG structure
    msg.message = message;   // time and pt fields ignored
    msg.wParam = wParam;
    msg.lParam = lParam;
    msg.pt.x = msg.pt.y = 0;
    if (et != QtWindows::CursorEvent && (et & (QtWindows::MouseEventFlag | QtWindows::NonClientEventFlag))) {
        msg.pt.x = GET_X_LPARAM(lParam);
        msg.pt.y = GET_Y_LPARAM(lParam);
        // For non-client-area messages, these are screen coordinates (as expected
        // in the MSG structure), otherwise they are client coordinates.
        if (!(et & QtWindows::NonClientEventFlag)) {
            ClientToScreen(msg.hwnd, &msg.pt);
        }
    } else {
        GetCursorPos(&msg.pt);
    }

    QWindowsWindow *platformWindow = findPlatformWindow(hwnd);
    *platformWindowPtr = platformWindow;

    // Run the native event filters.
    long filterResult = 0;
    QAbstractEventDispatcher* dispatcher = QAbstractEventDispatcher::instance();
    if (dispatcher && dispatcher->filterNativeEvent(d->m_eventType, &msg, &filterResult)) {
        *result = LRESULT(filterResult);
        return true;
    }

    if (platformWindow) {
        filterResult = 0;
        if (QWindowSystemInterface::handleNativeEvent(platformWindow->window(), d->m_eventType, &msg, &filterResult)) {
            *result = LRESULT(filterResult);
            return true;
        }
    }
    if (et & QtWindows::InputMethodEventFlag) {
        QWindowsInputContext *windowsInputContext = ::windowsInputContext();
        // Disable IME assuming this is a special implementation hooking into keyboard input.
        // "Real" IME implementations should use a native event filter intercepting IME events.
        if (!windowsInputContext) {
            QWindowsInputContext::setWindowsImeEnabled(platformWindow, false);
            return false;
        }
        switch (et) {
        case QtWindows::InputMethodStartCompositionEvent:
            return windowsInputContext->startComposition(hwnd);
        case QtWindows::InputMethodCompositionEvent:
            return windowsInputContext->composition(hwnd, lParam);
        case QtWindows::InputMethodEndCompositionEvent:
            return windowsInputContext->endComposition(hwnd);
        case QtWindows::InputMethodRequest:
            return windowsInputContext->handleIME_Request(wParam, lParam, result);
        default:
            break;
        }
    } // InputMethodEventFlag

    switch (et) {
    case QtWindows::GestureEvent:
<<<<<<< HEAD
        return sessionManagerInteractionBlocked() || d->m_mouseHandler.translateGestureEvent(platformWindow->window(), hwnd, et, msg, result);
=======
#if QT_CONFIG(sessionmanager)
        return platformSessionManager()->isInteractionBlocked() ? true : d->m_mouseHandler.translateGestureEvent(platformWindow->window(), hwnd, et, msg, result);
#else
        return d->m_mouseHandler.translateGestureEvent(platformWindow->window(), hwnd, et, msg, result);
#endif
>>>>>>> 97eec16e
    case QtWindows::InputMethodOpenCandidateWindowEvent:
    case QtWindows::InputMethodCloseCandidateWindowEvent:
        // TODO: Release/regrab mouse if a popup has mouse grab.
        return false;
    case QtWindows::DestroyEvent:
        if (platformWindow && !platformWindow->testFlag(QWindowsWindow::WithinDestroy)) {
            qWarning() << "External WM_DESTROY received for " << platformWindow->window()
                       << ", parent: " << platformWindow->window()->parent()
                       << ", transient parent: " << platformWindow->window()->transientParent();
            }
        return false;
    case QtWindows::ClipboardEvent:
        return false;
    case QtWindows::UnknownEvent:
        return false;
    case QtWindows::AccessibleObjectFromWindowRequest:
#ifndef QT_NO_ACCESSIBILITY
        return QWindowsAccessibility::handleAccessibleObjectFromWindowRequest(hwnd, wParam, lParam, result);
#else
        return false;
#endif
    case QtWindows::DisplayChangedEvent:
        return d->m_screenManager.handleDisplayChange(wParam, lParam);
        if (QWindowsTheme *t = QWindowsTheme::instance())
            t->displayChanged();
    case QtWindows::SettingChangedEvent:
        return d->m_screenManager.handleScreenChanges();
    default:
        break;
    }

    // Before CreateWindowEx() returns, some events are sent,
    // for example WM_GETMINMAXINFO asking for size constraints for top levels.
    // Pass on to current creation context
    if (!platformWindow && !d->m_creationContext.isNull()) {
        switch (et) {
        case QtWindows::QuerySizeHints:
            d->m_creationContext->applyToMinMaxInfo(reinterpret_cast<MINMAXINFO *>(lParam));
            return true;
        case QtWindows::ResizeEvent:
            d->m_creationContext->obtainedGeometry.setSize(QSize(GET_X_LPARAM(lParam), GET_Y_LPARAM(lParam)));
            return true;
        case QtWindows::MoveEvent:
            d->m_creationContext->obtainedGeometry.moveTo(GET_X_LPARAM(lParam), GET_Y_LPARAM(lParam));
            return true;
        case QtWindows::NonClientCreate:
            if (QSysInfo::windowsVersion() >= QSysInfo::WV_WINDOWS10 && d->m_creationContext->window->isTopLevel())
                enableNonClientDpiScaling(msg.hwnd);
            return false;
        case QtWindows::CalculateSize:
            return QWindowsGeometryHint::handleCalculateSize(d->m_creationContext->customMargins, msg, result);
        case QtWindows::GeometryChangingEvent:
            return QWindowsWindow::handleGeometryChangingMessage(&msg, d->m_creationContext->window,
                                                                 d->m_creationContext->margins + d->m_creationContext->customMargins);
        default:
            break;
        }
    }
    if (platformWindow) {
        // Suppress events sent during DestroyWindow() for native children.
        if (platformWindow->testFlag(QWindowsWindow::WithinDestroy))
            return false;
        if (QWindowsContext::verbose > 1)
            qCDebug(lcQpaEvents) << "Event window: " << platformWindow->window();
    } else {
        qWarning("%s: No Qt Window found for event 0x%x (%s), hwnd=0x%p.",
                 __FUNCTION__, message,
                 QWindowsGuiEventDispatcher::windowsMessageName(message), hwnd);
        return false;
    }

    switch (et) {
    case QtWindows::DeviceChangeEvent:
        if (d->m_systemInfo & QWindowsContext::SI_SupportsTouch)
            break;
        // See if there are any touch devices added
        if (wParam == DBT_DEVNODES_CHANGED)
            initTouch();
        break;
    case QtWindows::KeyboardLayoutChangeEvent:
        if (QWindowsInputContext *wic = windowsInputContext())
            wic->handleInputLanguageChanged(wParam, lParam);
        Q_FALLTHROUGH();
    case QtWindows::KeyDownEvent:
    case QtWindows::KeyEvent:
    case QtWindows::InputMethodKeyEvent:
    case QtWindows::InputMethodKeyDownEvent:
    case QtWindows::AppCommandEvent:
<<<<<<< HEAD
        return sessionManagerInteractionBlocked() ||  d->m_keyMapper.translateKeyEvent(platformWindow->window(), hwnd, msg, result);
    case QtWindows::MenuAboutToShowEvent:
        if (sessionManagerInteractionBlocked())
            return true;
        if (QWindowsPopupMenu::notifyAboutToShow(reinterpret_cast<HMENU>(wParam)))
            return true;
        if (platformWindow == nullptr || platformWindow->menuBar() == nullptr)
            return false;
        return platformWindow->menuBar()->notifyAboutToShow(reinterpret_cast<HMENU>(wParam));
    case QtWindows::MenuCommandEvent:
        if (sessionManagerInteractionBlocked())
            return true;
        if (QWindowsPopupMenu::notifyTriggered(LOWORD(wParam)))
            return true;
        if (platformWindow == nullptr || platformWindow->menuBar() == nullptr)
            return false;
        return platformWindow->menuBar()->notifyTriggered(LOWORD(wParam));
=======
#if QT_CONFIG(sessionmanager)
        return platformSessionManager()->isInteractionBlocked() ? true : d->m_keyMapper.translateKeyEvent(platformWindow->window(), hwnd, msg, result);
#else
        return d->m_keyMapper.translateKeyEvent(platformWindow->window(), hwnd, msg, result);
#endif
>>>>>>> 97eec16e
    case QtWindows::MoveEvent:
        platformWindow->handleMoved();
        return true;
    case QtWindows::ResizeEvent:
        platformWindow->handleResized(static_cast<int>(wParam));
        return true;
    case QtWindows::QuerySizeHints:
        platformWindow->getSizeHints(reinterpret_cast<MINMAXINFO *>(lParam));
        return true;// maybe available on some SDKs revisit WM_NCCALCSIZE
    case QtWindows::CalculateSize:
        return QWindowsGeometryHint::handleCalculateSize(platformWindow->customMargins(), msg, result);
    case QtWindows::NonClientHitTest:
        return platformWindow->handleNonClientHitTest(QPoint(msg.pt.x, msg.pt.y), result);
    case QtWindows::GeometryChangingEvent:
        return platformWindow->QWindowsWindow::handleGeometryChanging(&msg);
    case QtWindows::ExposeEvent:
        return platformWindow->handleWmPaint(hwnd, message, wParam, lParam);
    case QtWindows::NonClientMouseEvent:
        if (platformWindow->frameStrutEventsEnabled())
<<<<<<< HEAD
            return sessionManagerInteractionBlocked() || d->m_mouseHandler.translateMouseEvent(platformWindow->window(), hwnd, et, msg, result);
        break;
    case QtWindows::ScrollEvent:
        return sessionManagerInteractionBlocked() || d->m_mouseHandler.translateScrollEvent(platformWindow->window(), hwnd, msg, result);
=======
#if QT_CONFIG(sessionmanager)
            return platformSessionManager()->isInteractionBlocked() ? true : d->m_mouseHandler.translateMouseEvent(platformWindow->window(), hwnd, et, msg, result);
#else
            return d->m_mouseHandler.translateMouseEvent(platformWindow->window(), hwnd, et, msg, result);
#endif
        break;
    case QtWindows::ScrollEvent:
#if QT_CONFIG(sessionmanager)
        return platformSessionManager()->isInteractionBlocked() ? true : d->m_mouseHandler.translateScrollEvent(platformWindow->window(), hwnd, msg, result);
#else
        return d->m_mouseHandler.translateScrollEvent(platformWindow->window(), hwnd, msg, result);
#endif
>>>>>>> 97eec16e
    case QtWindows::MouseWheelEvent:
    case QtWindows::MouseEvent:
    case QtWindows::LeaveEvent:
        {
            QWindow *window = platformWindow->window();
            while (window->flags() & Qt::WindowTransparentForInput)
                window = window->parent();
            if (!window)
                return false;
<<<<<<< HEAD
            return sessionManagerInteractionBlocked() || d->m_mouseHandler.translateMouseEvent(window, hwnd, et, msg, result);
        }
    case QtWindows::TouchEvent:
        return sessionManagerInteractionBlocked() || d->m_mouseHandler.translateTouchEvent(platformWindow->window(), hwnd, et, msg, result);
=======
#if QT_CONFIG(sessionmanager)
        return platformSessionManager()->isInteractionBlocked() ? true : d->m_mouseHandler.translateMouseEvent(window, hwnd, et, msg, result);
#else
        return d->m_mouseHandler.translateMouseEvent(window, hwnd, et, msg, result);
#endif
        }
    case QtWindows::TouchEvent:
#if QT_CONFIG(sessionmanager)
        return platformSessionManager()->isInteractionBlocked() ? true : d->m_mouseHandler.translateTouchEvent(platformWindow->window(), hwnd, et, msg, result);
#else
        return d->m_mouseHandler.translateTouchEvent(platformWindow->window(), hwnd, et, msg, result);
#endif
>>>>>>> 97eec16e
    case QtWindows::FocusInEvent: // see QWindowsWindow::requestActivateWindow().
    case QtWindows::FocusOutEvent:
        handleFocusEvent(et, platformWindow);
        return true;
    case QtWindows::ShowEventOnParentRestoring: // QTBUG-40696, prevent Windows from re-showing hidden transient children (dialogs).
        if (!platformWindow->window()->isVisible()) {
            *result = 0;
            return true;
        }
        break;
    case QtWindows::HideEvent:
        platformWindow->handleHidden();
        return false;// Indicate transient children should be hidden by windows (SW_PARENTCLOSING)
    case QtWindows::CloseEvent:
        QWindowSystemInterface::handleCloseEvent(platformWindow->window());
        return true;
    case QtWindows::ThemeChanged: {
        // Switch from Aero to Classic changes margins.
        if (QWindowsTheme *theme = QWindowsTheme::instance())
            theme->windowsThemeChanged(platformWindow->window());
        return true;
    }
    case QtWindows::CompositionSettingsChanged:
        platformWindow->handleCompositionSettingsChanged();
        return true;
    case QtWindows::ActivateWindowEvent:
        if (platformWindow->window()->flags() & Qt::WindowDoesNotAcceptFocus) {
            *result = LRESULT(MA_NOACTIVATE);
            return true;
        }
#ifndef QT_NO_TABLETEVENT
        if (!d->m_tabletSupport.isNull())
            d->m_tabletSupport->notifyActivate();
#endif // !QT_NO_TABLETEVENT
        if (platformWindow->testFlag(QWindowsWindow::BlockedByModal))
            if (const QWindow *modalWindow = QGuiApplication::modalWindow()) {
                QWindowsWindow *platformWindow = QWindowsWindow::windowsWindowOf(modalWindow);
                Q_ASSERT(platformWindow);
                platformWindow->alertWindow();
            }
        break;
    case QtWindows::MouseActivateWindowEvent:
        if (platformWindow->window()->flags() & Qt::WindowDoesNotAcceptFocus) {
            *result = LRESULT(MA_NOACTIVATE);
            return true;
        }
        break;
#ifndef QT_NO_CONTEXTMENU
    case QtWindows::ContextMenu:
        return handleContextMenuEvent(platformWindow->window(), msg);
#endif
    case QtWindows::WhatsThisEvent: {
#ifndef QT_NO_WHATSTHIS
        QWindowSystemInterface::handleEnterWhatsThisEvent();
        return true;
#endif
    }   break;
    case QtWindows::DpiChangedEvent: {
        if (GetWindowLongPtr(hwnd, GWL_STYLE) & WS_DLGFRAME)
            return false; // Fixed-size window should not be resized

        platformWindow->setFlag(QWindowsWindow::WithinDpiChanged);
        const RECT *prcNewWindow = reinterpret_cast<RECT *>(lParam);
        SetWindowPos(hwnd, NULL, prcNewWindow->left, prcNewWindow->top,
                     prcNewWindow->right - prcNewWindow->left,
                     prcNewWindow->bottom - prcNewWindow->top, SWP_NOZORDER | SWP_NOACTIVATE);
        platformWindow->clearFlag(QWindowsWindow::WithinDpiChanged);
        return true;
    }
#if QT_CONFIG(sessionmanager)
    case QtWindows::QueryEndSessionApplicationEvent: {
        QWindowsSessionManager *sessionManager = platformSessionManager();
        if (sessionManager->isActive()) { // bogus message from windows
            *result = sessionManager->wasCanceled() ? 0 : 1;
            return true;
        }

        sessionManager->setActive(true);
        sessionManager->blocksInteraction();
        sessionManager->clearCancellation();

        QGuiApplicationPrivate *qGuiAppPriv = static_cast<QGuiApplicationPrivate*>(QObjectPrivate::get(qApp));
        qGuiAppPriv->commitData();

        if (lParam & ENDSESSION_LOGOFF)
            fflush(NULL);

        *result = sessionManager->wasCanceled() ? 0 : 1;
        return true;
    }
    case QtWindows::EndSessionApplicationEvent: {
        QWindowsSessionManager *sessionManager = platformSessionManager();

        sessionManager->setActive(false);
        sessionManager->allowsInteraction();
        const bool endsession = wParam != 0;

        // we receive the message for each toplevel window included internal hidden ones,
        // but the aboutToQuit signal should be emitted only once.
        QGuiApplicationPrivate *qGuiAppPriv = static_cast<QGuiApplicationPrivate*>(QObjectPrivate::get(qApp));
        if (endsession && !qGuiAppPriv->aboutToQuitEmitted) {
            qGuiAppPriv->aboutToQuitEmitted = true;
            int index = QGuiApplication::staticMetaObject.indexOfSignal("aboutToQuit()");
            qApp->qt_metacall(QMetaObject::InvokeMetaMethod, index,0);
            // since the process will be killed immediately quit() has no real effect
            QGuiApplication::quit();
        }
        return true;
    }
#endif // !defined(QT_NO_SESSIONMANAGER)
    default:
        break;
    }
    return false;
}

/* Compress activation events. If the next focus window is already known
 * at the time the current one receives focus-out, pass that to
 * QWindowSystemInterface instead of sending 0 and ignore its consecutive
 * focus-in event.
 * This helps applications that do handling in focus-out events. */
void QWindowsContext::handleFocusEvent(QtWindows::WindowsEventType et,
                                       QWindowsWindow *platformWindow)
{
    QWindow *nextActiveWindow = 0;
    if (et == QtWindows::FocusInEvent) {
        QWindow *topWindow = QWindowsWindow::topLevelOf(platformWindow->window());
        QWindow *modalWindow = 0;
        if (QGuiApplicationPrivate::instance()->isWindowBlocked(topWindow, &modalWindow) && topWindow != modalWindow) {
            modalWindow->requestActivate();
            return;
        }
        // QTBUG-32867: Invoking WinAPI SetParent() can cause focus-in for the
        // window which is not desired for native child widgets.
        if (platformWindow->testFlag(QWindowsWindow::WithinSetParent)) {
            QWindow *currentFocusWindow = QGuiApplication::focusWindow();
            if (currentFocusWindow && currentFocusWindow != platformWindow->window()) {
                currentFocusWindow->requestActivate();
                return;
            }
        }
        nextActiveWindow = platformWindow->window();
    } else {
        // Focus out: Is the next window known and different
        // from the receiving the focus out.
        if (const HWND nextActiveHwnd = GetFocus())
            if (QWindowsWindow *nextActivePlatformWindow = findClosestPlatformWindow(nextActiveHwnd))
                if (nextActivePlatformWindow != platformWindow)
                    nextActiveWindow = nextActivePlatformWindow->window();
    }
    if (nextActiveWindow != d->m_lastActiveWindow) {
         d->m_lastActiveWindow = nextActiveWindow;
         QWindowSystemInterface::handleWindowActivated(nextActiveWindow);
    }
}

#ifndef QT_NO_CONTEXTMENU
bool QWindowsContext::handleContextMenuEvent(QWindow *window, const MSG &msg)
{
    bool mouseTriggered = false;
    QPoint globalPos;
    QPoint pos;
    if (msg.lParam != int(0xffffffff)) {
        mouseTriggered = true;
        globalPos.setX(msg.pt.x);
        globalPos.setY(msg.pt.y);
        pos = QWindowsGeometryHint::mapFromGlobal(msg.hwnd, globalPos);

        RECT clientRect;
        if (GetClientRect(msg.hwnd, &clientRect)) {
            if (pos.x() < clientRect.left || pos.x() >= clientRect.right ||
                pos.y() < clientRect.top || pos.y() >= clientRect.bottom)
            {
                // This is the case that user has right clicked in the window's caption,
                // We should call DefWindowProc() to display a default shortcut menu
                // instead of sending a Qt window system event.
                return false;
            }
        }
    }

    QWindowSystemInterface::handleContextMenuEvent(window, mouseTriggered, pos, globalPos,
                                                   QWindowsKeyMapper::queryKeyboardModifiers());
    return true;
}
#endif

bool QWindowsContext::asyncExpose() const
{
    return d->m_asyncExpose;
}

void QWindowsContext::setAsyncExpose(bool value)
{
    d->m_asyncExpose = value;
}

QTouchDevice *QWindowsContext::touchDevice() const
{
    return d->m_mouseHandler.touchDevice();
}

static DWORD readDwordRegistrySetting(const wchar_t *regKey, const wchar_t *subKey, DWORD defaultValue)
{
    DWORD result = defaultValue;
    HKEY handle;
    if (RegOpenKeyEx(HKEY_CURRENT_USER, regKey, 0, KEY_READ, &handle) == ERROR_SUCCESS) {
        DWORD type;
        if (RegQueryValueEx(handle, subKey, 0, &type, 0, 0) == ERROR_SUCCESS && type == REG_DWORD) {
            DWORD value;
            DWORD size = sizeof(result);
            if (RegQueryValueEx(handle, subKey, 0, 0, reinterpret_cast<unsigned char *>(&value), &size) == ERROR_SUCCESS)
                result = value;
        }
        RegCloseKey(handle);
    }
    return result;
}

DWORD QWindowsContext::readAdvancedExplorerSettings(const wchar_t *subKey, DWORD defaultValue)
{
    return readDwordRegistrySetting(L"Software\\Microsoft\\Windows\\CurrentVersion\\Explorer\\Advanced",
                                    subKey, defaultValue);
}

static inline bool isEmptyRect(const RECT &rect)
{
    return rect.right - rect.left == 0 && rect.bottom - rect.top == 0;
}

static inline QMargins marginsFromRects(const RECT &frame, const RECT &client)
{
    return QMargins(client.left - frame.left, client.top - frame.top,
                    frame.right - client.right, frame.bottom - client.bottom);
}

static RECT rectFromNcCalcSize(UINT message, WPARAM wParam, LPARAM lParam, int n)
{
    RECT result = {0, 0, 0, 0};
    if (message == WM_NCCALCSIZE && wParam)
        result = reinterpret_cast<const NCCALCSIZE_PARAMS *>(lParam)->rgrc[n];
    return result;
}

static inline bool isMinimized(HWND hwnd)
{
    WINDOWPLACEMENT windowPlacement;
    windowPlacement.length = sizeof(WINDOWPLACEMENT);
    return GetWindowPlacement(hwnd, &windowPlacement) && windowPlacement.showCmd == SW_SHOWMINIMIZED;
}

static inline bool isTopLevel(HWND hwnd)
{
    return (GetWindowLongPtr(hwnd, GWL_STYLE) & WS_CHILD) == 0;
}

/*!
    \brief Windows functions for actual windows.

    There is another one for timers, sockets, etc in
    QEventDispatcherWin32.

    \ingroup qt-lighthouse-win
*/

extern "C" LRESULT QT_WIN_CALLBACK qWindowsWndProc(HWND hwnd, UINT message, WPARAM wParam, LPARAM lParam)
{
    LRESULT result;
    const QtWindows::WindowsEventType et = windowsEventType(message, wParam, lParam);
    QWindowsWindow *platformWindow = nullptr;
    const RECT ncCalcSizeFrame = rectFromNcCalcSize(message, wParam, lParam, 0);
    const bool handled = QWindowsContext::instance()->windowsProc(hwnd, message, et, wParam, lParam, &result, &platformWindow);
    if (QWindowsContext::verbose > 1 && lcQpaEvents().isDebugEnabled()) {
        if (const char *eventName = QWindowsGuiEventDispatcher::windowsMessageName(message)) {
            qCDebug(lcQpaEvents) << "EVENT: hwd=" << hwnd << eventName << hex << "msg=0x"  << message
                << "et=0x" << et << dec << "wp=" << int(wParam) << "at"
                << GET_X_LPARAM(lParam) << GET_Y_LPARAM(lParam) << "handled=" << handled;
        }
    }
    if (!handled)
        result = DefWindowProc(hwnd, message, wParam, lParam);

    // Capture WM_NCCALCSIZE on top level windows and obtain the window margins by
    // subtracting the rectangles before and after processing. This will correctly
    // capture client code overriding the message and allow for per-monitor margins
    // for High DPI (QTBUG-53255, QTBUG-40578).
    if (message == WM_NCCALCSIZE && !isEmptyRect(ncCalcSizeFrame) && isTopLevel(hwnd) && !isMinimized(hwnd)) {
        const QMargins margins =
            marginsFromRects(ncCalcSizeFrame, rectFromNcCalcSize(message, wParam, lParam, 0));
        if (margins.left() >= 0) {
            if (platformWindow) {
                platformWindow->setFrameMargins(margins);
            } else {
                const QSharedPointer<QWindowCreationContext> ctx = QWindowsContext::instance()->windowCreationContext();
                if (!ctx.isNull())
                    ctx->margins = margins;
            }
        }
    }
    return result;
}

QT_END_NAMESPACE<|MERGE_RESOLUTION|>--- conflicted
+++ resolved
@@ -125,12 +125,8 @@
 }
 
 #if QT_CONFIG(sessionmanager)
-<<<<<<< HEAD
 static inline QWindowsSessionManager *platformSessionManager()
 {
-=======
-static inline QWindowsSessionManager *platformSessionManager() {
->>>>>>> 97eec16e
     QGuiApplicationPrivate *guiPrivate = static_cast<QGuiApplicationPrivate*>(QObjectPrivate::get(qApp));
     QSessionManagerPrivate *managerPrivate = static_cast<QSessionManagerPrivate*>(QObjectPrivate::get(guiPrivate->session_manager));
     return static_cast<QWindowsSessionManager *>(managerPrivate->platformSessionManager);
@@ -921,15 +917,7 @@
 
     switch (et) {
     case QtWindows::GestureEvent:
-<<<<<<< HEAD
         return sessionManagerInteractionBlocked() || d->m_mouseHandler.translateGestureEvent(platformWindow->window(), hwnd, et, msg, result);
-=======
-#if QT_CONFIG(sessionmanager)
-        return platformSessionManager()->isInteractionBlocked() ? true : d->m_mouseHandler.translateGestureEvent(platformWindow->window(), hwnd, et, msg, result);
-#else
-        return d->m_mouseHandler.translateGestureEvent(platformWindow->window(), hwnd, et, msg, result);
-#endif
->>>>>>> 97eec16e
     case QtWindows::InputMethodOpenCandidateWindowEvent:
     case QtWindows::InputMethodCloseCandidateWindowEvent:
         // TODO: Release/regrab mouse if a popup has mouse grab.
@@ -1018,7 +1006,6 @@
     case QtWindows::InputMethodKeyEvent:
     case QtWindows::InputMethodKeyDownEvent:
     case QtWindows::AppCommandEvent:
-<<<<<<< HEAD
         return sessionManagerInteractionBlocked() ||  d->m_keyMapper.translateKeyEvent(platformWindow->window(), hwnd, msg, result);
     case QtWindows::MenuAboutToShowEvent:
         if (sessionManagerInteractionBlocked())
@@ -1036,13 +1023,6 @@
         if (platformWindow == nullptr || platformWindow->menuBar() == nullptr)
             return false;
         return platformWindow->menuBar()->notifyTriggered(LOWORD(wParam));
-=======
-#if QT_CONFIG(sessionmanager)
-        return platformSessionManager()->isInteractionBlocked() ? true : d->m_keyMapper.translateKeyEvent(platformWindow->window(), hwnd, msg, result);
-#else
-        return d->m_keyMapper.translateKeyEvent(platformWindow->window(), hwnd, msg, result);
-#endif
->>>>>>> 97eec16e
     case QtWindows::MoveEvent:
         platformWindow->handleMoved();
         return true;
@@ -1062,25 +1042,10 @@
         return platformWindow->handleWmPaint(hwnd, message, wParam, lParam);
     case QtWindows::NonClientMouseEvent:
         if (platformWindow->frameStrutEventsEnabled())
-<<<<<<< HEAD
             return sessionManagerInteractionBlocked() || d->m_mouseHandler.translateMouseEvent(platformWindow->window(), hwnd, et, msg, result);
         break;
     case QtWindows::ScrollEvent:
         return sessionManagerInteractionBlocked() || d->m_mouseHandler.translateScrollEvent(platformWindow->window(), hwnd, msg, result);
-=======
-#if QT_CONFIG(sessionmanager)
-            return platformSessionManager()->isInteractionBlocked() ? true : d->m_mouseHandler.translateMouseEvent(platformWindow->window(), hwnd, et, msg, result);
-#else
-            return d->m_mouseHandler.translateMouseEvent(platformWindow->window(), hwnd, et, msg, result);
-#endif
-        break;
-    case QtWindows::ScrollEvent:
-#if QT_CONFIG(sessionmanager)
-        return platformSessionManager()->isInteractionBlocked() ? true : d->m_mouseHandler.translateScrollEvent(platformWindow->window(), hwnd, msg, result);
-#else
-        return d->m_mouseHandler.translateScrollEvent(platformWindow->window(), hwnd, msg, result);
-#endif
->>>>>>> 97eec16e
     case QtWindows::MouseWheelEvent:
     case QtWindows::MouseEvent:
     case QtWindows::LeaveEvent:
@@ -1090,25 +1055,10 @@
                 window = window->parent();
             if (!window)
                 return false;
-<<<<<<< HEAD
             return sessionManagerInteractionBlocked() || d->m_mouseHandler.translateMouseEvent(window, hwnd, et, msg, result);
         }
     case QtWindows::TouchEvent:
         return sessionManagerInteractionBlocked() || d->m_mouseHandler.translateTouchEvent(platformWindow->window(), hwnd, et, msg, result);
-=======
-#if QT_CONFIG(sessionmanager)
-        return platformSessionManager()->isInteractionBlocked() ? true : d->m_mouseHandler.translateMouseEvent(window, hwnd, et, msg, result);
-#else
-        return d->m_mouseHandler.translateMouseEvent(window, hwnd, et, msg, result);
-#endif
-        }
-    case QtWindows::TouchEvent:
-#if QT_CONFIG(sessionmanager)
-        return platformSessionManager()->isInteractionBlocked() ? true : d->m_mouseHandler.translateTouchEvent(platformWindow->window(), hwnd, et, msg, result);
-#else
-        return d->m_mouseHandler.translateTouchEvent(platformWindow->window(), hwnd, et, msg, result);
-#endif
->>>>>>> 97eec16e
     case QtWindows::FocusInEvent: // see QWindowsWindow::requestActivateWindow().
     case QtWindows::FocusOutEvent:
         handleFocusEvent(et, platformWindow);
