--- conflicted
+++ resolved
@@ -483,29 +483,6 @@
     return 1;
 }
 
-<<<<<<< HEAD
-static int QT_WIN_CALLBACK storeFontSub(ENUMLOGFONTEX* f, NEWTEXTMETRICEX *textmetric,
-                                        int type, LPARAM namesSetIn)
-{
-    Q_UNUSED(textmetric)
-    Q_UNUSED(type)
-
-    HDC dummy = GetDC(0);
-    LOGFONT lf;
-    memset(&lf, 0, sizeof(LOGFONT));
-    lf.lfCharSet = DEFAULT_CHARSET;
-    memcpy(lf.lfFaceName, f->elfLogFont.lfFaceName, LF_FACESIZE * sizeof(wchar_t));
-    lf.lfPitchAndFamily = 0;
-    EnumFontFamiliesEx(dummy, &lf, (FONTENUMPROC)storeFont,
-                       (LPARAM)namesSetIn, 0);
-    ReleaseDC(0, dummy);
-
-    // keep on enumerating
-    return 1;
-}
-
-=======
->>>>>>> 0d990b9c
 void QWindowsFontDatabaseFT::populateFontDatabase()
 {
     m_families.clear();
@@ -531,7 +508,6 @@
 
     HDC dummy = GetDC(0);
     LOGFONT lf;
-    memset(&lf, 0, sizeof(LOGFONT));
     lf.lfCharSet = DEFAULT_CHARSET;
     if (family.size() >= LF_FACESIZE) {
         qWarning("%s: Unable to enumerate family '%s'.",
@@ -539,22 +515,13 @@
         return;
     }
 
+    wmemcpy(lf.lfFaceName, reinterpret_cast<const wchar_t*>(family.utf16()),
+            family.size() + 1);
     lf.lfPitchAndFamily = 0;
-<<<<<<< HEAD
-
-    if (family.isEmpty()) {
-        EnumFontFamiliesEx(dummy, &lf, (FONTENUMPROC)storeFontSub,
-                           (LPARAM)&m_families, 0);
-    } else {
-        memcpy(lf.lfFaceName, family.utf16(), family.size() * sizeof(wchar_t));
-        EnumFontFamiliesEx(dummy, &lf, (FONTENUMPROC)storeFont,
-                           (LPARAM)&m_families, 0);
-    }
-
-=======
+
     EnumFontFamiliesEx(dummy, &lf, (FONTENUMPROC)storeFont,
                        (LPARAM)&m_families, 0);
->>>>>>> 0d990b9c
+
     ReleaseDC(0, dummy);
 }
 
