--- conflicted
+++ resolved
@@ -1494,11 +1494,8 @@
 
     // Apply settings.
     const QSharedPointer<QFileDialogOptions> &opts = options();
-<<<<<<< HEAD
     m_data.fromOptions(opts);
-=======
     const QFileDialogOptions::FileMode mode = opts->fileMode();
->>>>>>> 31c5b34e
     result->setWindowTitle(opts->windowTitle());
     result->setMode(mode, opts->options());
     result->setHideFiltersDetails(opts->testOption(QFileDialogOptions::HideNameFilterDetails));
@@ -1517,15 +1514,12 @@
         if (!info.isDir())
             result->selectFile(info.fileName());
     }
-<<<<<<< HEAD
-=======
     // No need to select initialNameFilter if mode is Dir
     if (mode != QFileDialogOptions::Directory && mode != QFileDialogOptions::DirectoryOnly) {
         const QString initialNameFilter = opts->initiallySelectedNameFilter();
         if (!initialNameFilter.isEmpty())
             result->selectNameFilter(initialNameFilter);
     }
->>>>>>> 31c5b34e
     const QString defaultSuffix = opts->defaultSuffix();
     if (!defaultSuffix.isEmpty())
         result->setDefaultSuffix(defaultSuffix);
