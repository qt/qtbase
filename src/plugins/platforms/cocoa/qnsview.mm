/****************************************************************************
**
** Copyright (C) 2016 The Qt Company Ltd.
** Contact: https://www.qt.io/licensing/
**
** This file is part of the plugins of the Qt Toolkit.
**
** $QT_BEGIN_LICENSE:LGPL$
** Commercial License Usage
** Licensees holding valid commercial Qt licenses may use this file in
** accordance with the commercial license agreement provided with the
** Software or, alternatively, in accordance with the terms contained in
** a written agreement between you and The Qt Company. For licensing terms
** and conditions see https://www.qt.io/terms-conditions. For further
** information use the contact form at https://www.qt.io/contact-us.
**
** GNU Lesser General Public License Usage
** Alternatively, this file may be used under the terms of the GNU Lesser
** General Public License version 3 as published by the Free Software
** Foundation and appearing in the file LICENSE.LGPL3 included in the
** packaging of this file. Please review the following information to
** ensure the GNU Lesser General Public License version 3 requirements
** will be met: https://www.gnu.org/licenses/lgpl-3.0.html.
**
** GNU General Public License Usage
** Alternatively, this file may be used under the terms of the GNU
** General Public License version 2.0 or (at your option) the GNU General
** Public license version 3 or any later version approved by the KDE Free
** Qt Foundation. The licenses are as published by the Free Software
** Foundation and appearing in the file LICENSE.GPL2 and LICENSE.GPL3
** included in the packaging of this file. Please review the following
** information to ensure the GNU General Public License requirements will
** be met: https://www.gnu.org/licenses/gpl-2.0.html and
** https://www.gnu.org/licenses/gpl-3.0.html.
**
** $QT_END_LICENSE$
**
****************************************************************************/

#include <QtGui/qtguiglobal.h>

#include "qnsview.h"
#include "qcocoawindow.h"
#include "qcocoahelpers.h"
#include "qmultitouch_mac_p.h"
#include "qcocoadrag.h"
#include "qcocoainputcontext.h"
#include <qpa/qplatformintegration.h>

#include <qpa/qwindowsysteminterface.h>
#include <QtGui/QTextFormat>
#include <QtCore/QDebug>
#include <QtCore/qsysinfo.h>
#include <private/qguiapplication_p.h>
#include <private/qcoregraphics_p.h>
#include <private/qwindow_p.h>
#include "qcocoabackingstore.h"
#ifndef QT_NO_OPENGL
#include "qcocoaglcontext.h"
#endif
#include "qcocoaintegration.h"

#ifdef QT_COCOA_ENABLE_ACCESSIBILITY_INSPECTOR
#include <accessibilityinspector.h>
#endif

Q_LOGGING_CATEGORY(lcQpaTouch, "qt.qpa.input.touch")
#ifndef QT_NO_GESTURES
Q_LOGGING_CATEGORY(lcQpaGestures, "qt.qpa.input.gestures")
#endif
Q_LOGGING_CATEGORY(lcQpaTablet, "qt.qpa.input.tablet")

static QTouchDevice *touchDevice = 0;

@interface QT_MANGLE_NAMESPACE(QNSViewMouseMoveHelper) : NSObject
{
    QNSView *view;
}

- (id)initWithView:(QNSView *)theView;

- (void)mouseMoved:(NSEvent *)theEvent;
- (void)mouseEntered:(NSEvent *)theEvent;
- (void)mouseExited:(NSEvent *)theEvent;
- (void)cursorUpdate:(NSEvent *)theEvent;

@end

@implementation QT_MANGLE_NAMESPACE(QNSViewMouseMoveHelper)

- (id)initWithView:(QNSView *)theView
{
    self = [super init];
    if (self) {
        view = theView;
    }
    return self;
}

- (void)mouseMoved:(NSEvent *)theEvent
{
    [view mouseMovedImpl:theEvent];
}

- (void)mouseEntered:(NSEvent *)theEvent
{
    [view mouseEnteredImpl:theEvent];
}

- (void)mouseExited:(NSEvent *)theEvent
{
    [view mouseExitedImpl:theEvent];
}

- (void)cursorUpdate:(NSEvent *)theEvent
{
    [view cursorUpdate:theEvent];
}

@end

// Private interface
@interface QT_MANGLE_NAMESPACE(QNSView) ()
- (BOOL)isTransparentForUserInput;
@end

@implementation QT_MANGLE_NAMESPACE(QNSView)

- (id) init
{
    if (self = [super initWithFrame:NSZeroRect]) {
        m_buttons = Qt::NoButton;
        m_acceptedMouseDowns = Qt::NoButton;
        m_frameStrutButtons = Qt::NoButton;
        m_sendKeyEvent = false;
#ifndef QT_NO_OPENGL
        m_glContext = 0;
        m_shouldSetGLContextinDrawRect = false;
#endif
        currentCustomDragTypes = 0;
        m_dontOverrideCtrlLMB = false;
        m_sendUpAsRightButton = false;
        m_inputSource = 0;
        m_mouseMoveHelper = [[QT_MANGLE_NAMESPACE(QNSViewMouseMoveHelper) alloc] initWithView:self];
        m_resendKeyEvent = false;
        m_scrolling = false;
        m_updatingDrag = false;
        m_currentlyInterpretedKeyEvent = 0;

        if (!touchDevice) {
            touchDevice = new QTouchDevice;
            touchDevice->setType(QTouchDevice::TouchPad);
            touchDevice->setCapabilities(QTouchDevice::Position | QTouchDevice::NormalizedPosition | QTouchDevice::MouseEmulation);
            QWindowSystemInterface::registerTouchDevice(touchDevice);
        }

        m_isMenuView = false;
        self.focusRingType = NSFocusRingTypeNone;
        self.cursor = nil;
    }
    return self;
}

- (void)dealloc
{
    if (m_trackingArea) {
        [self removeTrackingArea:m_trackingArea];
        [m_trackingArea release];
    }
    [m_inputSource release];
    [[NSNotificationCenter defaultCenter] removeObserver:self];
    [m_mouseMoveHelper release];

    delete currentCustomDragTypes;

    [super dealloc];
}

- (id)initWithCocoaWindow:(QCocoaWindow *)platformWindow
{
    self = [self init];
    if (!self)
        return 0;

    m_platformWindow = platformWindow;
    m_sendKeyEvent = false;
    m_dontOverrideCtrlLMB = qt_mac_resolveOption(false, platformWindow->window(), "_q_platform_MacDontOverrideCtrlLMB", "QT_MAC_DONT_OVERRIDE_CTRL_LMB");
    m_trackingArea = nil;

#ifdef QT_COCOA_ENABLE_ACCESSIBILITY_INSPECTOR
    // prevent rift in space-time continuum, disable
    // accessibility for the accessibility inspector's windows.
    static bool skipAccessibilityForInspectorWindows = false;
    if (!skipAccessibilityForInspectorWindows) {

        // m_accessibleRoot = window->accessibleRoot();

        AccessibilityInspector *inspector = new AccessibilityInspector(window);
        skipAccessibilityForInspectorWindows = true;
        inspector->inspectWindow(window);
        skipAccessibilityForInspectorWindows = false;
    }
#endif

    [self registerDragTypes];

    [[NSNotificationCenter defaultCenter] addObserver:self
                                          selector:@selector(textInputContextKeyboardSelectionDidChangeNotification:)
                                          name:NSTextInputContextKeyboardSelectionDidChangeNotification
                                          object:nil];

    return self;
}

- (NSString *)description
{
    NSMutableString *description = [NSMutableString stringWithString:[super description]];

#ifndef QT_NO_DEBUG_STREAM
    QString platformWindowDescription;
    QDebug debug(&platformWindowDescription);
    debug.nospace() << "; " << m_platformWindow << ">";

    NSRange lastCharacter = [description rangeOfComposedCharacterSequenceAtIndex:description.length - 1];
    [description replaceCharactersInRange:lastCharacter withString:platformWindowDescription.toNSString()];
#endif

    return description;
}

#ifndef QT_NO_OPENGL
- (void) setQCocoaGLContext:(QCocoaGLContext *)context
{
    m_glContext = context;
    [m_glContext->nsOpenGLContext() setView:self];
    if (![m_glContext->nsOpenGLContext() view]) {
        //was unable to set view
        m_shouldSetGLContextinDrawRect = true;
    }
}
#endif

- (void)viewDidMoveToSuperview
{
    if (!m_platformWindow)
        return;

    if (!(m_platformWindow->m_viewIsToBeEmbedded))
        return;

    if ([self superview]) {
        m_platformWindow->m_viewIsEmbedded = true;
        QWindowSystemInterface::handleGeometryChange(m_platformWindow->window(), m_platformWindow->geometry());
        [self setNeedsDisplay:YES];
        QWindowSystemInterface::flushWindowSystemEvents();
    } else {
        m_platformWindow->m_viewIsEmbedded = false;
    }
}

- (QWindow *)topLevelWindow
{
    if (!m_platformWindow)
        return nullptr;

    QWindow *focusWindow = m_platformWindow->window();

    // For widgets we need to do a bit of trickery as the window
    // to activate is the window of the top-level widget.
    if (qstrcmp(focusWindow->metaObject()->className(), "QWidgetWindow") == 0) {
        while (focusWindow->parent()) {
            focusWindow = focusWindow->parent();
        }
    }

    return focusWindow;
}

- (void)textInputContextKeyboardSelectionDidChangeNotification : (NSNotification *) textInputContextKeyboardSelectionDidChangeNotification
{
    Q_UNUSED(textInputContextKeyboardSelectionDidChangeNotification)
    if (([NSApp keyWindow] == [self window]) && [[self window] firstResponder] == self) {
        QCocoaInputContext *ic = qobject_cast<QCocoaInputContext *>(QCocoaIntegration::instance()->inputContext());
        ic->updateLocale();
    }
}

- (void)viewDidHide
{
    if (!m_platformWindow->isExposed())
        return;

    m_platformWindow->handleExposeEvent(QRegion());

    // Note: setNeedsDisplay is automatically called for
    // viewDidUnhide so no reason to override it here.
}

- (void)removeFromSuperview
{
    QMacAutoReleasePool pool;
    [super removeFromSuperview];
}

- (BOOL) isOpaque
{
    if (!m_platformWindow)
        return true;
    return m_platformWindow->isOpaque();
}

- (void)drawRect:(NSRect)dirtyRect
{
    Q_UNUSED(dirtyRect);

    if (!m_platformWindow)
        return;

    QRegion exposedRegion;
    const NSRect *dirtyRects;
    NSInteger numDirtyRects;
    [self getRectsBeingDrawn:&dirtyRects count:&numDirtyRects];
    for (int i = 0; i < numDirtyRects; ++i)
        exposedRegion += QRectF::fromCGRect(dirtyRects[i]).toRect();

    qCDebug(lcQpaCocoaWindow) << "[QNSView drawRect:]" << m_platformWindow->window() << exposedRegion;

#ifndef QT_NO_OPENGL
    if (m_glContext && m_shouldSetGLContextinDrawRect) {
        [m_glContext->nsOpenGLContext() setView:self];
        m_shouldSetGLContextinDrawRect = false;
    }
#endif

    m_platformWindow->handleExposeEvent(exposedRegion);

    // A call to QWindow::requestUpdate was issued during the expose event, but
    // AppKit will reset the needsDisplay state of the view after completing the
    // current display cycle, so we need to defer the request to redisplay.
    // FIXME: Perhaps this should be a trigger to enable CADisplayLink?
    if (qt_window_private(m_platformWindow->window())->updateRequestPending) {
        qCDebug(lcQpaCocoaWindow) << "[QNSView drawRect:] deferring setNeedsDisplay";
        dispatch_async(dispatch_get_main_queue (), ^{
            [self setNeedsDisplay:YES];
        });
    }
}

- (BOOL)wantsUpdateLayer
{
    return YES;
}

- (void)updateLayer
{
    if (!m_platformWindow)
        return;

<<<<<<< HEAD
    qCDebug(lcQpaCocoaWindow) << "[QNSView updateLayer]" << m_platformWindow->window();

    // FIXME: Find out if there's a way to resolve the dirty rect like in drawRect:
    m_platformWindow->handleExposeEvent(QRectF::fromCGRect(self.bounds).toRect());
=======
    // Calculate source and target rects. The target rect is the dirtyRect:
    CGRect dirtyWindowRect = NSRectToCGRect(dirtyRect);

    // The backing store source rect will be larger on retina displays.
    // Scale dirtyRect by the device pixel ratio:
    const qreal devicePixelRatio = m_backingStore->paintDevice()->devicePixelRatio();
    CGRect dirtyBackingRect = CGRectMake(dirtyRect.origin.x * devicePixelRatio,
                                         dirtyRect.origin.y * devicePixelRatio,
                                         dirtyRect.size.width * devicePixelRatio,
                                         dirtyRect.size.height * devicePixelRatio);

    NSGraphicsContext *nsGraphicsContext = [NSGraphicsContext currentContext];
    CGContextRef cgContext = (CGContextRef) [nsGraphicsContext graphicsPort];

    // Translate coordiate system from CoreGraphics (bottom-left) to NSView (top-left):
    CGContextSaveGState(cgContext);
    int dy = dirtyWindowRect.origin.y + CGRectGetMaxY(dirtyWindowRect);

    CGContextTranslateCTM(cgContext, 0, dy);
    CGContextScaleCTM(cgContext, 1, -1);

    // If a mask is set, modify the sub image accordingly:
    CGImageRef subMask = 0;
    if (m_maskImage) {
        subMask = CGImageCreateWithImageInRect(m_maskImage, dirtyWindowRect);
        CGContextClipToMask(cgContext, dirtyWindowRect, subMask);
    }

    // Clip out and draw the correct sub image from the (shared) backingstore:
    CGRect backingStoreRect = CGRectMake(
        dirtyBackingRect.origin.x + m_backingStoreOffset.x(),
        dirtyBackingRect.origin.y + m_backingStoreOffset.y(),
        dirtyBackingRect.size.width,
        dirtyBackingRect.size.height
    );
    CGImageRef bsCGImage = qt_mac_toCGImage(m_backingStore->toImage());

    // Prevent potentially costly color conversion by assiging the display
    // color space to the backingstore image.
    CGImageRef displayColorSpaceImage = CGImageCreateCopyWithColorSpace(bsCGImage,
        self.window.screen.colorSpace.CGColorSpace);

    CGImageRef cleanImg = CGImageCreateWithImageInRect(displayColorSpaceImage, backingStoreRect);

    // Optimization: Copy frame buffer content instead of blending for
    // top-level windows where Qt fills the entire window content area.
    // (But don't overpaint the title-bar gradient)
    if (m_platformWindow->m_nsWindow && !m_platformWindow->m_drawContentBorderGradient)
        CGContextSetBlendMode(cgContext, kCGBlendModeCopy);

    CGContextDrawImage(cgContext, dirtyWindowRect, cleanImg);

    // Clean-up:
    CGContextRestoreGState(cgContext);
    CGImageRelease(cleanImg);
    CGImageRelease(subMask);
    CGImageRelease(bsCGImage);
    CGImageRelease(displayColorSpaceImage);
>>>>>>> d332a2d3
}

- (BOOL)isFlipped
{
    return YES;
}

- (BOOL)isTransparentForUserInput
{
    return m_platformWindow->window() &&
        m_platformWindow->window()->flags() & Qt::WindowTransparentForInput;
}

- (BOOL)becomeFirstResponder
{
    if (!m_platformWindow)
        return NO;
    if ([self isTransparentForUserInput])
        return NO;
    if (!m_platformWindow->windowIsPopupType() && !m_isMenuView)
        QWindowSystemInterface::handleWindowActivated([self topLevelWindow]);
    return YES;
}

- (BOOL)acceptsFirstResponder
{
    if (!m_platformWindow)
        return NO;
    if (m_isMenuView)
        return NO;
    if (m_platformWindow->shouldRefuseKeyWindowAndFirstResponder())
        return NO;
    if ([self isTransparentForUserInput])
        return NO;
    if ((m_platformWindow->window()->flags() & Qt::ToolTip) == Qt::ToolTip)
        return NO;
    return YES;
}

- (BOOL)acceptsFirstMouse:(NSEvent *)theEvent
{
    Q_UNUSED(theEvent)
    if (!m_platformWindow)
        return NO;
    if ([self isTransparentForUserInput])
        return NO;
    return YES;
}

- (NSView *)hitTest:(NSPoint)aPoint
{
    NSView *candidate = [super hitTest:aPoint];
    if (candidate == self) {
        if ([self isTransparentForUserInput])
            return nil;
    }
    return candidate;
}

- (void)convertFromScreen:(NSPoint)mouseLocation toWindowPoint:(QPointF *)qtWindowPoint andScreenPoint:(QPointF *)qtScreenPoint
{
    // Calculate the mouse position in the QWindow and Qt screen coordinate system,
    // starting from coordinates in the NSWindow coordinate system.
    //
    // This involves translating according to the window location on screen,
    // as well as inverting the y coordinate due to the origin change.
    //
    // Coordinate system overview, outer to innermost:
    //
    // Name             Origin
    //
    // OS X screen      bottom-left
    // Qt screen        top-left
    // NSWindow         bottom-left
    // NSView/QWindow   top-left
    //
    // NSView and QWindow are equal coordinate systems: the QWindow covers the
    // entire NSView, and we've set the NSView's isFlipped property to true.

    NSWindow *window = [self window];
    NSPoint nsWindowPoint;
    NSRect windowRect = [window convertRectFromScreen:NSMakeRect(mouseLocation.x, mouseLocation.y, 1, 1)];
    nsWindowPoint = windowRect.origin;                    // NSWindow coordinates
    NSPoint nsViewPoint = [self convertPoint: nsWindowPoint fromView: nil]; // NSView/QWindow coordinates
    *qtWindowPoint = QPointF(nsViewPoint.x, nsViewPoint.y);                     // NSView/QWindow coordinates

    *qtScreenPoint = QPointF(mouseLocation.x, qt_mac_flipYCoordinate(mouseLocation.y)); // Qt screen coordinates
}

- (void)resetMouseButtons
{
    m_buttons = Qt::NoButton;
    m_frameStrutButtons = Qt::NoButton;
}

- (NSPoint) screenMousePoint:(NSEvent *)theEvent
{
    NSPoint screenPoint;
    if (theEvent) {
        NSPoint windowPoint = [theEvent locationInWindow];
        NSRect screenRect = [[theEvent window] convertRectToScreen:NSMakeRect(windowPoint.x, windowPoint.y, 1, 1)];
        screenPoint = screenRect.origin;
    } else {
        screenPoint = [NSEvent mouseLocation];
    }
    return screenPoint;
}

- (void)handleMouseEvent:(NSEvent *)theEvent
{
    if (!m_platformWindow)
        return;

#ifndef QT_NO_TABLETEVENT
    // Tablet events may come in via the mouse event handlers,
    // check if this is a valid tablet event first.
    if ([self handleTabletEvent: theEvent])
        return;
#endif

    QPointF qtWindowPoint;
    QPointF qtScreenPoint;
    QNSView *targetView = self;
    if (!targetView.platformWindow)
        return;

    // Popups implicitly grap mouse events; forward to the active popup if there is one
    if (QCocoaWindow *popup = QCocoaIntegration::instance()->activePopupWindow()) {
        // Tooltips must be transparent for mouse events
        // The bug reference is QTBUG-46379
        if (!popup->m_windowFlags.testFlag(Qt::ToolTip)) {
            if (QNSView *popupView = qnsview_cast(popup->view()))
                targetView = popupView;
        }
    }

    [targetView convertFromScreen:[self screenMousePoint:theEvent] toWindowPoint:&qtWindowPoint andScreenPoint:&qtScreenPoint];
    ulong timestamp = [theEvent timestamp] * 1000;

    QCocoaDrag* nativeDrag = QCocoaIntegration::instance()->drag();
    nativeDrag->setLastMouseEvent(theEvent, self);

    Qt::KeyboardModifiers keyboardModifiers = [QNSView convertKeyModifiers:[theEvent modifierFlags]];
    QWindowSystemInterface::handleMouseEvent(targetView->m_platformWindow->window(), timestamp, qtWindowPoint, qtScreenPoint,
                                             m_buttons, keyboardModifiers, Qt::MouseEventNotSynthesized);
}

- (void)handleFrameStrutMouseEvent:(NSEvent *)theEvent
{
    if (!m_platformWindow)
        return;

    // get m_buttons in sync
    // Don't send frme strut events if we are in the middle of a mouse drag.
    if (m_buttons != Qt::NoButton)
        return;

    NSEventType ty = [theEvent type];
    switch (ty) {
    case NSLeftMouseDown:
        m_frameStrutButtons |= Qt::LeftButton;
        break;
    case NSLeftMouseUp:
         m_frameStrutButtons &= ~Qt::LeftButton;
         break;
    case NSRightMouseDown:
        m_frameStrutButtons |= Qt::RightButton;
        break;
    case NSLeftMouseDragged:
        m_frameStrutButtons |= Qt::LeftButton;
        break;
    case NSRightMouseDragged:
        m_frameStrutButtons |= Qt::RightButton;
        break;
    case NSRightMouseUp:
        m_frameStrutButtons &= ~Qt::RightButton;
        break;
    case NSOtherMouseDown:
        m_frameStrutButtons |= cocoaButton2QtButton([theEvent buttonNumber]);
        break;
    case NSOtherMouseUp:
        m_frameStrutButtons &= ~cocoaButton2QtButton([theEvent buttonNumber]);
    default:
        break;
    }

    NSWindow *window = [self window];
    NSPoint windowPoint = [theEvent locationInWindow];

    int windowScreenY = [window frame].origin.y + [window frame].size.height;
    NSPoint windowCoord = [self convertPoint:[self frame].origin toView:nil];
    int viewScreenY = [window convertRectToScreen:NSMakeRect(windowCoord.x, windowCoord.y, 0, 0)].origin.y;
    int titleBarHeight = windowScreenY - viewScreenY;

    NSPoint nsViewPoint = [self convertPoint: windowPoint fromView: nil];
    QPoint qtWindowPoint = QPoint(nsViewPoint.x, titleBarHeight + nsViewPoint.y);
    NSPoint screenPoint = [window convertRectToScreen:NSMakeRect(windowPoint.x, windowPoint.y, 0, 0)].origin;
    QPoint qtScreenPoint = QPoint(screenPoint.x, qt_mac_flipYCoordinate(screenPoint.y));

    ulong timestamp = [theEvent timestamp] * 1000;
    QWindowSystemInterface::handleFrameStrutMouseEvent(m_platformWindow->window(), timestamp, qtWindowPoint, qtScreenPoint, m_frameStrutButtons);
}

- (bool)handleMouseDownEvent:(NSEvent *)theEvent withButton:(int)buttonNumber
{
    if ([self isTransparentForUserInput])
        return false;

    Qt::MouseButton button = cocoaButton2QtButton(buttonNumber);

    QPointF qtWindowPoint;
    QPointF qtScreenPoint;
    [self convertFromScreen:[self screenMousePoint:theEvent] toWindowPoint:&qtWindowPoint andScreenPoint:&qtScreenPoint];
    Q_UNUSED(qtScreenPoint);

    // Maintain masked state for the button for use by MouseDragged and MouseUp.
    QRegion mask = m_platformWindow->window()->mask();
    const bool masked = !mask.isEmpty() && !mask.contains(qtWindowPoint.toPoint());
    if (masked)
        m_acceptedMouseDowns &= ~button;
    else
        m_acceptedMouseDowns |= button;

    // Forward masked out events to the next responder
    if (masked)
        return false;

    m_buttons |= button;

    [self handleMouseEvent:theEvent];
    return true;
}

- (bool)handleMouseDraggedEvent:(NSEvent *)theEvent withButton:(int)buttonNumber
{
    if ([self isTransparentForUserInput])
        return false;

    Qt::MouseButton button = cocoaButton2QtButton(buttonNumber);

    // Forward the event to the next responder if Qt did not accept the
    // corresponding mouse down for this button
    if (!(m_acceptedMouseDowns & button) == button)
        return false;

    [self handleMouseEvent:theEvent];
    return true;
}

- (bool)handleMouseUpEvent:(NSEvent *)theEvent withButton:(int)buttonNumber
{
    if ([self isTransparentForUserInput])
        return false;

    Qt::MouseButton button = cocoaButton2QtButton(buttonNumber);

    // Forward the event to the next responder if Qt did not accept the
    // corresponding mouse down for this button
    if (!(m_acceptedMouseDowns & button) == button)
        return false;

    if (m_sendUpAsRightButton && button == Qt::LeftButton)
        button = Qt::RightButton;
    if (button == Qt::RightButton)
        m_sendUpAsRightButton = false;

    m_buttons &= ~button;

    [self handleMouseEvent:theEvent];
    return true;
}

- (void)mouseDown:(NSEvent *)theEvent
{
    if ([self isTransparentForUserInput])
        return [super mouseDown:theEvent];
    m_sendUpAsRightButton = false;

    // Handle any active poup windows; clicking outisde them should close them
    // all. Don't do anything or clicks inside one of the menus, let Cocoa
    // handle that case. Note that in practice many windows of the Qt::Popup type
    // will actually close themselves in this case using logic implemented in
    // that particular poup type (for example context menus). However, Qt expects
    // that plain popup QWindows will also be closed, so we implement the logic
    // here as well.
    QList<QCocoaWindow *> *popups = QCocoaIntegration::instance()->popupWindowStack();
    if (!popups->isEmpty()) {
        // Check if the click is outside all popups.
        bool inside = false;
        QPointF qtScreenPoint = qt_mac_flipPoint([self screenMousePoint:theEvent]);
        for (QList<QCocoaWindow *>::const_iterator it = popups->begin(); it != popups->end(); ++it) {
            if ((*it)->geometry().contains(qtScreenPoint.toPoint())) {
                inside = true;
                break;
            }
        }
        // Close the popups if the click was outside.
        if (!inside) {
            Qt::WindowType type = QCocoaIntegration::instance()->activePopupWindow()->window()->type();
            while (QCocoaWindow *popup = QCocoaIntegration::instance()->popPopupWindow()) {
                QWindowSystemInterface::handleCloseEvent(popup->window());
                QWindowSystemInterface::flushWindowSystemEvents();
            }
            // Consume the mouse event when closing the popup, except for tool tips
            // were it's expected that the event is processed normally.
            if (type != Qt::ToolTip)
                 return;
        }
    }

    QPointF qtWindowPoint;
    QPointF qtScreenPoint;
    [self convertFromScreen:[self screenMousePoint:theEvent] toWindowPoint:&qtWindowPoint andScreenPoint:&qtScreenPoint];
    Q_UNUSED(qtScreenPoint);

    QRegion mask = m_platformWindow->window()->mask();
    const bool masked = !mask.isEmpty() && !mask.contains(qtWindowPoint.toPoint());
    // Maintain masked state for the button for use by MouseDragged and Up.
    if (masked)
        m_acceptedMouseDowns &= ~Qt::LeftButton;
    else
        m_acceptedMouseDowns |= Qt::LeftButton;

    // Forward masked out events to the next responder
    if (masked) {
        [super mouseDown:theEvent];
        return;
    }

    if ([self hasMarkedText]) {
        [[NSTextInputContext currentInputContext] handleEvent:theEvent];
    } else {
        if (!m_dontOverrideCtrlLMB && [QNSView convertKeyModifiers:[theEvent modifierFlags]] & Qt::MetaModifier) {
            m_buttons |= Qt::RightButton;
            m_sendUpAsRightButton = true;
        } else {
            m_buttons |= Qt::LeftButton;
        }
        [self handleMouseEvent:theEvent];
    }
}

- (void)mouseDragged:(NSEvent *)theEvent
{
    const bool accepted = [self handleMouseDraggedEvent:theEvent withButton:[theEvent buttonNumber]];
    if (!accepted)
        [super mouseDragged:theEvent];
}

- (void)mouseUp:(NSEvent *)theEvent
{
    const bool accepted = [self handleMouseUpEvent:theEvent withButton:[theEvent buttonNumber]];
    if (!accepted)
        [super mouseUp:theEvent];
}

- (void)rightMouseDown:(NSEvent *)theEvent
{
    // Wacom tablet might not return the correct button number for NSEvent buttonNumber
    // on right clicks. Decide here that the button is the "right" button and forward
    // the button number to the mouse (and tablet) handler.
    const bool accepted = [self handleMouseDownEvent:theEvent withButton:1];
    if (!accepted)
        [super rightMouseDown:theEvent];
}

- (void)rightMouseDragged:(NSEvent *)theEvent
{
    const bool accepted = [self handleMouseDraggedEvent:theEvent withButton:1];
    if (!accepted)
        [super rightMouseDragged:theEvent];
}

- (void)rightMouseUp:(NSEvent *)theEvent
{
    const bool accepted = [self handleMouseUpEvent:theEvent withButton:1];
    if (!accepted)
        [super rightMouseUp:theEvent];
}

- (void)otherMouseDown:(NSEvent *)theEvent
{
    const bool accepted = [self handleMouseDownEvent:theEvent withButton:[theEvent buttonNumber]];
    if (!accepted)
        [super otherMouseDown:theEvent];
}

- (void)otherMouseDragged:(NSEvent *)theEvent
{
    const bool accepted = [self handleMouseDraggedEvent:theEvent withButton:[theEvent buttonNumber]];
    if (!accepted)
        [super otherMouseDragged:theEvent];
}

- (void)otherMouseUp:(NSEvent *)theEvent
{
    const bool accepted = [self handleMouseUpEvent:theEvent withButton:[theEvent buttonNumber]];
    if (!accepted)
        [super otherMouseUp:theEvent];
}

- (void)updateTrackingAreas
{
    [super updateTrackingAreas];

    QMacAutoReleasePool pool;

    // NSTrackingInVisibleRect keeps care of updating once the tracking is set up, so bail out early
    if (m_trackingArea && [[self trackingAreas] containsObject:m_trackingArea])
        return;

    // Ideally, we shouldn't have NSTrackingMouseMoved events included below, it should
    // only be turned on if mouseTracking, hover is on or a tool tip is set.
    // Unfortunately, Qt will send "tooltip" events on mouse moves, so we need to
    // turn it on in ALL case. That means EVERY QWindow gets to pay the cost of
    // mouse moves delivered to it (Apple recommends keeping it OFF because there
    // is a performance hit). So it goes.
    NSUInteger trackingOptions = NSTrackingMouseEnteredAndExited | NSTrackingActiveInActiveApp
                                 | NSTrackingInVisibleRect | NSTrackingMouseMoved | NSTrackingCursorUpdate;
    [m_trackingArea release];
    m_trackingArea = [[NSTrackingArea alloc] initWithRect:[self frame]
                                                  options:trackingOptions
                                                    owner:m_mouseMoveHelper
                                                 userInfo:nil];
    [self addTrackingArea:m_trackingArea];
}

- (void)cursorUpdate:(NSEvent *)theEvent
{
    qCDebug(lcQpaCocoaWindow) << "[QNSView cursorUpdate:]" << self.cursor;

    // Note: We do not get this callback when moving from a subview that
    // uses the legacy cursorRect API, so the cursor is reset to the arrow
    // cursor. See rdar://34183708

    if (self.cursor)
        [self.cursor set];
    else
        [super cursorUpdate:theEvent];
}

- (void)mouseMovedImpl:(NSEvent *)theEvent
{
    if (!m_platformWindow)
        return;

    if ([self isTransparentForUserInput])
        return;

    QPointF windowPoint;
    QPointF screenPoint;
    [self convertFromScreen:[self screenMousePoint:theEvent] toWindowPoint:&windowPoint andScreenPoint:&screenPoint];
    QWindow *childWindow = m_platformWindow->childWindowAt(windowPoint.toPoint());

    // Top-level windows generate enter-leave events for sub-windows.
    // Qt wants to know which window (if any) will be entered at the
    // the time of the leave. This is dificult to accomplish by
    // handling mouseEnter and mouseLeave envents, since they are sent
    // individually to different views.
    if (m_platformWindow->isContentView() && childWindow) {
        if (childWindow != m_platformWindow->m_enterLeaveTargetWindow) {
            QWindowSystemInterface::handleEnterLeaveEvent(childWindow, m_platformWindow->m_enterLeaveTargetWindow, windowPoint, screenPoint);
            m_platformWindow->m_enterLeaveTargetWindow = childWindow;
        }
    }

    // Cocoa keeps firing mouse move events for obscured parent views. Qt should not
    // send those events so filter them out here.
    if (childWindow != m_platformWindow->window())
        return;

    [self handleMouseEvent: theEvent];
}

- (void)mouseEnteredImpl:(NSEvent *)theEvent
{
    Q_UNUSED(theEvent)
    if (!m_platformWindow)
        return;

    m_platformWindow->m_windowUnderMouse = true;

    if ([self isTransparentForUserInput])
        return;

    // Top-level windows generate enter events for sub-windows.
    if (!m_platformWindow->isContentView())
        return;

    QPointF windowPoint;
    QPointF screenPoint;
    [self convertFromScreen:[self screenMousePoint:theEvent] toWindowPoint:&windowPoint andScreenPoint:&screenPoint];
    m_platformWindow->m_enterLeaveTargetWindow = m_platformWindow->childWindowAt(windowPoint.toPoint());
    QWindowSystemInterface::handleEnterEvent(m_platformWindow->m_enterLeaveTargetWindow, windowPoint, screenPoint);
}

- (void)mouseExitedImpl:(NSEvent *)theEvent
{
    Q_UNUSED(theEvent);
    if (!m_platformWindow)
        return;

    m_platformWindow->m_windowUnderMouse = false;

    if ([self isTransparentForUserInput])
        return;

    // Top-level windows generate leave events for sub-windows.
    if (!m_platformWindow->isContentView())
        return;

    QWindowSystemInterface::handleLeaveEvent(m_platformWindow->m_enterLeaveTargetWindow);
    m_platformWindow->m_enterLeaveTargetWindow = 0;
}

#ifndef QT_NO_TABLETEVENT
struct QCocoaTabletDeviceData
{
    QTabletEvent::TabletDevice device;
    QTabletEvent::PointerType pointerType;
    uint capabilityMask;
    qint64 uid;
};

typedef QHash<uint, QCocoaTabletDeviceData> QCocoaTabletDeviceDataHash;
Q_GLOBAL_STATIC(QCocoaTabletDeviceDataHash, tabletDeviceDataHash)

- (bool)handleTabletEvent: (NSEvent *)theEvent
{
    if (!m_platformWindow)
        return false;

    NSEventType eventType = [theEvent type];
    if (eventType != NSTabletPoint && [theEvent subtype] != NSTabletPointEventSubtype)
        return false; // Not a tablet event.

    ulong timestamp = [theEvent timestamp] * 1000;

    QPointF windowPoint;
    QPointF screenPoint;
    [self convertFromScreen:[self screenMousePoint:theEvent] toWindowPoint: &windowPoint andScreenPoint: &screenPoint];

    uint deviceId = [theEvent deviceID];
    if (!tabletDeviceDataHash->contains(deviceId)) {
        // Error: Unknown tablet device. Qt also gets into this state
        // when running on a VM. This appears to be harmless; don't
        // print a warning.
        return false;
    }
    const QCocoaTabletDeviceData &deviceData = tabletDeviceDataHash->value(deviceId);

    bool down = (eventType != NSMouseMoved);

    qreal pressure;
    if (down) {
        pressure = [theEvent pressure];
    } else {
        pressure = 0.0;
    }

    NSPoint tilt = [theEvent tilt];
    int xTilt = qRound(tilt.x * 60.0);
    int yTilt = qRound(tilt.y * -60.0);
    qreal tangentialPressure = 0;
    qreal rotation = 0;
    int z = 0;
    if (deviceData.capabilityMask & 0x0200)
        z = [theEvent absoluteZ];

    if (deviceData.capabilityMask & 0x0800)
        tangentialPressure = ([theEvent tangentialPressure] * 2.0) - 1.0;

    rotation = 360.0 - [theEvent rotation];
    if (rotation > 180.0)
        rotation -= 360.0;

    Qt::KeyboardModifiers keyboardModifiers = [QNSView convertKeyModifiers:[theEvent modifierFlags]];

    qCDebug(lcQpaTablet, "event on tablet %d with tool %d type %d unique ID %lld pos %6.1f, %6.1f root pos %6.1f, %6.1f buttons 0x%x pressure %4.2lf tilt %d, %d rotation %6.2lf",
        deviceId, deviceData.device, deviceData.pointerType, deviceData.uid,
        windowPoint.x(), windowPoint.y(), screenPoint.x(), screenPoint.y(),
        static_cast<uint>(m_buttons), pressure, xTilt, yTilt, rotation);

    QWindowSystemInterface::handleTabletEvent(m_platformWindow->window(), timestamp, windowPoint, screenPoint,
                                              deviceData.device, deviceData.pointerType, m_buttons, pressure, xTilt, yTilt,
                                              tangentialPressure, rotation, z, deviceData.uid,
                                              keyboardModifiers);
    return true;
}

- (void)tabletPoint:(NSEvent *)theEvent
{
    if ([self isTransparentForUserInput])
        return [super tabletPoint:theEvent];

    [self handleTabletEvent: theEvent];
}

static QTabletEvent::TabletDevice wacomTabletDevice(NSEvent *theEvent)
{
    qint64 uid = [theEvent uniqueID];
    uint bits = [theEvent vendorPointingDeviceType];
    if (bits == 0 && uid != 0) {
        // Fallback. It seems that the driver doesn't always include all the information.
        // High-End Wacom devices store their "type" in the uper bits of the Unique ID.
        // I'm not sure how to handle it for consumer devices, but I'll test that in a bit.
        bits = uid >> 32;
    }

    QTabletEvent::TabletDevice device;
    // Defined in the "EN0056-NxtGenImpGuideX"
    // on Wacom's Developer Website (www.wacomeng.com)
    if (((bits & 0x0006) == 0x0002) && ((bits & 0x0F06) != 0x0902)) {
        device = QTabletEvent::Stylus;
    } else {
        switch (bits & 0x0F06) {
            case 0x0802:
                device = QTabletEvent::Stylus;
                break;
            case 0x0902:
                device = QTabletEvent::Airbrush;
                break;
            case 0x0004:
                device = QTabletEvent::FourDMouse;
                break;
            case 0x0006:
                device = QTabletEvent::Puck;
                break;
            case 0x0804:
                device = QTabletEvent::RotationStylus;
                break;
            default:
                device = QTabletEvent::NoDevice;
        }
    }
    return device;
}

- (void)tabletProximity:(NSEvent *)theEvent
{
    if ([self isTransparentForUserInput])
        return [super tabletProximity:theEvent];

    ulong timestamp = [theEvent timestamp] * 1000;

    QCocoaTabletDeviceData deviceData;
    deviceData.uid = [theEvent uniqueID];
    deviceData.capabilityMask = [theEvent capabilityMask];

    switch ([theEvent pointingDeviceType]) {
        case NSUnknownPointingDevice:
        default:
            deviceData.pointerType = QTabletEvent::UnknownPointer;
            break;
        case NSPenPointingDevice:
            deviceData.pointerType = QTabletEvent::Pen;
            break;
        case NSCursorPointingDevice:
            deviceData.pointerType = QTabletEvent::Cursor;
            break;
        case NSEraserPointingDevice:
            deviceData.pointerType = QTabletEvent::Eraser;
            break;
    }

    deviceData.device = wacomTabletDevice(theEvent);

    // The deviceID is "unique" while in the proximity, it's a key that we can use for
    // linking up QCocoaTabletDeviceData to an event (especially if there are two devices in action).
    bool entering = [theEvent isEnteringProximity];
    uint deviceId = [theEvent deviceID];
    if (entering) {
        tabletDeviceDataHash->insert(deviceId, deviceData);
    } else {
        tabletDeviceDataHash->remove(deviceId);
    }

    qCDebug(lcQpaTablet, "proximity change on tablet %d: current tool %d type %d unique ID %lld",
        deviceId, deviceData.device, deviceData.pointerType, deviceData.uid);

    if (entering) {
        QWindowSystemInterface::handleTabletEnterProximityEvent(timestamp, deviceData.device, deviceData.pointerType, deviceData.uid);
    } else {
        QWindowSystemInterface::handleTabletLeaveProximityEvent(timestamp, deviceData.device, deviceData.pointerType, deviceData.uid);
    }
}
#endif

- (bool)shouldSendSingleTouch
{
    if (!m_platformWindow)
        return true;

    // QtWidgets expects single-point touch events, QtDeclarative does not.
    // Until there is an API we solve this by looking at the window class type.
    return m_platformWindow->window()->inherits("QWidgetWindow");
}

- (void)touchesBeganWithEvent:(NSEvent *)event
{
    if (!m_platformWindow)
        return;

    const NSTimeInterval timestamp = [event timestamp];
    const QList<QWindowSystemInterface::TouchPoint> points = QCocoaTouch::getCurrentTouchPointList(event, [self shouldSendSingleTouch]);
    qCDebug(lcQpaTouch) << "touchesBeganWithEvent" << points;
    QWindowSystemInterface::handleTouchEvent(m_platformWindow->window(), timestamp * 1000, touchDevice, points);
}

- (void)touchesMovedWithEvent:(NSEvent *)event
{
    if (!m_platformWindow)
        return;

    const NSTimeInterval timestamp = [event timestamp];
    const QList<QWindowSystemInterface::TouchPoint> points = QCocoaTouch::getCurrentTouchPointList(event, [self shouldSendSingleTouch]);
    qCDebug(lcQpaTouch) << "touchesMovedWithEvent" << points;
    QWindowSystemInterface::handleTouchEvent(m_platformWindow->window(), timestamp * 1000, touchDevice, points);
}

- (void)touchesEndedWithEvent:(NSEvent *)event
{
    if (!m_platformWindow)
        return;

    const NSTimeInterval timestamp = [event timestamp];
    const QList<QWindowSystemInterface::TouchPoint> points = QCocoaTouch::getCurrentTouchPointList(event, [self shouldSendSingleTouch]);
    qCDebug(lcQpaTouch) << "touchesEndedWithEvent" << points;
    QWindowSystemInterface::handleTouchEvent(m_platformWindow->window(), timestamp * 1000, touchDevice, points);
}

- (void)touchesCancelledWithEvent:(NSEvent *)event
{
    if (!m_platformWindow)
        return;

    const NSTimeInterval timestamp = [event timestamp];
    const QList<QWindowSystemInterface::TouchPoint> points = QCocoaTouch::getCurrentTouchPointList(event, [self shouldSendSingleTouch]);
    qCDebug(lcQpaTouch) << "touchesCancelledWithEvent" << points;
    QWindowSystemInterface::handleTouchEvent(m_platformWindow->window(), timestamp * 1000, touchDevice, points);
}

#ifndef QT_NO_GESTURES

- (bool)handleGestureAsBeginEnd:(NSEvent *)event
{
    if (QOperatingSystemVersion::current() < QOperatingSystemVersion::OSXElCapitan)
        return false;

    if ([event phase] == NSEventPhaseBegan) {
        [self beginGestureWithEvent:event];
        return true;
    }

    if ([event phase] == NSEventPhaseEnded) {
        [self endGestureWithEvent:event];
        return true;
    }

    return false;
}
- (void)magnifyWithEvent:(NSEvent *)event
{
    if (!m_platformWindow)
        return;

    if ([self handleGestureAsBeginEnd:event])
        return;

    qCDebug(lcQpaGestures) << "magnifyWithEvent" << [event magnification];
    const NSTimeInterval timestamp = [event timestamp];
    QPointF windowPoint;
    QPointF screenPoint;
    [self convertFromScreen:[self screenMousePoint:event] toWindowPoint:&windowPoint andScreenPoint:&screenPoint];
    QWindowSystemInterface::handleGestureEventWithRealValue(m_platformWindow->window(), timestamp, Qt::ZoomNativeGesture,
                                                            [event magnification], windowPoint, screenPoint);
}

- (void)smartMagnifyWithEvent:(NSEvent *)event
{
    if (!m_platformWindow)
        return;

    static bool zoomIn = true;
    qCDebug(lcQpaGestures) << "smartMagnifyWithEvent" << zoomIn;
    const NSTimeInterval timestamp = [event timestamp];
    QPointF windowPoint;
    QPointF screenPoint;
    [self convertFromScreen:[self screenMousePoint:event] toWindowPoint:&windowPoint andScreenPoint:&screenPoint];
    QWindowSystemInterface::handleGestureEventWithRealValue(m_platformWindow->window(), timestamp, Qt::SmartZoomNativeGesture,
                                                            zoomIn ? 1.0f : 0.0f, windowPoint, screenPoint);
    zoomIn = !zoomIn;
}

- (void)rotateWithEvent:(NSEvent *)event
{
    if (!m_platformWindow)
        return;

    if ([self handleGestureAsBeginEnd:event])
        return;

    const NSTimeInterval timestamp = [event timestamp];
    QPointF windowPoint;
    QPointF screenPoint;
    [self convertFromScreen:[self screenMousePoint:event] toWindowPoint:&windowPoint andScreenPoint:&screenPoint];
    QWindowSystemInterface::handleGestureEventWithRealValue(m_platformWindow->window(), timestamp, Qt::RotateNativeGesture,
                                                            -[event rotation], windowPoint, screenPoint);
}

- (void)swipeWithEvent:(NSEvent *)event
{
    if (!m_platformWindow)
        return;

    qCDebug(lcQpaGestures) << "swipeWithEvent" << [event deltaX] << [event deltaY];
    const NSTimeInterval timestamp = [event timestamp];
    QPointF windowPoint;
    QPointF screenPoint;
    [self convertFromScreen:[self screenMousePoint:event] toWindowPoint:&windowPoint andScreenPoint:&screenPoint];

    qreal angle = 0.0f;
    if ([event deltaX] == 1)
        angle = 180.0f;
    else if ([event deltaX] == -1)
        angle = 0.0f;
    else if ([event deltaY] == 1)
        angle = 90.0f;
    else if ([event deltaY] == -1)
        angle = 270.0f;

    QWindowSystemInterface::handleGestureEventWithRealValue(m_platformWindow->window(), timestamp, Qt::SwipeNativeGesture,
                                                            angle, windowPoint, screenPoint);
}

- (void)beginGestureWithEvent:(NSEvent *)event
{
    if (!m_platformWindow)
        return;

    const NSTimeInterval timestamp = [event timestamp];
    QPointF windowPoint;
    QPointF screenPoint;
    [self convertFromScreen:[self screenMousePoint:event] toWindowPoint:&windowPoint andScreenPoint:&screenPoint];
    qCDebug(lcQpaGestures) << "beginGestureWithEvent @" << windowPoint;
    QWindowSystemInterface::handleGestureEvent(m_platformWindow->window(), timestamp, Qt::BeginNativeGesture,
                                               windowPoint, screenPoint);
}

- (void)endGestureWithEvent:(NSEvent *)event
{
    if (!m_platformWindow)
        return;

    qCDebug(lcQpaGestures) << "endGestureWithEvent";
    const NSTimeInterval timestamp = [event timestamp];
    QPointF windowPoint;
    QPointF screenPoint;
    [self convertFromScreen:[self screenMousePoint:event] toWindowPoint:&windowPoint andScreenPoint:&screenPoint];
    QWindowSystemInterface::handleGestureEvent(m_platformWindow->window(), timestamp, Qt::EndNativeGesture,
                                               windowPoint, screenPoint);
}
#endif // QT_NO_GESTURES

#if QT_CONFIG(wheelevent)
- (void)scrollWheel:(NSEvent *)theEvent
{
    if (!m_platformWindow)
        return;

    if ([self isTransparentForUserInput])
        return [super scrollWheel:theEvent];

    QPoint angleDelta;
    Qt::MouseEventSource source = Qt::MouseEventNotSynthesized;
    if ([theEvent hasPreciseScrollingDeltas]) {
        // The mouse device contains pixel scroll wheel support (Mighty Mouse, Trackpad).
        // Since deviceDelta is delivered as pixels rather than degrees, we need to
        // convert from pixels to degrees in a sensible manner.
        // It looks like 1/4 degrees per pixel behaves most native.
        // (NB: Qt expects the unit for delta to be 8 per degree):
        const int pixelsToDegrees = 2; // 8 * 1/4
        angleDelta.setX([theEvent scrollingDeltaX] * pixelsToDegrees);
        angleDelta.setY([theEvent scrollingDeltaY] * pixelsToDegrees);
        source = Qt::MouseEventSynthesizedBySystem;
    } else {
        // Remove acceleration, and use either -120 or 120 as delta:
        angleDelta.setX(qBound(-120, int([theEvent deltaX] * 10000), 120));
        angleDelta.setY(qBound(-120, int([theEvent deltaY] * 10000), 120));
    }

    QPoint pixelDelta;
    if ([theEvent hasPreciseScrollingDeltas]) {
        pixelDelta.setX([theEvent scrollingDeltaX]);
        pixelDelta.setY([theEvent scrollingDeltaY]);
    } else {
        // docs: "In the case of !hasPreciseScrollingDeltas, multiply the delta with the line width."
        // scrollingDeltaX seems to return a minimum value of 0.1 in this case, map that to two pixels.
        const CGFloat lineWithEstimate = 20.0;
        pixelDelta.setX([theEvent scrollingDeltaX] * lineWithEstimate);
        pixelDelta.setY([theEvent scrollingDeltaY] * lineWithEstimate);
    }

    QPointF qt_windowPoint;
    QPointF qt_screenPoint;
    [self convertFromScreen:[self screenMousePoint:theEvent] toWindowPoint:&qt_windowPoint andScreenPoint:&qt_screenPoint];
    NSTimeInterval timestamp = [theEvent timestamp];
    ulong qt_timestamp = timestamp * 1000;

    // Prevent keyboard modifier state from changing during scroll event streams.
    // A two-finger trackpad flick generates a stream of scroll events. We want
    // the keyboard modifier state to be the state at the beginning of the
    // flick in order to avoid changing the interpretation of the events
    // mid-stream. One example of this happening would be when pressing cmd
    // after scrolling in Qt Creator: not taking the phase into account causes
    // the end of the event stream to be interpreted as font size changes.
    NSEventPhase momentumPhase = [theEvent momentumPhase];
    if (momentumPhase == NSEventPhaseNone) {
        currentWheelModifiers = [QNSView convertKeyModifiers:[theEvent modifierFlags]];
    }

    NSEventPhase phase = [theEvent phase];
    Qt::ScrollPhase ph = Qt::ScrollUpdate;

    // MayBegin is likely to happen.  We treat it the same as an actual begin.
    if (phase == NSEventPhaseMayBegin) {
        m_scrolling = true;
        ph = Qt::ScrollBegin;
    } else if (phase == NSEventPhaseBegan) {
        // If MayBegin did not happen, Began is the actual beginning.
        if (!m_scrolling)
            ph = Qt::ScrollBegin;
        m_scrolling = true;
    } else if (phase == NSEventPhaseEnded || phase == NSEventPhaseCancelled ||
               momentumPhase == NSEventPhaseEnded || momentumPhase == NSEventPhaseCancelled) {
        ph = Qt::ScrollEnd;
        m_scrolling = false;
    } else if (phase == NSEventPhaseNone && momentumPhase == NSEventPhaseNone) {
        ph = Qt::NoScrollPhase;
    }
    // "isInverted": natural OS X scrolling, inverted from the Qt/other platform/Jens perspective.
    bool isInverted  = [theEvent isDirectionInvertedFromDevice];

    QWindowSystemInterface::handleWheelEvent(m_platformWindow->window(), qt_timestamp, qt_windowPoint, qt_screenPoint, pixelDelta, angleDelta, currentWheelModifiers, ph, source, isInverted);
}
#endif // QT_CONFIG(wheelevent)

- (int) convertKeyCode : (QChar)keyChar
{
    return qt_mac_cocoaKey2QtKey(keyChar);
}

+ (Qt::KeyboardModifiers) convertKeyModifiers : (ulong)modifierFlags
{
    Qt::KeyboardModifiers qtMods =Qt::NoModifier;
    if (modifierFlags &  NSShiftKeyMask)
        qtMods |= Qt::ShiftModifier;
    if (modifierFlags & NSControlKeyMask)
        qtMods |= Qt::MetaModifier;
    if (modifierFlags & NSAlternateKeyMask)
        qtMods |= Qt::AltModifier;
    if (modifierFlags & NSCommandKeyMask)
        qtMods |= Qt::ControlModifier;
    if (modifierFlags & NSNumericPadKeyMask)
        qtMods |= Qt::KeypadModifier;
    return qtMods;
}

- (bool)handleKeyEvent:(NSEvent *)nsevent eventType:(int)eventType
{
    ulong timestamp = [nsevent timestamp] * 1000;
    ulong nativeModifiers = [nsevent modifierFlags];
    Qt::KeyboardModifiers modifiers = [QNSView convertKeyModifiers: nativeModifiers];
    NSString *charactersIgnoringModifiers = [nsevent charactersIgnoringModifiers];
    NSString *characters = [nsevent characters];
    if (m_inputSource != characters) {
        [m_inputSource release];
        m_inputSource = [characters retain];
    }

    // There is no way to get the scan code from carbon/cocoa. But we cannot
    // use the value 0, since it indicates that the event originates from somewhere
    // else than the keyboard.
    quint32 nativeScanCode = 1;
    quint32 nativeVirtualKey = [nsevent keyCode];

    QChar ch = QChar::ReplacementCharacter;
    int keyCode = Qt::Key_unknown;
    if ([characters length] != 0) {
        if (((modifiers & Qt::MetaModifier) || (modifiers & Qt::AltModifier)) && ([charactersIgnoringModifiers length] != 0))
            ch = QChar([charactersIgnoringModifiers characterAtIndex:0]);
        else
            ch = QChar([characters characterAtIndex:0]);
        keyCode = [self convertKeyCode:ch];
    }

    // we will send a key event unless the input method sets m_sendKeyEvent to false
    m_sendKeyEvent = true;
    QString text;
    // ignore text for the U+F700-U+F8FF range. This is used by Cocoa when
    // delivering function keys (e.g. arrow keys, backspace, F1-F35, etc.)
    if (!(modifiers & (Qt::ControlModifier | Qt::MetaModifier)) && (ch.unicode() < 0xf700 || ch.unicode() > 0xf8ff))
        text = QString::fromNSString(characters);

    QWindow *window = [self topLevelWindow];

    // Popups implicitly grab key events; forward to the active popup if there is one.
    // This allows popups to e.g. intercept shortcuts and close the popup in response.
    if (QCocoaWindow *popup = QCocoaIntegration::instance()->activePopupWindow()) {
        if (!popup->m_windowFlags.testFlag(Qt::ToolTip))
            window = popup->window();
    }

    if (eventType == QEvent::KeyPress) {

        if (m_composingText.isEmpty()) {
            m_sendKeyEvent = !QWindowSystemInterface::handleShortcutEvent(window, timestamp, keyCode,
                modifiers, nativeScanCode, nativeVirtualKey, nativeModifiers, text, [nsevent isARepeat], 1);
        }

        QObject *fo = m_platformWindow->window()->focusObject();
        if (m_sendKeyEvent && fo) {
            QInputMethodQueryEvent queryEvent(Qt::ImEnabled | Qt::ImHints);
            if (QCoreApplication::sendEvent(fo, &queryEvent)) {
                bool imEnabled = queryEvent.value(Qt::ImEnabled).toBool();
                Qt::InputMethodHints hints = static_cast<Qt::InputMethodHints>(queryEvent.value(Qt::ImHints).toUInt());
                if (imEnabled && !(hints & Qt::ImhDigitsOnly || hints & Qt::ImhFormattedNumbersOnly || hints & Qt::ImhHiddenText)) {
                    // pass the key event to the input method. note that m_sendKeyEvent may be set to false during this call
                    m_currentlyInterpretedKeyEvent = nsevent;
                    [self interpretKeyEvents:[NSArray arrayWithObject:nsevent]];
                    m_currentlyInterpretedKeyEvent = 0;
                }
            }
        }
        if (m_resendKeyEvent)
            m_sendKeyEvent = true;
    }

    bool accepted = true;
    if (m_sendKeyEvent && m_composingText.isEmpty()) {
        QWindowSystemInterface::handleExtendedKeyEvent(window, timestamp, QEvent::Type(eventType), keyCode, modifiers,
                                                       nativeScanCode, nativeVirtualKey, nativeModifiers, text, [nsevent isARepeat], 1, false);
        accepted = QWindowSystemInterface::flushWindowSystemEvents();
    }
    m_sendKeyEvent = false;
    m_resendKeyEvent = false;
    return accepted;
}

- (void)keyDown:(NSEvent *)nsevent
{
    if ([self isTransparentForUserInput])
        return [super keyDown:nsevent];

    const bool accepted = [self handleKeyEvent:nsevent eventType:int(QEvent::KeyPress)];

    // When Qt is used to implement a plugin for a native application we
    // want to propagate unhandled events to other native views. However,
    // Qt does not always set the accepted state correctly (in particular
    // for return key events), so do this for plugin applications only
    // to prevent incorrect forwarding in the general case.
    const bool shouldPropagate = QCoreApplication::testAttribute(Qt::AA_PluginApplication) && !accepted;

    // Track keyDown acceptance/forward state for later acceptance of the keyUp.
    if (!shouldPropagate)
        m_acceptedKeyDowns.insert([nsevent keyCode]);

    if (shouldPropagate)
        [super keyDown:nsevent];
}

- (void)keyUp:(NSEvent *)nsevent
{
    if ([self isTransparentForUserInput])
        return [super keyUp:nsevent];

    const bool keyUpAccepted = [self handleKeyEvent:nsevent eventType:int(QEvent::KeyRelease)];

    // Propagate the keyUp if neither Qt accepted it nor the corresponding KeyDown was
    // accepted. Qt text controls wil often not use and ignore keyUp events, but we
    // want to avoid propagating unmatched keyUps.
    const bool keyDownAccepted = m_acceptedKeyDowns.remove([nsevent keyCode]);
    if (!keyUpAccepted && !keyDownAccepted)
        [super keyUp:nsevent];
}

- (void)cancelOperation:(id)sender
{
    Q_UNUSED(sender);

    NSEvent *currentEvent = [NSApp currentEvent];
    if (!currentEvent || currentEvent.type != NSKeyDown)
        return;

    // Handling the key event may recurse back here through interpretKeyEvents
    // (when IM is enabled), so we need to guard against that.
    if (currentEvent == m_currentlyInterpretedKeyEvent)
        return;

    // Send Command+Key_Period and Escape as normal keypresses so that
    // the key sequence is delivered through Qt. That way clients can
    // intercept the shortcut and override its effect.
    [self handleKeyEvent:currentEvent eventType:int(QEvent::KeyPress)];
}

- (void)flagsChanged:(NSEvent *)nsevent
{
    ulong timestamp = [nsevent timestamp] * 1000;
    ulong modifiers = [nsevent modifierFlags];
    Qt::KeyboardModifiers qmodifiers = [QNSView convertKeyModifiers:modifiers];

    // calculate the delta and remember the current modifiers for next time
    static ulong m_lastKnownModifiers;
    ulong lastKnownModifiers = m_lastKnownModifiers;
    ulong delta = lastKnownModifiers ^ modifiers;
    m_lastKnownModifiers = modifiers;

    struct qt_mac_enum_mapper
    {
        ulong mac_mask;
        Qt::Key qt_code;
    };
    static qt_mac_enum_mapper modifier_key_symbols[] = {
        { NSShiftKeyMask, Qt::Key_Shift },
        { NSControlKeyMask, Qt::Key_Meta },
        { NSCommandKeyMask, Qt::Key_Control },
        { NSAlternateKeyMask, Qt::Key_Alt },
        { NSAlphaShiftKeyMask, Qt::Key_CapsLock },
        { 0ul, Qt::Key_unknown } };
    for (int i = 0; modifier_key_symbols[i].mac_mask != 0u; ++i) {
        uint mac_mask = modifier_key_symbols[i].mac_mask;
        if ((delta & mac_mask) == 0u)
            continue;

        QWindowSystemInterface::handleKeyEvent(m_platformWindow->window(),
                                               timestamp,
                                               (lastKnownModifiers & mac_mask) ? QEvent::KeyRelease : QEvent::KeyPress,
                                               modifier_key_symbols[i].qt_code,
                                               qmodifiers ^ [QNSView convertKeyModifiers:mac_mask]);
    }
}

- (void) insertNewline:(id)sender
{
    Q_UNUSED(sender);
    m_resendKeyEvent = true;
}

- (void) doCommandBySelector:(SEL)aSelector
{
    [self tryToPerform:aSelector with:self];
}

- (void) insertText:(id)aString replacementRange:(NSRange)replacementRange
{
    Q_UNUSED(replacementRange)

    if (m_sendKeyEvent && m_composingText.isEmpty() && [aString isEqualToString:m_inputSource]) {
        // don't send input method events for simple text input (let handleKeyEvent send key events instead)
        return;
    }

    QString commitString;
    if ([aString length]) {
        if ([aString isKindOfClass:[NSAttributedString class]]) {
            commitString = QString::fromCFString(reinterpret_cast<CFStringRef>([aString string]));
        } else {
            commitString = QString::fromCFString(reinterpret_cast<CFStringRef>(aString));
        };
    }
    if (QObject *fo = m_platformWindow->window()->focusObject()) {
        QInputMethodQueryEvent queryEvent(Qt::ImEnabled);
        if (QCoreApplication::sendEvent(fo, &queryEvent)) {
            if (queryEvent.value(Qt::ImEnabled).toBool()) {
                QInputMethodEvent e;
                e.setCommitString(commitString);
                QCoreApplication::sendEvent(fo, &e);
                // prevent handleKeyEvent from sending a key event
                m_sendKeyEvent = false;
            }
        }
    }

    m_composingText.clear();
    m_composingFocusObject = nullptr;
}

- (void) setMarkedText:(id)aString selectedRange:(NSRange)selectedRange replacementRange:(NSRange)replacementRange
{
    Q_UNUSED(replacementRange)
    QString preeditString;

    QList<QInputMethodEvent::Attribute> attrs;
    attrs<<QInputMethodEvent::Attribute(QInputMethodEvent::Cursor, selectedRange.location + selectedRange.length, 1, QVariant());

    if ([aString isKindOfClass:[NSAttributedString class]]) {
        // Preedit string has attribution
        preeditString = QString::fromCFString(reinterpret_cast<CFStringRef>([aString string]));
        int composingLength = preeditString.length();
        int index = 0;
        // Create attributes for individual sections of preedit text
        while (index < composingLength) {
            NSRange effectiveRange;
            NSRange range = NSMakeRange(index, composingLength-index);
            NSDictionary *attributes = [aString attributesAtIndex:index
                                            longestEffectiveRange:&effectiveRange
                                                          inRange:range];
            NSNumber *underlineStyle = [attributes objectForKey:NSUnderlineStyleAttributeName];
            if (underlineStyle) {
                QColor clr (Qt::black);
                NSColor *color = [attributes objectForKey:NSUnderlineColorAttributeName];
                if (color) {
                    clr = qt_mac_toQColor(color);
                }
                QTextCharFormat format;
                format.setFontUnderline(true);
                format.setUnderlineColor(clr);
                attrs<<QInputMethodEvent::Attribute(QInputMethodEvent::TextFormat,
                                                    effectiveRange.location,
                                                    effectiveRange.length,
                                                    format);
            }
            index = effectiveRange.location + effectiveRange.length;
        }
    } else {
        // No attributes specified, take only the preedit text.
        preeditString = QString::fromCFString(reinterpret_cast<CFStringRef>(aString));
    }

    if (attrs.isEmpty()) {
        QTextCharFormat format;
        format.setFontUnderline(true);
        attrs<<QInputMethodEvent::Attribute(QInputMethodEvent::TextFormat,
                                            0, preeditString.length(), format);
    }

    m_composingText = preeditString;

    if (QObject *fo = m_platformWindow->window()->focusObject()) {
        m_composingFocusObject = fo;
        QInputMethodQueryEvent queryEvent(Qt::ImEnabled);
        if (QCoreApplication::sendEvent(fo, &queryEvent)) {
            if (queryEvent.value(Qt::ImEnabled).toBool()) {
                QInputMethodEvent e(preeditString, attrs);
                QCoreApplication::sendEvent(fo, &e);
                // prevent handleKeyEvent from sending a key event
                m_sendKeyEvent = false;
            }
        }
    }
}

- (void)cancelComposingText
{
    if (m_composingText.isEmpty())
        return;

    if (m_composingFocusObject) {
        QInputMethodQueryEvent queryEvent(Qt::ImEnabled);
        if (QCoreApplication::sendEvent(m_composingFocusObject, &queryEvent)) {
            if (queryEvent.value(Qt::ImEnabled).toBool()) {
                QInputMethodEvent e;
                QCoreApplication::sendEvent(m_composingFocusObject, &e);
            }
        }
    }

    m_composingText.clear();
    m_composingFocusObject = nullptr;
}

- (void) unmarkText
{
    if (!m_composingText.isEmpty()) {
        if (QObject *fo = m_platformWindow->window()->focusObject()) {
            QInputMethodQueryEvent queryEvent(Qt::ImEnabled);
            if (QCoreApplication::sendEvent(fo, &queryEvent)) {
                if (queryEvent.value(Qt::ImEnabled).toBool()) {
                    QInputMethodEvent e;
                    e.setCommitString(m_composingText);
                    QCoreApplication::sendEvent(fo, &e);
                }
            }
        }
    }
    m_composingText.clear();
    m_composingFocusObject = nullptr;
}

- (BOOL) hasMarkedText
{
    return (m_composingText.isEmpty() ? NO: YES);
}

- (NSAttributedString *) attributedSubstringForProposedRange:(NSRange)aRange actualRange:(NSRangePointer)actualRange
{
    Q_UNUSED(actualRange)
    QObject *fo = m_platformWindow->window()->focusObject();
    if (!fo)
        return nil;
    QInputMethodQueryEvent queryEvent(Qt::ImEnabled | Qt::ImCurrentSelection);
    if (!QCoreApplication::sendEvent(fo, &queryEvent))
        return nil;
    if (!queryEvent.value(Qt::ImEnabled).toBool())
        return nil;

    QString selectedText = queryEvent.value(Qt::ImCurrentSelection).toString();
    if (selectedText.isEmpty())
        return nil;

    QCFString string(selectedText.mid(aRange.location, aRange.length));
    const NSString *tmpString = reinterpret_cast<const NSString *>((CFStringRef)string);
    return [[[NSAttributedString alloc]  initWithString:const_cast<NSString *>(tmpString)] autorelease];
}

- (NSRange) markedRange
{
    NSRange range;
    if (!m_composingText.isEmpty()) {
        range.location = 0;
        range.length = m_composingText.length();
    } else {
        range.location = NSNotFound;
        range.length = 0;
    }
    return range;
}

- (NSRange) selectedRange
{
    NSRange selectedRange = {0, 0};

    QObject *fo = m_platformWindow->window()->focusObject();
    if (!fo)
        return selectedRange;
    QInputMethodQueryEvent queryEvent(Qt::ImEnabled | Qt::ImCurrentSelection);
    if (!QCoreApplication::sendEvent(fo, &queryEvent))
        return selectedRange;
    if (!queryEvent.value(Qt::ImEnabled).toBool())
        return selectedRange;

    QString selectedText = queryEvent.value(Qt::ImCurrentSelection).toString();

    if (!selectedText.isEmpty()) {
        selectedRange.location = 0;
        selectedRange.length = selectedText.length();
    }
    return selectedRange;
}

- (NSRect) firstRectForCharacterRange:(NSRange)aRange actualRange:(NSRangePointer)actualRange
{
    Q_UNUSED(aRange)
    Q_UNUSED(actualRange)
    QObject *fo = m_platformWindow->window()->focusObject();
    if (!fo)
        return NSZeroRect;

    QInputMethodQueryEvent queryEvent(Qt::ImEnabled);
    if (!QCoreApplication::sendEvent(fo, &queryEvent))
        return NSZeroRect;
    if (!queryEvent.value(Qt::ImEnabled).toBool())
        return NSZeroRect;

    if (!m_platformWindow->window())
        return NSZeroRect;

    // The returned rect is always based on the internal cursor.
    QRect mr = qApp->inputMethod()->cursorRectangle().toRect();
    QPoint mp = m_platformWindow->window()->mapToGlobal(mr.bottomLeft());

    NSRect rect;
    rect.origin.x = mp.x();
    rect.origin.y = qt_mac_flipYCoordinate(mp.y());
    rect.size.width = mr.width();
    rect.size.height = mr.height();
    return rect;
}

- (NSUInteger)characterIndexForPoint:(NSPoint)aPoint
{
    // We don't support cursor movements using mouse while composing.
    Q_UNUSED(aPoint);
    return NSNotFound;
}

- (NSArray*)validAttributesForMarkedText
{
    if (!m_platformWindow)
        return nil;

    if (m_platformWindow->window() != QGuiApplication::focusWindow())
        return nil;

    QObject *fo = m_platformWindow->window()->focusObject();
    if (!fo)
        return nil;

    QInputMethodQueryEvent queryEvent(Qt::ImEnabled);
    if (!QCoreApplication::sendEvent(fo, &queryEvent))
        return nil;
    if (!queryEvent.value(Qt::ImEnabled).toBool())
        return nil;

    // Support only underline color/style.
    return [NSArray arrayWithObjects:NSUnderlineColorAttributeName,
                                     NSUnderlineStyleAttributeName, nil];
}

-(void)registerDragTypes
{
    QMacAutoReleasePool pool;
    QStringList customTypes = qt_mac_enabledDraggedTypes();
    if (currentCustomDragTypes == 0 || *currentCustomDragTypes != customTypes) {
        if (currentCustomDragTypes == 0)
            currentCustomDragTypes = new QStringList();
        *currentCustomDragTypes = customTypes;
        const NSString* mimeTypeGeneric = @"com.trolltech.qt.MimeTypeName";
        NSMutableArray *supportedTypes = [NSMutableArray arrayWithObjects:NSColorPboardType,
                       NSFilenamesPboardType, NSStringPboardType,
                       NSFilenamesPboardType, NSPostScriptPboardType, NSTIFFPboardType,
                       NSRTFPboardType, NSTabularTextPboardType, NSFontPboardType,
                       NSRulerPboardType, NSFileContentsPboardType, NSColorPboardType,
                       NSRTFDPboardType, NSHTMLPboardType,
                       NSURLPboardType, NSPDFPboardType, NSVCardPboardType,
                       NSFilesPromisePboardType, NSInkTextPboardType,
                       NSMultipleTextSelectionPboardType, mimeTypeGeneric, nil];
        // Add custom types supported by the application.
        for (int i = 0; i < customTypes.size(); i++) {
           [supportedTypes addObject:customTypes[i].toNSString()];
        }
        [self registerForDraggedTypes:supportedTypes];
    }
}

static QWindow *findEventTargetWindow(QWindow *candidate)
{
    while (candidate) {
        if (!(candidate->flags() & Qt::WindowTransparentForInput))
            return candidate;
        candidate = candidate->parent();
    }
    return candidate;
}

static QPoint mapWindowCoordinates(QWindow *source, QWindow *target, QPoint point)
{
    return target->mapFromGlobal(source->mapToGlobal(point));
}

- (NSDragOperation)draggingSession:(NSDraggingSession *)session
  sourceOperationMaskForDraggingContext:(NSDraggingContext)context
{
    Q_UNUSED(session);
    Q_UNUSED(context);
    QCocoaDrag* nativeDrag = QCocoaIntegration::instance()->drag();
    return qt_mac_mapDropActions(nativeDrag->currentDrag()->supportedActions());
}

- (BOOL)ignoreModifierKeysForDraggingSession:(NSDraggingSession *)session
{
    Q_UNUSED(session);
    // According to the "Dragging Sources" chapter on Cocoa DnD Programming
    // (https://developer.apple.com/library/mac/documentation/Cocoa/Conceptual/DragandDrop/Concepts/dragsource.html),
    // if the control, option, or command key is pressed, the source’s
    // operation mask is filtered to only contain a reduced set of operations.
    //
    // Since Qt already takes care of tracking the keyboard modifiers, we
    // don't need (or want) Cocoa to filter anything. Instead, we'll let
    // the application do the actual filtering.
    return YES;
}

- (BOOL)wantsPeriodicDraggingUpdates
{
    // From the documentation:
    //
    // "If the destination returns NO, these messages are sent only when the mouse moves
    //  or a modifier flag changes. Otherwise the destination gets the default behavior,
    //  where it receives periodic dragging-updated messages even if nothing changes."
    //
    // We do not want these constant drag update events while mouse is stationary,
    // since we do all animations (autoscroll) with timers.
    return NO;
}


- (BOOL)wantsPeriodicDraggingUpdates:(void *)dummy
{
    // This method never gets called. It's a workaround for Apple's
    // bug: they first respondsToSelector : @selector(wantsPeriodicDraggingUpdates:)
    // (note ':') and then call -wantsPeriodicDraggingUpdate (without colon).
    // So, let's make them happy.
    Q_UNUSED(dummy);

    return NO;
}

- (void)updateCursorFromDragResponse:(QPlatformDragQtResponse)response drag:(QCocoaDrag *)drag
{
    const QPixmap pixmapCursor = drag->currentDrag()->dragCursor(response.acceptedAction());
    NSCursor *nativeCursor = nil;

    if (pixmapCursor.isNull()) {
        switch (response.acceptedAction()) {
            case Qt::CopyAction:
                nativeCursor = [NSCursor dragCopyCursor];
                break;
            case Qt::LinkAction:
                nativeCursor = [NSCursor dragLinkCursor];
                break;
            case Qt::IgnoreAction:
                // Uncomment the next lines if forbiden cursor wanted on non droppable targets.
                /*nativeCursor = [NSCursor operationNotAllowedCursor];
                break;*/
            case Qt::MoveAction:
            default:
                nativeCursor = [NSCursor arrowCursor];
                break;
        }
    }
    else {
        NSImage *nsimage = qt_mac_create_nsimage(pixmapCursor);
        nativeCursor = [[NSCursor alloc] initWithImage:nsimage hotSpot:NSZeroPoint];
        [nsimage release];
    }

    // change the cursor
    [nativeCursor set];

    // Make sure the cursor is updated correctly if the mouse does not move and window is under cursor
    // by creating a fake move event
    if (m_updatingDrag)
        return;

    const QPoint mousePos(QCursor::pos());
    CGEventRef moveEvent(CGEventCreateMouseEvent(
        NULL, kCGEventMouseMoved,
        CGPointMake(mousePos.x(), mousePos.y()),
        kCGMouseButtonLeft // ignored
    ));
    CGEventPost(kCGHIDEventTap, moveEvent);
    CFRelease(moveEvent);
}

- (NSDragOperation)draggingEntered:(id <NSDraggingInfo>)sender
{
    return [self handleDrag : sender];
}

- (NSDragOperation)draggingUpdated:(id <NSDraggingInfo>)sender
{
    m_updatingDrag = true;
    const NSDragOperation ret([self handleDrag : sender]);
    m_updatingDrag = false;

    return ret;
}

// Sends drag update to Qt, return the action
- (NSDragOperation)handleDrag:(id <NSDraggingInfo>)sender
{
    if (!m_platformWindow)
        return NSDragOperationNone;

    NSPoint windowPoint = [self convertPoint: [sender draggingLocation] fromView: nil];
    QPoint qt_windowPoint(windowPoint.x, windowPoint.y);
    Qt::DropActions qtAllowed = qt_mac_mapNSDragOperations([sender draggingSourceOperationMask]);

    QWindow *target = findEventTargetWindow(m_platformWindow->window());
    if (!target)
        return NSDragOperationNone;

    // update these so selecting move/copy/link works
    QGuiApplicationPrivate::modifier_buttons = [QNSView convertKeyModifiers: [[NSApp currentEvent] modifierFlags]];

    QPlatformDragQtResponse response(false, Qt::IgnoreAction, QRect());
    QCocoaDrag* nativeDrag = QCocoaIntegration::instance()->drag();
    if (nativeDrag->currentDrag()) {
        // The drag was started from within the application
        response = QWindowSystemInterface::handleDrag(target, nativeDrag->dragMimeData(), mapWindowCoordinates(m_platformWindow->window(), target, qt_windowPoint), qtAllowed);
        [self updateCursorFromDragResponse:response drag:nativeDrag];
    } else {
        QCocoaDropData mimeData([sender draggingPasteboard]);
        response = QWindowSystemInterface::handleDrag(target, &mimeData, mapWindowCoordinates(m_platformWindow->window(), target, qt_windowPoint), qtAllowed);
    }

    return qt_mac_mapDropAction(response.acceptedAction());
}

- (void)draggingExited:(id <NSDraggingInfo>)sender
{
    if (!m_platformWindow)
        return;

    QWindow *target = findEventTargetWindow(m_platformWindow->window());
    if (!target)
        return;

    NSPoint windowPoint = [self convertPoint: [sender draggingLocation] fromView: nil];
    QPoint qt_windowPoint(windowPoint.x, windowPoint.y);

    // Send 0 mime data to indicate drag exit
    QWindowSystemInterface::handleDrag(target, 0, mapWindowCoordinates(m_platformWindow->window(), target, qt_windowPoint), Qt::IgnoreAction);
}

// called on drop, send the drop to Qt and return if it was accepted.
- (BOOL)performDragOperation:(id <NSDraggingInfo>)sender
{
    if (!m_platformWindow)
        return false;

    QWindow *target = findEventTargetWindow(m_platformWindow->window());
    if (!target)
        return false;

    NSPoint windowPoint = [self convertPoint: [sender draggingLocation] fromView: nil];
    QPoint qt_windowPoint(windowPoint.x, windowPoint.y);
    Qt::DropActions qtAllowed = qt_mac_mapNSDragOperations([sender draggingSourceOperationMask]);

    QPlatformDropQtResponse response(false, Qt::IgnoreAction);
    QCocoaDrag* nativeDrag = QCocoaIntegration::instance()->drag();
    if (nativeDrag->currentDrag()) {
        // The drag was started from within the application
        response = QWindowSystemInterface::handleDrop(target, nativeDrag->dragMimeData(), mapWindowCoordinates(m_platformWindow->window(), target, qt_windowPoint), qtAllowed);
    } else {
        QCocoaDropData mimeData([sender draggingPasteboard]);
        response = QWindowSystemInterface::handleDrop(target, &mimeData, mapWindowCoordinates(m_platformWindow->window(), target, qt_windowPoint), qtAllowed);
    }
    if (response.isAccepted()) {
        QCocoaDrag* nativeDrag = QCocoaIntegration::instance()->drag();
        nativeDrag->setAcceptedAction(response.acceptedAction());
    }
    return response.isAccepted();
}

- (void)draggingSession:(NSDraggingSession *)session
           endedAtPoint:(NSPoint)screenPoint
              operation:(NSDragOperation)operation
{
    Q_UNUSED(session);
    Q_UNUSED(operation);

    if (!m_platformWindow)
        return;

    QWindow *target = findEventTargetWindow(m_platformWindow->window());
    if (!target)
        return;

    // keep our state, and QGuiApplication state (buttons member) in-sync,
    // or future mouse events will be processed incorrectly
    NSUInteger pmb = [NSEvent pressedMouseButtons];
    for (int buttonNumber = 0; buttonNumber < 32; buttonNumber++) { // see cocoaButton2QtButton() for the 32 value
        if (!(pmb & (1 << buttonNumber)))
            m_buttons &= ~cocoaButton2QtButton(buttonNumber);
    }

    NSPoint windowPoint = [self.window convertRectFromScreen:NSMakeRect(screenPoint.x, screenPoint.y, 1, 1)].origin;
    NSPoint nsViewPoint = [self convertPoint: windowPoint fromView: nil]; // NSView/QWindow coordinates
    QPoint qtWindowPoint(nsViewPoint.x, nsViewPoint.y);

    QPoint qtScreenPoint = QPoint(screenPoint.x, qt_mac_flipYCoordinate(screenPoint.y));

    QWindowSystemInterface::handleMouseEvent(target, mapWindowCoordinates(m_platformWindow->window(), target, qtWindowPoint), qtScreenPoint, m_buttons);
}

@end

@implementation QT_MANGLE_NAMESPACE(QNSView) (QtExtras)

- (QCocoaWindow*)platformWindow
{
    return m_platformWindow.data();;
}

- (BOOL)isMenuView
{
    return m_isMenuView;
}

@end<|MERGE_RESOLUTION|>--- conflicted
+++ resolved
@@ -356,71 +356,10 @@
     if (!m_platformWindow)
         return;
 
-<<<<<<< HEAD
     qCDebug(lcQpaCocoaWindow) << "[QNSView updateLayer]" << m_platformWindow->window();
 
     // FIXME: Find out if there's a way to resolve the dirty rect like in drawRect:
     m_platformWindow->handleExposeEvent(QRectF::fromCGRect(self.bounds).toRect());
-=======
-    // Calculate source and target rects. The target rect is the dirtyRect:
-    CGRect dirtyWindowRect = NSRectToCGRect(dirtyRect);
-
-    // The backing store source rect will be larger on retina displays.
-    // Scale dirtyRect by the device pixel ratio:
-    const qreal devicePixelRatio = m_backingStore->paintDevice()->devicePixelRatio();
-    CGRect dirtyBackingRect = CGRectMake(dirtyRect.origin.x * devicePixelRatio,
-                                         dirtyRect.origin.y * devicePixelRatio,
-                                         dirtyRect.size.width * devicePixelRatio,
-                                         dirtyRect.size.height * devicePixelRatio);
-
-    NSGraphicsContext *nsGraphicsContext = [NSGraphicsContext currentContext];
-    CGContextRef cgContext = (CGContextRef) [nsGraphicsContext graphicsPort];
-
-    // Translate coordiate system from CoreGraphics (bottom-left) to NSView (top-left):
-    CGContextSaveGState(cgContext);
-    int dy = dirtyWindowRect.origin.y + CGRectGetMaxY(dirtyWindowRect);
-
-    CGContextTranslateCTM(cgContext, 0, dy);
-    CGContextScaleCTM(cgContext, 1, -1);
-
-    // If a mask is set, modify the sub image accordingly:
-    CGImageRef subMask = 0;
-    if (m_maskImage) {
-        subMask = CGImageCreateWithImageInRect(m_maskImage, dirtyWindowRect);
-        CGContextClipToMask(cgContext, dirtyWindowRect, subMask);
-    }
-
-    // Clip out and draw the correct sub image from the (shared) backingstore:
-    CGRect backingStoreRect = CGRectMake(
-        dirtyBackingRect.origin.x + m_backingStoreOffset.x(),
-        dirtyBackingRect.origin.y + m_backingStoreOffset.y(),
-        dirtyBackingRect.size.width,
-        dirtyBackingRect.size.height
-    );
-    CGImageRef bsCGImage = qt_mac_toCGImage(m_backingStore->toImage());
-
-    // Prevent potentially costly color conversion by assiging the display
-    // color space to the backingstore image.
-    CGImageRef displayColorSpaceImage = CGImageCreateCopyWithColorSpace(bsCGImage,
-        self.window.screen.colorSpace.CGColorSpace);
-
-    CGImageRef cleanImg = CGImageCreateWithImageInRect(displayColorSpaceImage, backingStoreRect);
-
-    // Optimization: Copy frame buffer content instead of blending for
-    // top-level windows where Qt fills the entire window content area.
-    // (But don't overpaint the title-bar gradient)
-    if (m_platformWindow->m_nsWindow && !m_platformWindow->m_drawContentBorderGradient)
-        CGContextSetBlendMode(cgContext, kCGBlendModeCopy);
-
-    CGContextDrawImage(cgContext, dirtyWindowRect, cleanImg);
-
-    // Clean-up:
-    CGContextRestoreGState(cgContext);
-    CGImageRelease(cleanImg);
-    CGImageRelease(subMask);
-    CGImageRelease(bsCGImage);
-    CGImageRelease(displayColorSpaceImage);
->>>>>>> d332a2d3
 }
 
 - (BOOL)isFlipped
