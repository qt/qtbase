--- conflicted
+++ resolved
@@ -747,12 +747,7 @@
 
 - (void)handleMouseEvent:(NSEvent *)theEvent
 {
-<<<<<<< HEAD
-    if ([self handleTabletEvent: theEvent])
-        return;
-=======
     bool isTabletEvent = [self handleTabletEvent: theEvent];
->>>>>>> 002112e8
 
     QPointF qtWindowPoint;
     QPointF qtScreenPoint;
