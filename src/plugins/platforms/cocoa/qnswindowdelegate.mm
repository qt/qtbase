--- conflicted
+++ resolved
@@ -71,15 +71,6 @@
     return YES;
 }
 
-<<<<<<< HEAD
-=======
-- (void)windowWillClose:(NSNotification *)notification
-{
-    Q_UNUSED(notification);
-    if (m_cocoaWindow)
-        m_cocoaWindow->windowWillClose();
-}
-
 - (BOOL)window:(NSWindow *)window shouldPopUpDocumentPathMenu:(NSMenu *)menu
 {
     Q_UNUSED(window);
@@ -95,5 +86,4 @@
     Q_UNUSED(pasteboard);
     return m_cocoaWindow && m_cocoaWindow->m_hasWindowFilePath;
 }
->>>>>>> a732576a
 @end