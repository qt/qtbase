--- conflicted
+++ resolved
@@ -259,11 +259,7 @@
 
 QCocoaMenu::QCocoaMenu() :
     m_attachedItem(0),
-<<<<<<< HEAD
-=======
-    m_tag(0),
     m_updateTimer(0),
->>>>>>> 8bebded9
     m_enabled(true),
     m_parentEnabled(true),
     m_visible(true),
