/****************************************************************************
**
** Copyright (C) 2013 Digia Plc and/or its subsidiary(-ies).
** Contact: http://www.qt-project.org/legal
**
** This file is part of the QtGui module of the Qt Toolkit.
**
** $QT_BEGIN_LICENSE:LGPL$
** Commercial License Usage
** Licensees holding valid commercial Qt licenses may use this file in
** accordance with the commercial license agreement provided with the
** Software or, alternatively, in accordance with the terms contained in
** a written agreement between you and Digia.  For licensing terms and
** conditions see http://qt.digia.com/licensing.  For further information
** use the contact form at http://qt.digia.com/contact-us.
**
** GNU Lesser General Public License Usage
** Alternatively, this file may be used under the terms of the GNU Lesser
** General Public License version 2.1 as published by the Free Software
** Foundation and appearing in the file LICENSE.LGPL included in the
** packaging of this file.  Please review the following information to
** ensure the GNU Lesser General Public License version 2.1 requirements
** will be met: http://www.gnu.org/licenses/old-licenses/lgpl-2.1.html.
**
** In addition, as a special exception, Digia gives you certain additional
** rights.  These rights are described in the Digia Qt LGPL Exception
** version 1.1, included in the file LGPL_EXCEPTION.txt in this package.
**
** GNU General Public License Usage
** Alternatively, this file may be used under the terms of the GNU
** General Public License version 3.0 as published by the Free Software
** Foundation and appearing in the file LICENSE.GPL included in the
** packaging of this file.  Please review the following information to
** ensure the GNU General Public License version 3.0 requirements will be
** met: http://www.gnu.org/copyleft/gpl.html.
**
**
** $QT_END_LICENSE$
**
****************************************************************************/

#include "qcocoafiledialoghelper.h"

#ifndef QT_NO_FILEDIALOG

/*****************************************************************************
  QFileDialog debug facilities
 *****************************************************************************/
//#define DEBUG_FILEDIALOG_FILTERS

#include <qguiapplication.h>
#include <private/qguiapplication_p.h>
#include "qt_mac_p.h"
#include "qcocoahelpers.h"
#include <qregexp.h>
#include <qbuffer.h>
#include <qdebug.h>
#include <qstringlist.h>
#include <qtextcodec.h>
#include <qvarlengtharray.h>
#include <stdlib.h>
#include <qabstracteventdispatcher.h>
#include "qcocoaautoreleasepool.h"
#include <QFileSystemWatcher>
#include <QDir>

#include <qpa/qplatformnativeinterface.h>

#import <AppKit/NSSavePanel.h>

QT_FORWARD_DECLARE_CLASS(QString)
QT_FORWARD_DECLARE_CLASS(QStringList)
QT_FORWARD_DECLARE_CLASS(QFileInfo)
QT_FORWARD_DECLARE_CLASS(QWindow)
QT_USE_NAMESPACE

class CachedEntries: public QObject {
public:
    CachedEntries(QDir::Filters filters) : mFilters(filters) {
        QObject::connect(&mFSWatcher, &QFileSystemWatcher::directoryChanged, this, &CachedEntries::updateDirCache);
    }
    QString directory() const {
        const QStringList &dirs = mFSWatcher.directories();
        return (dirs.count() ? dirs[0] : QString());
    }
    QStringList entries() const {
        return mQDirFilterEntryList;
    }
    void updateDirCache(const QString &path) {
        mFSWatcher.removePaths(mFSWatcher.directories());
        mFSWatcher.addPath(path);
        mQDirFilterEntryList = QDir(path).entryList(mFilters);
    }

private:
    QFileSystemWatcher mFSWatcher;
    QStringList mQDirFilterEntryList;
    QDir::Filters mFilters;
};

typedef QSharedPointer<QFileDialogOptions> SharedPointerFileDialogOptions;

@class QT_MANGLE_NAMESPACE(QNSOpenSavePanelDelegate);

@interface QT_MANGLE_NAMESPACE(QNSOpenSavePanelDelegate)
    : NSObject<NSOpenSavePanelDelegate>
{
    @public
    NSOpenPanel *mOpenPanel;
    NSSavePanel *mSavePanel;
    NSView *mAccessoryView;
    NSPopUpButton *mPopUpButton;
    NSTextField *mTextField;
    QCocoaFileDialogHelper *mHelper;
    NSString *mCurrentDir;

    int mReturnCode;

    SharedPointerFileDialogOptions mOptions;
    CachedEntries *mCachedEntries;
    QString *mCurrentSelection;
    QStringList *mNameFilterDropDownList;
    QStringList *mSelectedNameFilter;
}

- (NSString *)strip:(const QString &)label;
- (BOOL)panel:(id)sender shouldShowFilename:(NSString *)filename;
- (void)filterChanged:(id)sender;
- (void)showModelessPanel;
- (BOOL)runApplicationModalPanel;
- (void)showWindowModalSheet:(QWindow *)docWidget;
- (void)updateProperties;
- (QStringList)acceptableExtensionsForSave;
- (QString)removeExtensions:(const QString &)filter;
- (void)createTextField;
- (void)createPopUpButton:(const QString &)selectedFilter hideDetails:(BOOL)hideDetails;
- (QStringList)findStrippedFilterWithVisualFilterName:(QString)name;
- (void)createAccessory;

@end

QT_NAMESPACE_ALIAS_OBJC_CLASS(QNSOpenSavePanelDelegate);

@implementation QNSOpenSavePanelDelegate

- (id)initWithAcceptMode:
    (const QString &)selectFile
    options:(SharedPointerFileDialogOptions)options
    helper:(QCocoaFileDialogHelper *)helper
{
    self = [super init];
    mOptions = options;
    if (mOptions->acceptMode() == QFileDialogOptions::AcceptOpen){
        mOpenPanel = [NSOpenPanel openPanel];
        mSavePanel = mOpenPanel;
    } else {
        mSavePanel = [NSSavePanel savePanel];
        [mSavePanel setCanSelectHiddenExtension:YES];
        mOpenPanel = 0;
    }

    if ([mSavePanel respondsToSelector:@selector(setLevel:)])
        [mSavePanel setLevel:NSModalPanelWindowLevel];
    [mSavePanel setDelegate:self];
    mReturnCode = -1;
    mHelper = helper;
    mCachedEntries = new CachedEntries(mOptions->filter());
    mNameFilterDropDownList = new QStringList(mOptions->nameFilters());
    QString selectedVisualNameFilter = mOptions->initiallySelectedNameFilter();
    mSelectedNameFilter = new QStringList([self findStrippedFilterWithVisualFilterName:selectedVisualNameFilter]);

    QFileInfo sel(selectFile);
    if (sel.isDir() && !sel.isBundle()){
        mCurrentDir = [QCFString::toNSString(sel.absoluteFilePath()) retain];
        mCurrentSelection = new QString;
    } else {
        mCurrentDir = [QCFString::toNSString(sel.absolutePath()) retain];
        mCurrentSelection = new QString(sel.absoluteFilePath());
    }

    [mSavePanel setTitle:QCFString::toNSString(options->windowTitle())];
    [self createPopUpButton:selectedVisualNameFilter hideDetails:options->testOption(QFileDialogOptions::HideNameFilterDetails)];
    [self createTextField];
    [self createAccessory];
    [mSavePanel setAccessoryView:mNameFilterDropDownList->size() > 1 ? mAccessoryView : nil];


    if (mOptions->isLabelExplicitlySet(QFileDialogOptions::Accept))
        [mSavePanel setPrompt:[self strip:options->labelText(QFileDialogOptions::Accept)]];
    if (mOptions->isLabelExplicitlySet(QFileDialogOptions::FileName))
        [mSavePanel setNameFieldLabel:[self strip:options->labelText(QFileDialogOptions::FileName)]];

    [self updateProperties];
    [mSavePanel retain];
    return self;
}

- (void)dealloc
{
    delete mCachedEntries;
    delete mNameFilterDropDownList;
    delete mSelectedNameFilter;
    delete mCurrentSelection;

    if ([mSavePanel respondsToSelector:@selector(orderOut:)])
        [mSavePanel orderOut:mSavePanel];
    [mSavePanel setAccessoryView:nil];
    [mPopUpButton release];
    [mTextField release];
    [mAccessoryView release];
    [mSavePanel setDelegate:nil];
    [mSavePanel release];
    [mCurrentDir release];
    [super dealloc];
}

static QString strippedText(QString s)
{
    s.remove( QString::fromLatin1("...") );
    int i = 0;
    while (i < s.size()) {
        ++i;
        if (s.at(i-1) != QLatin1Char('&'))
            continue;
        if (i < s.size() && s.at(i) == QLatin1Char('&'))
            ++i;
        s.remove(i-1,1);
    }
    return s.trimmed();
}

- (NSString *)strip:(const QString &)label
{
    return QCFString::toNSString(strippedText(label));
}

- (void)closePanel
{
    *mCurrentSelection = QCFString::toQString([[mSavePanel URL] path]).normalized(QString::NormalizationForm_C);
    if ([mSavePanel respondsToSelector:@selector(close)])
        [mSavePanel close];
    if ([mSavePanel isSheet])
        [NSApp endSheet: mSavePanel];
}

- (void)showModelessPanel
{
    if (mOpenPanel){
<<<<<<< HEAD
        QFileInfo info(!mCurrentSelection->isEmpty() ? *mCurrentSelection : QCFString::toQString(mCurrentDir));
        NSString *filepath = QCFString::toNSString(info.filePath());
=======
        QFileInfo info(*mCurrentSelection);
        NSString *filepath = QT_PREPEND_NAMESPACE(QCFString::toNSString)(info.filePath());
>>>>>>> 25739beb
        bool selectable = (mOptions->acceptMode() == QFileDialogOptions::AcceptSave)
            || [self panel:nil shouldShowFilename:filepath];

        [self updateProperties];
        [mOpenPanel setAllowedFileTypes:nil];
<<<<<<< HEAD
        [mOpenPanel setDirectoryURL:selectable ? [NSURL fileURLWithPath:QCFString::toNSString(info.filePath())]
                                               : [NSURL fileURLWithPath:QCFString::toNSString(info.path())]];
=======
        [mSavePanel setNameFieldStringValue:selectable ? QT_PREPEND_NAMESPACE(QCFString::toNSString)(info.fileName()) : @""];

>>>>>>> 25739beb
        [mOpenPanel beginWithCompletionHandler:^(NSInteger result){
            mReturnCode = result;
            if (mHelper)
                mHelper->QNSOpenSavePanelDelegate_panelClosed(result == NSOKButton);
        }];
    }
}

- (BOOL)runApplicationModalPanel
{
<<<<<<< HEAD
    QFileInfo info(!mCurrentSelection->isEmpty() ? *mCurrentSelection : QCFString::toQString(mCurrentDir));
    NSString *filepath = QCFString::toNSString(info.filePath());
    bool selectable = (mOptions->acceptMode() == QFileDialogOptions::AcceptSave)
        || [self panel:nil shouldShowFilename:filepath];

    [mSavePanel setDirectoryURL:selectable ? [NSURL fileURLWithPath:QCFString::toNSString(info.filePath())]
                                           : [NSURL fileURLWithPath:QCFString::toNSString(info.path())]];
    [mSavePanel setNameFieldStringValue:selectable ? QCFString::toNSString(info.fileName()) : @""];
=======
    QFileInfo info(*mCurrentSelection);
    NSString *filepath = QT_PREPEND_NAMESPACE(QCFString::toNSString)(info.filePath());
    bool selectable = (mOptions->acceptMode() == QFileDialogOptions::AcceptSave)
        || [self panel:nil shouldShowFilename:filepath];

    [mSavePanel setDirectoryURL: [NSURL fileURLWithPath:mCurrentDir]];
    [mSavePanel setNameFieldStringValue:selectable ? QT_PREPEND_NAMESPACE(QCFString::toNSString)(info.fileName()) : @""];
>>>>>>> 25739beb

    // Call processEvents in case the event dispatcher has been interrupted, and needs to do
    // cleanup of modal sessions. Do this before showing the native dialog, otherwise it will
    // close down during the cleanup.
    qApp->processEvents(QEventLoop::ExcludeUserInputEvents | QEventLoop::ExcludeSocketNotifiers);
    mReturnCode = [mSavePanel runModal];

    QAbstractEventDispatcher::instance()->interrupt();
    return (mReturnCode == NSOKButton);
}

- (QPlatformDialogHelper::DialogCode)dialogResultCode
{
    return (mReturnCode == NSOKButton) ? QPlatformDialogHelper::Accepted : QPlatformDialogHelper::Rejected;
}

- (void)showWindowModalSheet:(QWindow *)parent
{
<<<<<<< HEAD
    QFileInfo info(!mCurrentSelection->isEmpty() ? *mCurrentSelection : QCFString::toQString(mCurrentDir));
    NSString *filepath = QCFString::toNSString(info.filePath());
=======
    QFileInfo info(*mCurrentSelection);
    NSString *filepath = QT_PREPEND_NAMESPACE(QCFString::toNSString)(info.filePath());
>>>>>>> 25739beb
    bool selectable = (mOptions->acceptMode() == QFileDialogOptions::AcceptSave)
        || [self panel:nil shouldShowFilename:filepath];

    [self updateProperties];
<<<<<<< HEAD
    [mSavePanel setDirectoryURL:selectable ? [NSURL fileURLWithPath:QCFString::toNSString(info.filePath())]
                                           : [NSURL fileURLWithPath:QCFString::toNSString(info.path())]];
    [mSavePanel setNameFieldStringValue:selectable ? QCFString::toNSString(info.fileName()) : @""];
=======
    [mSavePanel setDirectoryURL: [NSURL fileURLWithPath:mCurrentDir]];

    [mSavePanel setNameFieldStringValue:selectable ? QT_PREPEND_NAMESPACE(QCFString::toNSString)(info.fileName()) : @""];
>>>>>>> 25739beb
    NSWindow *nsparent = static_cast<NSWindow *>(qGuiApp->platformNativeInterface()->nativeResourceForWindow("nswindow", parent));

    [mSavePanel beginSheetModalForWindow:nsparent completionHandler:^(NSInteger result){
        mReturnCode = result;
        if (mHelper)
            mHelper->QNSOpenSavePanelDelegate_panelClosed(result == NSOKButton);
    }];
}

- (BOOL)panel:(id)sender shouldShowFilename:(NSString *)filename
{
    Q_UNUSED(sender);

    if ([filename length] == 0)
        return NO;

    // Always accept directories regardless of their names (unless it is a bundle):
    BOOL isDir;
    if ([[NSFileManager defaultManager] fileExistsAtPath:filename isDirectory:&isDir] && isDir) {
        if ([mSavePanel treatsFilePackagesAsDirectories] == NO) {
            if ([[NSWorkspace sharedWorkspace] isFilePackageAtPath:filename] == NO)
                return YES;
        }
    }

    QString qtFileName = QCFString::toQString(filename);
    QFileInfo info(qtFileName.normalized(QString::NormalizationForm_C));
    QString path = info.absolutePath();
    if (mCachedEntries->directory() != path) {
        mCachedEntries->updateDirCache(path);
    }
    // Check if the QDir filter accepts the file:
    if (!mCachedEntries->entries().contains(info.fileName()))
        return NO;

    // No filter means accept everything
    if (mSelectedNameFilter->isEmpty())
        return YES;
    // Check if the current file name filter accepts the file:
    for (int i=0; i<mSelectedNameFilter->size(); ++i) {
        if (QDir::match(mSelectedNameFilter->at(i), qtFileName))
            return YES;
    }
    return NO;
}

- (NSString *)panel:(id)sender userEnteredFilename:(NSString *)filename confirmed:(BOOL)okFlag
{
    Q_UNUSED(sender);
    if (!okFlag)
        return filename;
    if (!mOptions->testOption(QFileDialogOptions::DontConfirmOverwrite))
        return filename;

    // User has clicked save, and no overwrite confirmation should occur.
    // To get the latter, we need to change the name we return (hence the prefix):
    return [@"___qt_very_unlikely_prefix_" stringByAppendingString:filename];
}

- (void)setNameFilters:(const QStringList &)filters hideDetails:(BOOL)hideDetails
{
    [mPopUpButton removeAllItems];
    *mNameFilterDropDownList = filters;
    if (filters.size() > 0){
        for (int i=0; i<filters.size(); ++i) {
            QString filter = hideDetails ? [self removeExtensions:filters.at(i)] : filters.at(i);
            [mPopUpButton addItemWithTitle:QCFString::toNSString(filter)];
        }
        [mPopUpButton selectItemAtIndex:0];
        [mSavePanel setAccessoryView:mAccessoryView];
    } else
        [mSavePanel setAccessoryView:nil];

    [self filterChanged:self];
}

- (void)filterChanged:(id)sender
{
    // This mDelegate function is called when the _name_ filter changes.
    Q_UNUSED(sender);
    QString selection = mNameFilterDropDownList->value([mPopUpButton indexOfSelectedItem]);
    *mSelectedNameFilter = [self findStrippedFilterWithVisualFilterName:selection];
    if ([mSavePanel respondsToSelector:@selector(validateVisibleColumns:)])
        [mSavePanel validateVisibleColumns];
    [self updateProperties];
    if (mHelper)
        mHelper->QNSOpenSavePanelDelegate_filterSelected([mPopUpButton indexOfSelectedItem]);
}

- (QString)currentNameFilter
{
    return mNameFilterDropDownList->value([mPopUpButton indexOfSelectedItem]);
}

- (QStringList)selectedFiles
{
    if (mOpenPanel) {
        QStringList result;
        NSArray* array = [mOpenPanel URLs];
        for (NSUInteger i=0; i<[array count]; ++i)
            result << QCFString::toQString([[array objectAtIndex:i] path]).normalized(QString::NormalizationForm_C);
        return result;
    } else {
        QStringList result;
        QString filename = QCFString::toQString([[mSavePanel URL] path]).normalized(QString::NormalizationForm_C);
        result << filename.remove(QLatin1String("___qt_very_unlikely_prefix_"));
        return result;
    }
}

- (void)updateProperties
{
    // Call this functions if mFileMode, mFileOptions,
    // mNameFilterDropDownList or mQDirFilter changes.
    // The savepanel does not contain the neccessary functions for this.
    const QFileDialogOptions::FileMode fileMode = mOptions->fileMode();
    bool chooseFilesOnly = fileMode == QFileDialogOptions::ExistingFile
        || fileMode == QFileDialogOptions::ExistingFiles;
    bool chooseDirsOnly = fileMode == QFileDialogOptions::Directory
        || fileMode == QFileDialogOptions::DirectoryOnly
        || mOptions->testOption(QFileDialogOptions::ShowDirsOnly);

    [mOpenPanel setCanChooseFiles:!chooseDirsOnly];
    [mOpenPanel setCanChooseDirectories:!chooseFilesOnly];
    [mSavePanel setCanCreateDirectories:!(mOptions->testOption(QFileDialogOptions::ReadOnly))];
    [mOpenPanel setAllowsMultipleSelection:(fileMode == QFileDialogOptions::ExistingFiles)];
    [mOpenPanel setResolvesAliases:!(mOptions->testOption(QFileDialogOptions::DontResolveSymlinks))];
    [mOpenPanel setTitle:QCFString::toNSString(mOptions->windowTitle())];
    [mSavePanel setTitle:QCFString::toNSString(mOptions->windowTitle())];
    [mPopUpButton setHidden:chooseDirsOnly];    // TODO hide the whole sunken pane instead?

    QStringList ext = [self acceptableExtensionsForSave];
    const QString defaultSuffix = mOptions->defaultSuffix();
    if (!ext.isEmpty() && !defaultSuffix.isEmpty())
        ext.prepend(defaultSuffix);
    [mSavePanel setAllowedFileTypes:ext.isEmpty() ? nil : qt_mac_QStringListToNSMutableArray(ext)];

    if ([mSavePanel respondsToSelector:@selector(isVisible)] && [mSavePanel isVisible]) {
        if ([mSavePanel respondsToSelector:@selector(validateVisibleColumns)])
            [mSavePanel validateVisibleColumns];
    }
}

- (void)panelSelectionDidChange:(id)sender
{
    Q_UNUSED(sender);
    if (mHelper) {
        QString selection = QCFString::toQString([[mSavePanel URL] path]);
        if (selection != mCurrentSelection) {
            *mCurrentSelection = selection;
            mHelper->QNSOpenSavePanelDelegate_selectionChanged(selection);
        }
    }
}

- (void)panel:(id)sender directoryDidChange:(NSString *)path
{
    Q_UNUSED(sender);
    if (!mHelper)
        return;
    if ([path isEqualToString:mCurrentDir])
        return;

    [mCurrentDir release];
    mCurrentDir = [path retain];
    mHelper->QNSOpenSavePanelDelegate_directoryEntered(QCFString::toQString(mCurrentDir));
}

/*
    Returns a list of extensions (e.g. "png", "jpg", "gif")
    for the current name filter. If a filter do not conform
    to the format *.xyz or * or *.*, an empty list
    is returned meaning accept everything.
*/
- (QStringList)acceptableExtensionsForSave
{
    QStringList result;
    for (int i=0; i<mSelectedNameFilter->count(); ++i) {
        const QString &filter = mSelectedNameFilter->at(i);
        if (filter.startsWith(QLatin1String("*."))
                && !filter.contains(QLatin1Char('?'))
                && filter.count(QLatin1Char('*')) == 1) {
            result += filter.mid(2);
        } else {
            return QStringList(); // Accept everything
        }
    }
    return result;
}

- (QString)removeExtensions:(const QString &)filter
{
    QRegExp regExp(QString::fromLatin1(QPlatformFileDialogHelper::filterRegExp));
    if (regExp.indexIn(filter) != -1)
        return regExp.cap(1).trimmed();
    return filter;
}

- (void)createTextField
{
    NSRect textRect = { { 0.0, 3.0 }, { 100.0, 25.0 } };
    mTextField = [[NSTextField alloc] initWithFrame:textRect];
    [[mTextField cell] setFont:[NSFont systemFontOfSize:
            [NSFont systemFontSizeForControlSize:NSRegularControlSize]]];
    [mTextField setAlignment:NSRightTextAlignment];
    [mTextField setEditable:false];
    [mTextField setSelectable:false];
    [mTextField setBordered:false];
    [mTextField setDrawsBackground:false];
    if (mOptions->isLabelExplicitlySet(QFileDialogOptions::FileType))
        [mTextField setStringValue:[self strip:mOptions->labelText(QFileDialogOptions::FileType)]];
}

- (void)createPopUpButton:(const QString &)selectedFilter hideDetails:(BOOL)hideDetails
{
    NSRect popUpRect = { { 100.0, 5.0 }, { 250.0, 25.0 } };
    mPopUpButton = [[NSPopUpButton alloc] initWithFrame:popUpRect pullsDown:NO];
    [mPopUpButton setTarget:self];
    [mPopUpButton setAction:@selector(filterChanged:)];

    if (mNameFilterDropDownList->size() > 0) {
        int filterToUse = -1;
        for (int i=0; i<mNameFilterDropDownList->size(); ++i) {
            QString currentFilter = mNameFilterDropDownList->at(i);
            if (selectedFilter == currentFilter ||
                (filterToUse == -1 && currentFilter.startsWith(selectedFilter)))
                filterToUse = i;
            QString filter = hideDetails ? [self removeExtensions:currentFilter] : currentFilter;
            [mPopUpButton addItemWithTitle:QCFString::toNSString(filter)];
        }
        if (filterToUse != -1)
            [mPopUpButton selectItemAtIndex:filterToUse];
    }
}

- (QStringList) findStrippedFilterWithVisualFilterName:(QString)name
{
    for (int i=0; i<mNameFilterDropDownList->size(); ++i) {
        if (mNameFilterDropDownList->at(i).startsWith(name))
            return QPlatformFileDialogHelper::cleanFilterList(mNameFilterDropDownList->at(i));
    }
    return QStringList();
}

- (void)createAccessory
{
    NSRect accessoryRect = { { 0.0, 0.0 }, { 450.0, 33.0 } };
    mAccessoryView = [[NSView alloc] initWithFrame:accessoryRect];
    [mAccessoryView addSubview:mTextField];
    [mAccessoryView addSubview:mPopUpButton];
}

@end

QT_BEGIN_NAMESPACE

QCocoaFileDialogHelper::QCocoaFileDialogHelper()
    :mDelegate(0)
{
}

QCocoaFileDialogHelper::~QCocoaFileDialogHelper()
{
    if (!mDelegate)
        return;
    QCocoaAutoReleasePool pool;
    [reinterpret_cast<QNSOpenSavePanelDelegate *>(mDelegate) release];
    mDelegate = 0;
}

void QCocoaFileDialogHelper::QNSOpenSavePanelDelegate_selectionChanged(const QString &newPath)
{
    emit currentChanged(newPath);
}

void QCocoaFileDialogHelper::QNSOpenSavePanelDelegate_panelClosed(bool accepted)
{
    if (accepted) {
        emit accept();
    } else {
        emit reject();
    }
}

void QCocoaFileDialogHelper::QNSOpenSavePanelDelegate_directoryEntered(const QString &newDir)
{
    // ### fixme: priv->setLastVisitedDirectory(newDir);
    emit directoryEntered(newDir);
}

void QCocoaFileDialogHelper::QNSOpenSavePanelDelegate_filterSelected(int menuIndex)
{
    const QStringList filters = options()->nameFilters();
    emit filterSelected(menuIndex >= 0 && menuIndex < filters.size() ? filters.at(menuIndex) : QString());
}

extern OSErr qt_mac_create_fsref(const QString &, FSRef *); // qglobal.cpp
extern void qt_mac_to_pascal_string(QString s, Str255 str, TextEncoding encoding=0, int len=-1); // qglobal.cpp

void QCocoaFileDialogHelper::setDirectory(const QString &directory)
{
    QNSOpenSavePanelDelegate *delegate = static_cast<QNSOpenSavePanelDelegate *>(mDelegate);
    if (delegate)
        [delegate->mSavePanel setDirectoryURL:[NSURL fileURLWithPath:QCFString::toNSString(directory)]];
}

QString QCocoaFileDialogHelper::directory() const
{
    QNSOpenSavePanelDelegate *delegate = static_cast<QNSOpenSavePanelDelegate *>(mDelegate);
    if (delegate)
        return QCFString::toQString([[delegate->mSavePanel directoryURL] path]).normalized(QString::NormalizationForm_C);
    return QString();
}

void QCocoaFileDialogHelper::selectFile(const QString &filename)
{
    QString filePath = filename;
    if (QDir::isRelativePath(filePath))
        filePath = QFileInfo(directory(), filePath).filePath();

    // There seems to no way to select a file once the dialog is running.
    // So do the next best thing, set the file's directory:
    setDirectory(QFileInfo(filePath).absolutePath());
}

QStringList QCocoaFileDialogHelper::selectedFiles() const
{
    QNSOpenSavePanelDelegate *delegate = static_cast<QNSOpenSavePanelDelegate *>(mDelegate);
    if (delegate)
        return [delegate selectedFiles];
    return QStringList();
}

void QCocoaFileDialogHelper::setFilter()
{
    QNSOpenSavePanelDelegate *delegate = static_cast<QNSOpenSavePanelDelegate *>(mDelegate);
    if (!delegate)
        return;
    const SharedPointerFileDialogOptions &opts = options();
    [delegate->mSavePanel setTitle:QCFString::toNSString(opts->windowTitle())];
    if (opts->isLabelExplicitlySet(QFileDialogOptions::Accept))
        [delegate->mSavePanel setPrompt:[delegate strip:opts->labelText(QFileDialogOptions::Accept)]];
    if (opts->isLabelExplicitlySet(QFileDialogOptions::FileName))
        [delegate->mSavePanel setNameFieldLabel:[delegate strip:opts->labelText(QFileDialogOptions::FileName)]];

    [delegate updateProperties];
}

void QCocoaFileDialogHelper::selectNameFilter(const QString &filter)
{
    if (!options())
        return;
    const int index = options()->nameFilters().indexOf(filter);
    if (index != -1) {
        QNSOpenSavePanelDelegate *delegate = static_cast<QNSOpenSavePanelDelegate *>(mDelegate);
        if (!delegate)
            return;
        [delegate->mPopUpButton selectItemAtIndex:index];
        [delegate filterChanged:nil];
    }
}

QString QCocoaFileDialogHelper::selectedNameFilter() const
{
    QNSOpenSavePanelDelegate *delegate = static_cast<QNSOpenSavePanelDelegate *>(mDelegate);
    if (!delegate)
        return QString();
    int index = [delegate->mPopUpButton indexOfSelectedItem];
    if (index >= options()->nameFilters().count())
        return QString();
    return index != -1 ? options()->nameFilters().at(index) : QString();
}

void QCocoaFileDialogHelper::hide()
{
    hideCocoaFilePanel();
}

bool QCocoaFileDialogHelper::show(Qt::WindowFlags windowFlags, Qt::WindowModality windowModality, QWindow *parent)
{
//    Q_Q(QFileDialog);
    if (windowFlags & Qt::WindowStaysOnTopHint) {
        // The native file dialog tries all it can to stay
        // on the NSModalPanel level. And it might also show
        // its own "create directory" dialog that we cannot control.
        // So we need to use the non-native version in this case...
        return false;
    }

    return showCocoaFilePanel(windowModality, parent);
}

void QCocoaFileDialogHelper::createNSOpenSavePanelDelegate()
{
    if (mDelegate)
        return;
    QCocoaAutoReleasePool pool;
    const SharedPointerFileDialogOptions &opts = options();
    const QStringList selectedFiles = opts->initiallySelectedFiles();
    const QString directory = opts->initialDirectory();
    const bool selectDir = selectedFiles.isEmpty();
    QString selection(selectDir ? directory : selectedFiles.front());
    QNSOpenSavePanelDelegate *delegate = [[QNSOpenSavePanelDelegate alloc]
        initWithAcceptMode:
            selection
            options:opts
            helper:this];

    mDelegate = delegate;
}

bool QCocoaFileDialogHelper::showCocoaFilePanel(Qt::WindowModality windowModality, QWindow *parent)
{
    createNSOpenSavePanelDelegate();
    QNSOpenSavePanelDelegate *delegate = static_cast<QNSOpenSavePanelDelegate *>(mDelegate);
    if (!delegate)
        return false;
    if (windowModality == Qt::NonModal)
        [delegate showModelessPanel];
    else if (windowModality == Qt::WindowModal && parent)
        [delegate showWindowModalSheet:parent];
    // no need to show a Qt::ApplicationModal dialog here, since it will be done in _q_platformRunNativeAppModalPanel()
    return true;
}

bool QCocoaFileDialogHelper::hideCocoaFilePanel()
{
    if (!mDelegate){
        // Nothing to do. We return false to leave the question
        // open regarding whether or not to go native:
        return false;
    } else {
        QNSOpenSavePanelDelegate *delegate = static_cast<QNSOpenSavePanelDelegate *>(mDelegate);
        [delegate closePanel];
        // Even when we hide it, we are still using a
        // native dialog, so return true:
        return true;
    }
}

void QCocoaFileDialogHelper::exec()
{
    // Note: If NSApp is not running (which is the case if e.g a top-most
    // QEventLoop has been interrupted, and the second-most event loop has not
    // yet been reactivated (regardless if [NSApp run] is still on the stack)),
    // showing a native modal dialog will fail.
    QCocoaAutoReleasePool pool;
    QNSOpenSavePanelDelegate *delegate = static_cast<QNSOpenSavePanelDelegate *>(mDelegate);
    if ([delegate runApplicationModalPanel])
        emit accept();
    else
        emit reject();

}

bool QCocoaFileDialogHelper::defaultNameFilterDisables() const
{
    return true;
}

QT_END_NAMESPACE

#endif // QT_NO_FILEDIALOG<|MERGE_RESOLUTION|>--- conflicted
+++ resolved
@@ -246,25 +246,15 @@
 - (void)showModelessPanel
 {
     if (mOpenPanel){
-<<<<<<< HEAD
-        QFileInfo info(!mCurrentSelection->isEmpty() ? *mCurrentSelection : QCFString::toQString(mCurrentDir));
+        QFileInfo info(*mCurrentSelection);
         NSString *filepath = QCFString::toNSString(info.filePath());
-=======
-        QFileInfo info(*mCurrentSelection);
-        NSString *filepath = QT_PREPEND_NAMESPACE(QCFString::toNSString)(info.filePath());
->>>>>>> 25739beb
         bool selectable = (mOptions->acceptMode() == QFileDialogOptions::AcceptSave)
             || [self panel:nil shouldShowFilename:filepath];
 
         [self updateProperties];
         [mOpenPanel setAllowedFileTypes:nil];
-<<<<<<< HEAD
-        [mOpenPanel setDirectoryURL:selectable ? [NSURL fileURLWithPath:QCFString::toNSString(info.filePath())]
-                                               : [NSURL fileURLWithPath:QCFString::toNSString(info.path())]];
-=======
         [mSavePanel setNameFieldStringValue:selectable ? QT_PREPEND_NAMESPACE(QCFString::toNSString)(info.fileName()) : @""];
 
->>>>>>> 25739beb
         [mOpenPanel beginWithCompletionHandler:^(NSInteger result){
             mReturnCode = result;
             if (mHelper)
@@ -275,24 +265,13 @@
 
 - (BOOL)runApplicationModalPanel
 {
-<<<<<<< HEAD
-    QFileInfo info(!mCurrentSelection->isEmpty() ? *mCurrentSelection : QCFString::toQString(mCurrentDir));
+    QFileInfo info(*mCurrentSelection);
     NSString *filepath = QCFString::toNSString(info.filePath());
     bool selectable = (mOptions->acceptMode() == QFileDialogOptions::AcceptSave)
         || [self panel:nil shouldShowFilename:filepath];
 
-    [mSavePanel setDirectoryURL:selectable ? [NSURL fileURLWithPath:QCFString::toNSString(info.filePath())]
-                                           : [NSURL fileURLWithPath:QCFString::toNSString(info.path())]];
+    [mSavePanel setDirectoryURL: [NSURL fileURLWithPath:mCurrentDir]];
     [mSavePanel setNameFieldStringValue:selectable ? QCFString::toNSString(info.fileName()) : @""];
-=======
-    QFileInfo info(*mCurrentSelection);
-    NSString *filepath = QT_PREPEND_NAMESPACE(QCFString::toNSString)(info.filePath());
-    bool selectable = (mOptions->acceptMode() == QFileDialogOptions::AcceptSave)
-        || [self panel:nil shouldShowFilename:filepath];
-
-    [mSavePanel setDirectoryURL: [NSURL fileURLWithPath:mCurrentDir]];
-    [mSavePanel setNameFieldStringValue:selectable ? QT_PREPEND_NAMESPACE(QCFString::toNSString)(info.fileName()) : @""];
->>>>>>> 25739beb
 
     // Call processEvents in case the event dispatcher has been interrupted, and needs to do
     // cleanup of modal sessions. Do this before showing the native dialog, otherwise it will
@@ -311,26 +290,15 @@
 
 - (void)showWindowModalSheet:(QWindow *)parent
 {
-<<<<<<< HEAD
-    QFileInfo info(!mCurrentSelection->isEmpty() ? *mCurrentSelection : QCFString::toQString(mCurrentDir));
+    QFileInfo info(*mCurrentSelection);
     NSString *filepath = QCFString::toNSString(info.filePath());
-=======
-    QFileInfo info(*mCurrentSelection);
-    NSString *filepath = QT_PREPEND_NAMESPACE(QCFString::toNSString)(info.filePath());
->>>>>>> 25739beb
     bool selectable = (mOptions->acceptMode() == QFileDialogOptions::AcceptSave)
         || [self panel:nil shouldShowFilename:filepath];
 
     [self updateProperties];
-<<<<<<< HEAD
-    [mSavePanel setDirectoryURL:selectable ? [NSURL fileURLWithPath:QCFString::toNSString(info.filePath())]
-                                           : [NSURL fileURLWithPath:QCFString::toNSString(info.path())]];
+    [mSavePanel setDirectoryURL: [NSURL fileURLWithPath:mCurrentDir]];
+
     [mSavePanel setNameFieldStringValue:selectable ? QCFString::toNSString(info.fileName()) : @""];
-=======
-    [mSavePanel setDirectoryURL: [NSURL fileURLWithPath:mCurrentDir]];
-
-    [mSavePanel setNameFieldStringValue:selectable ? QT_PREPEND_NAMESPACE(QCFString::toNSString)(info.fileName()) : @""];
->>>>>>> 25739beb
     NSWindow *nsparent = static_cast<NSWindow *>(qGuiApp->platformNativeInterface()->nativeResourceForWindow("nswindow", parent));
 
     [mSavePanel beginSheetModalForWindow:nsparent completionHandler:^(NSInteger result){
