/****************************************************************************
**
** Copyright (C) 2018 The Qt Company Ltd.
** Contact: https://www.qt.io/licensing/
**
** This file is part of the plugins of the Qt Toolkit.
**
** $QT_BEGIN_LICENSE:GPL$
** Commercial License Usage
** Licensees holding valid commercial Qt licenses may use this file in
** accordance with the commercial license agreement provided with the
** Software or, alternatively, in accordance with the terms contained in
** a written agreement between you and The Qt Company. For licensing terms
** and conditions see https://www.qt.io/terms-conditions. For further
** information use the contact form at https://www.qt.io/contact-us.
**
** GNU General Public License Usage
** Alternatively, this file may be used under the terms of the GNU
** General Public License version 3 or (at your option) any later version
** approved by the KDE Free Qt Foundation. The licenses are as published by
** the Free Software Foundation and appearing in the file LICENSE.GPL3
** included in the packaging of this file. Please review the following
** information to ensure the GNU General Public License requirements will
** be met: https://www.gnu.org/licenses/gpl-3.0.html.
**
** $QT_END_LICENSE$
**
****************************************************************************/

#include "qwasmintegration.h"
#include "qwasmeventtranslator.h"
#include "qwasmeventdispatcher.h"
#include "qwasmcompositor.h"
#include "qwasmopenglcontext.h"
#include "qwasmtheme.h"
#include "qwasmclipboard.h"
#include "qwasmservices.h"
#include "qwasmoffscreensurface.h"

#include "qwasmwindow.h"
#ifndef QT_NO_OPENGL
# include "qwasmbackingstore.h"
#endif
#include "qwasmfontdatabase.h"
#if defined(Q_OS_UNIX)
#include <QtEventDispatcherSupport/private/qgenericunixeventdispatcher_p.h>
#endif
#include <qpa/qplatformwindow.h>
#include <QtGui/qscreen.h>
#include <qpa/qwindowsysteminterface.h>
#include <QtCore/qcoreapplication.h>
#include <qpa/qplatforminputcontextfactory_p.h>

#include <emscripten/bind.h>
#include <emscripten/val.h>

// this is where EGL headers are pulled in, make sure it is last
#include "qwasmscreen.h"

using namespace emscripten;
QT_BEGIN_NAMESPACE

static void browserBeforeUnload(emscripten::val)
{
    QWasmIntegration::QWasmBrowserExit();
}

static void addCanvasElement(emscripten::val canvas)
{
    QString canvasId = QString::fromStdString(canvas["id"].as<std::string>());
    QWasmIntegration::get()->addScreen(canvasId);
}

static void removeCanvasElement(emscripten::val canvas)
{
    QString canvasId = QString::fromStdString(canvas["id"].as<std::string>());
    QWasmIntegration::get()->removeScreen(canvasId);
}

static void resizeCanvasElement(emscripten::val canvas)
{
    QString canvasId = QString::fromStdString(canvas["id"].as<std::string>());
    QWasmIntegration::get()->resizeScreen(canvasId);
}

static void qtUpdateDpi()
{
    QWasmIntegration::get()->updateDpi();
}

EMSCRIPTEN_BINDINGS(qtQWasmIntegraton)
{
    function("qtBrowserBeforeUnload", &browserBeforeUnload);
    function("qtAddCanvasElement", &addCanvasElement);
    function("qtRemoveCanvasElement", &removeCanvasElement);
    function("qtResizeCanvasElement", &resizeCanvasElement);
    function("qtUpdateDpi", &qtUpdateDpi);
}

QWasmIntegration *QWasmIntegration::s_instance;

QWasmIntegration::QWasmIntegration()
    : m_fontDb(nullptr),
      m_desktopServices(nullptr),
      m_clipboard(new QWasmClipboard)
{
    s_instance = this;

    // We expect that qtloader.js has populated Module.qtCanvasElements with one or more canvases.
    // Also check Module.canvas, which may be set if the emscripen or a custom loader is used.
    emscripten::val qtCanvaseElements = val::module_property("qtCanvasElements");
    emscripten::val canvas = val::module_property("canvas");

    if (!qtCanvaseElements.isUndefined()) {
        int screenCount = qtCanvaseElements["length"].as<int>();
        for (int i = 0; i < screenCount; ++i) {
            emscripten::val canvas = qtCanvaseElements[i].as<emscripten::val>();
            QString canvasId = QString::fromStdString(canvas["id"].as<std::string>());
            addScreen(canvasId);
        }
    } else if (!canvas.isUndefined()){
        QString canvasId = QString::fromStdString(canvas["id"].as<std::string>());
        addScreen(canvasId);
    }

    emscripten::val::global("window").set("onbeforeunload", val::module_property("qtBrowserBeforeUnload"));

    // install browser window resize handler
    auto onWindowResize = [](int eventType, const EmscriptenUiEvent *e, void *userData) -> int {
        Q_UNUSED(eventType);
        Q_UNUSED(e);
        Q_UNUSED(userData);

        // This resize event is called when the HTML window is resized. Depending
        // on the page layout the the canvas(es) might also have been resized, so we
        // update the Qt screen sizes (and canvas render sizes).
        if (QWasmIntegration *integration = QWasmIntegration::get())
            integration->resizeAllScreens();
        return 0;
    };
    emscripten_set_resize_callback(nullptr, nullptr, 1, onWindowResize);
}

QWasmIntegration::~QWasmIntegration()
{
    delete m_fontDb;
    delete m_desktopServices;

    for (auto it = m_screens.constBegin(); it != m_screens.constEnd(); ++it)
        QWindowSystemInterface::handleScreenRemoved(*it);
    m_screens.clear();

    s_instance = nullptr;
}

void QWasmIntegration::QWasmBrowserExit()
{
    QCoreApplication *app = QCoreApplication::instance();
    app->quit();
}

bool QWasmIntegration::hasCapability(QPlatformIntegration::Capability cap) const
{
    switch (cap) {
    case ThreadedPixmaps: return true;
    case OpenGL: return true;
    case ThreadedOpenGL: return false;
    case RasterGLSurface: return false; // to enable this you need to fix qopenglwidget and quickwidget for wasm
    case MultipleWindows: return true;
    case WindowManagement: return true;
    default: return QPlatformIntegration::hasCapability(cap);
    }
}

QPlatformWindow *QWasmIntegration::createPlatformWindow(QWindow *window) const
{
    QWasmCompositor *compositor = QWasmScreen::get(window->screen())->compositor();
    return new QWasmWindow(window, compositor, m_backingStores.value(window));
}

QPlatformBackingStore *QWasmIntegration::createPlatformBackingStore(QWindow *window) const
{
#ifndef QT_NO_OPENGL
    QWasmCompositor *compositor = QWasmScreen::get(window->screen())->compositor();
    QWasmBackingStore *backingStore = new QWasmBackingStore(compositor, window);
    m_backingStores.insert(window, backingStore);
    return backingStore;
#else
    return nullptr;
#endif
}

#ifndef QT_NO_OPENGL
QPlatformOpenGLContext *QWasmIntegration::createPlatformOpenGLContext(QOpenGLContext *context) const
{
    return new QWasmOpenGLContext(context->format());
}
#endif

<<<<<<< HEAD
void QWasmIntegration::initialize()
{
    QString icStr = QPlatformInputContextFactory::requested();
    if (!icStr.isNull())
        m_inputContext.reset(QPlatformInputContextFactory::create(icStr));
}

QPlatformInputContext *QWasmIntegration::inputContext() const
{
    return m_inputContext.data();
=======
QPlatformOffscreenSurface *QWasmIntegration::createPlatformOffscreenSurface(QOffscreenSurface *surface) const
{
    return new QWasmOffscrenSurface(surface);
>>>>>>> 2ea3e133
}

QPlatformFontDatabase *QWasmIntegration::fontDatabase() const
{
    if (m_fontDb == nullptr)
        m_fontDb = new QWasmFontDatabase;

    return m_fontDb;
}

QAbstractEventDispatcher *QWasmIntegration::createEventDispatcher() const
{
    return new QWasmEventDispatcher;
}

QVariant QWasmIntegration::styleHint(QPlatformIntegration::StyleHint hint) const
{
    if (hint == ShowIsFullScreen)
        return true;

    return QPlatformIntegration::styleHint(hint);
}

Qt::WindowState QWasmIntegration::defaultWindowState(Qt::WindowFlags flags) const
{
    // Don't maximize dialogs
    if (flags & Qt::Dialog & ~Qt::Window)
        return Qt::WindowNoState;

    return QPlatformIntegration::defaultWindowState(flags);
}

QStringList QWasmIntegration::themeNames() const
{
    return QStringList() << QLatin1String("webassembly");
}

QPlatformTheme *QWasmIntegration::createPlatformTheme(const QString &name) const
{
    if (name == QLatin1String("webassembly"))
        return new QWasmTheme;
    return QPlatformIntegration::createPlatformTheme(name);
}

QPlatformServices *QWasmIntegration::services() const
{
    if (m_desktopServices == nullptr)
        m_desktopServices = new QWasmServices();
    return m_desktopServices;
}

QPlatformClipboard* QWasmIntegration::clipboard() const
{
    return m_clipboard;
}

void QWasmIntegration::addScreen(const QString &canvasId)
{
    QWasmScreen *screen = new QWasmScreen(canvasId);
    m_clipboard->installEventHandlers(canvasId);
    m_screens.insert(canvasId, screen);
    QWindowSystemInterface::handleScreenAdded(screen);
}

void QWasmIntegration::removeScreen(const QString &canvasId)
{
    QWasmScreen *exScreen = m_screens.take(canvasId);
    exScreen->destroy(); // clean up before deleting the screen
    QWindowSystemInterface::handleScreenRemoved(exScreen);
}

void QWasmIntegration::resizeScreen(const QString &canvasId)
{
    m_screens.value(canvasId)->updateQScreenAndCanvasRenderSize();
}

<<<<<<< HEAD
void QWasmIntegration::updateDpi()
{
    emscripten::val dpi = emscripten::val::module_property("qtFontDpi");
    if (dpi.isUndefined())
        return;
    qreal dpiValue = dpi.as<qreal>();
    for (QWasmScreen *screen : m_screens)
        QWindowSystemInterface::handleScreenLogicalDotsPerInchChange(screen->screen(), dpiValue, dpiValue);
=======
void QWasmIntegration::resizeAllScreens()
{
    qDebug() << "resizeAllScreens";
    for (QWasmScreen *screen : m_screens)
        screen->updateQScreenAndCanvasRenderSize();
>>>>>>> 2ea3e133
}

QT_END_NAMESPACE<|MERGE_RESOLUTION|>--- conflicted
+++ resolved
@@ -197,7 +197,6 @@
 }
 #endif
 
-<<<<<<< HEAD
 void QWasmIntegration::initialize()
 {
     QString icStr = QPlatformInputContextFactory::requested();
@@ -208,11 +207,11 @@
 QPlatformInputContext *QWasmIntegration::inputContext() const
 {
     return m_inputContext.data();
-=======
+}
+
 QPlatformOffscreenSurface *QWasmIntegration::createPlatformOffscreenSurface(QOffscreenSurface *surface) const
 {
     return new QWasmOffscrenSurface(surface);
->>>>>>> 2ea3e133
 }
 
 QPlatformFontDatabase *QWasmIntegration::fontDatabase() const
@@ -289,7 +288,6 @@
     m_screens.value(canvasId)->updateQScreenAndCanvasRenderSize();
 }
 
-<<<<<<< HEAD
 void QWasmIntegration::updateDpi()
 {
     emscripten::val dpi = emscripten::val::module_property("qtFontDpi");
@@ -298,13 +296,13 @@
     qreal dpiValue = dpi.as<qreal>();
     for (QWasmScreen *screen : m_screens)
         QWindowSystemInterface::handleScreenLogicalDotsPerInchChange(screen->screen(), dpiValue, dpiValue);
-=======
+}
+
 void QWasmIntegration::resizeAllScreens()
 {
     qDebug() << "resizeAllScreens";
     for (QWasmScreen *screen : m_screens)
         screen->updateQScreenAndCanvasRenderSize();
->>>>>>> 2ea3e133
 }
 
 QT_END_NAMESPACE