--- conflicted
+++ resolved
@@ -1691,18 +1691,10 @@
                 xcb_generic_event_t *next = eventqueue->at(j);
                 if (!isValid(next))
                     continue;
-<<<<<<< HEAD
                 if (isXIType(next, m_xiOpCode, XCB_INPUT_TOUCH_UPDATE)) {
                     auto *touchUpdateNextEvent = reinterpret_cast<xcb_input_touch_update_event_t *>(next);
-                    if (id == touchUpdateNextEvent->detail % INT_MAX &&
-                        touchUpdateNextEvent->deviceid == touchUpdateEvent->deviceid) {
-=======
-                if (isXIType(next, m_xiOpCode, XI_TouchUpdate)) {
-                    xXIDeviceEvent *xiDeviceNextEvent = reinterpret_cast<xXIDeviceEvent *>(next);
-                    if (id == xiDeviceNextEvent->detail % INT_MAX)
->>>>>>> f271dd8f
+                    if (id == touchUpdateNextEvent->detail % INT_MAX)
                         return true;
-                    }
                 }
             }
             return false;
