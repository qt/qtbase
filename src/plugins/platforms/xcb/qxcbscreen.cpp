/****************************************************************************
**
** Copyright (C) 2015 The Qt Company Ltd.
** Contact: http://www.qt.io/licensing/
**
** This file is part of the plugins of the Qt Toolkit.
**
** $QT_BEGIN_LICENSE:LGPL21$
** Commercial License Usage
** Licensees holding valid commercial Qt licenses may use this file in
** accordance with the commercial license agreement provided with the
** Software or, alternatively, in accordance with the terms contained in
** a written agreement between you and The Qt Company. For licensing terms
** and conditions see http://www.qt.io/terms-conditions. For further
** information use the contact form at http://www.qt.io/contact-us.
**
** GNU Lesser General Public License Usage
** Alternatively, this file may be used under the terms of the GNU Lesser
** General Public License version 2.1 or version 3 as published by the Free
** Software Foundation and appearing in the file LICENSE.LGPLv21 and
** LICENSE.LGPLv3 included in the packaging of this file. Please review the
** following information to ensure the GNU Lesser General Public License
** requirements will be met: https://www.gnu.org/licenses/lgpl.html and
** http://www.gnu.org/licenses/old-licenses/lgpl-2.1.html.
**
** As a special exception, The Qt Company gives you certain additional
** rights. These rights are described in The Qt Company LGPL Exception
** version 1.1, included in the file LGPL_EXCEPTION.txt in this package.
**
** $QT_END_LICENSE$
**
****************************************************************************/

#include "qxcbscreen.h"
#include "qxcbwindow.h"
#include "qxcbcursor.h"
#include "qxcbimage.h"
#include "qnamespace.h"
#include "qxcbxsettings.h"

#include <stdio.h>

#include <QDebug>

#include <qpa/qwindowsysteminterface.h>
#include <private/qmath_p.h>
#include <QtGui/private/qhighdpiscaling_p.h>

QT_BEGIN_NAMESPACE

QXcbVirtualDesktop::QXcbVirtualDesktop(QXcbConnection *connection, xcb_screen_t *screen, int number)
    : QXcbObject(connection)
    , m_screen(screen)
    , m_number(number)
    , m_xSettings(Q_NULLPTR)
{
}

QXcbVirtualDesktop::~QXcbVirtualDesktop()
{
    delete m_xSettings;
}

QXcbXSettings *QXcbVirtualDesktop::xSettings() const
{
    if (!m_xSettings) {
        QXcbVirtualDesktop *self = const_cast<QXcbVirtualDesktop *>(this);
        self->m_xSettings = new QXcbXSettings(self);
    }
    return m_xSettings;
}

QXcbScreen::QXcbScreen(QXcbConnection *connection, QXcbVirtualDesktop *virtualDesktop,
                       xcb_randr_output_t outputId, xcb_randr_get_output_info_reply_t *output,
                       QString outputName)
    : QXcbObject(connection)
    , m_virtualDesktop(virtualDesktop)
    , m_output(outputId)
    , m_crtc(output ? output->crtc : 0)
    , m_mode(XCB_NONE)
    , m_primary(false)
    , m_rotation(XCB_RANDR_ROTATION_ROTATE_0)
    , m_outputName(outputName)
    , m_outputSizeMillimeters(output ? QSize(output->mm_width, output->mm_height) : QSize())
    , m_virtualSize(virtualDesktop->size())
    , m_virtualSizeMillimeters(virtualDesktop->physicalSize())
    , m_orientation(Qt::PrimaryOrientation)
    , m_refreshRate(60)
    , m_forcedDpi(-1)
    , m_pixelDensity(1)
    , m_hintStyle(QFontEngine::HintStyle(-1))
    , m_noFontHinting(false)
    , m_subpixelType(QFontEngine::SubpixelAntialiasingType(-1))
    , m_antialiasingEnabled(-1)
{
    if (connection->hasXRandr()) {
        xcb_randr_select_input(xcb_connection(), screen()->root, true);
        xcb_randr_get_crtc_info_cookie_t crtcCookie =
            xcb_randr_get_crtc_info_unchecked(xcb_connection(), m_crtc, output ? output->timestamp : 0);
        xcb_randr_get_crtc_info_reply_t *crtc =
            xcb_randr_get_crtc_info_reply(xcb_connection(), crtcCookie, NULL);
        if (crtc) {
            updateGeometry(QRect(crtc->x, crtc->y, crtc->width, crtc->height), crtc->rotation);
            updateRefreshRate(crtc->mode);
            free(crtc);
        }
    } else {
        updateGeometry(output ? output->timestamp : 0);
    }

    const int dpr = int(devicePixelRatio());
    if (m_geometry.isEmpty()) {
        m_geometry = QRect(QPoint(), m_virtualSize/dpr);
        m_nativeGeometry = QRect(QPoint(), m_virtualSize);
    }
    if (m_availableGeometry.isEmpty())
        m_availableGeometry = m_geometry;

    readXResources();

    // disable font hinting when we do UI scaling
    static bool dpr_scaling_enabled = (qgetenv("QT_DEVICE_PIXEL_RATIO").toInt() > 1
                           || qgetenv("QT_DEVICE_PIXEL_RATIO").toLower() == "auto");
    if (dpr_scaling_enabled)
        m_noFontHinting = true;

    QScopedPointer<xcb_get_window_attributes_reply_t, QScopedPointerPodDeleter> rootAttribs(
        xcb_get_window_attributes_reply(xcb_connection(),
            xcb_get_window_attributes_unchecked(xcb_connection(), screen()->root), NULL));
    const quint32 existingEventMask = rootAttribs.isNull() ? 0 : rootAttribs->your_event_mask;

    const quint32 mask = XCB_CW_EVENT_MASK;
    const quint32 values[] = {
        // XCB_CW_EVENT_MASK
        XCB_EVENT_MASK_ENTER_WINDOW
        | XCB_EVENT_MASK_LEAVE_WINDOW
        | XCB_EVENT_MASK_PROPERTY_CHANGE
        | XCB_EVENT_MASK_STRUCTURE_NOTIFY // for the "MANAGER" atom (system tray notification).
        | existingEventMask // don't overwrite the event mask on the root window
    };

    xcb_change_window_attributes(xcb_connection(), screen()->root, mask, values);

    xcb_get_property_reply_t *reply =
        xcb_get_property_reply(xcb_connection(),
            xcb_get_property_unchecked(xcb_connection(), false, screen()->root,
                             atom(QXcbAtom::_NET_SUPPORTING_WM_CHECK),
                             XCB_ATOM_WINDOW, 0, 1024), NULL);

    if (reply && reply->format == 32 && reply->type == XCB_ATOM_WINDOW) {
        xcb_window_t windowManager = *((xcb_window_t *)xcb_get_property_value(reply));

        if (windowManager != XCB_WINDOW_NONE) {
            xcb_get_property_reply_t *windowManagerReply =
                xcb_get_property_reply(xcb_connection(),
                    xcb_get_property_unchecked(xcb_connection(), false, windowManager,
                                     atom(QXcbAtom::_NET_WM_NAME),
                                     atom(QXcbAtom::UTF8_STRING), 0, 1024), NULL);
            if (windowManagerReply && windowManagerReply->format == 8 && windowManagerReply->type == atom(QXcbAtom::UTF8_STRING)) {
                m_windowManagerName = QString::fromUtf8((const char *)xcb_get_property_value(windowManagerReply), xcb_get_property_value_length(windowManagerReply));
            }

            free(windowManagerReply);
        }
    }
    free(reply);

    const xcb_query_extension_reply_t *sync_reply = xcb_get_extension_data(xcb_connection(), &xcb_sync_id);
    if (!sync_reply || !sync_reply->present)
        m_syncRequestSupported = false;
    else
        m_syncRequestSupported = true;

    m_clientLeader = xcb_generate_id(xcb_connection());
    Q_XCB_CALL2(xcb_create_window(xcb_connection(),
                                  XCB_COPY_FROM_PARENT,
                                  m_clientLeader,
                                  screen()->root,
                                  0, 0, 1, 1,
                                  0,
                                  XCB_WINDOW_CLASS_INPUT_OUTPUT,
                                  screen()->root_visual,
                                  0, 0), connection);
#ifndef QT_NO_DEBUG
    QByteArray ba("Qt client leader window for screen ");
    ba += m_outputName.toUtf8();
    Q_XCB_CALL2(xcb_change_property(xcb_connection(),
                                   XCB_PROP_MODE_REPLACE,
                                   m_clientLeader,
                                   atom(QXcbAtom::_NET_WM_NAME),
                                   atom(QXcbAtom::UTF8_STRING),
                                   8,
                                   ba.length(),
                                   ba.constData()), connection);
#endif

    Q_XCB_CALL2(xcb_change_property(xcb_connection(),
                                    XCB_PROP_MODE_REPLACE,
                                    m_clientLeader,
                                    atom(QXcbAtom::WM_CLIENT_LEADER),
                                    XCB_ATOM_WINDOW,
                                    32,
                                    1,
                                    &m_clientLeader), connection);

    xcb_depth_iterator_t depth_iterator =
        xcb_screen_allowed_depths_iterator(screen());

    while (depth_iterator.rem) {
        xcb_depth_t *depth = depth_iterator.data;
        xcb_visualtype_iterator_t visualtype_iterator =
            xcb_depth_visuals_iterator(depth);

        while (visualtype_iterator.rem) {
            xcb_visualtype_t *visualtype = visualtype_iterator.data;
            m_visuals.insert(visualtype->visual_id, *visualtype);
            m_visualDepths.insert(visualtype->visual_id, depth->depth);
            xcb_visualtype_next(&visualtype_iterator);
        }

        xcb_depth_next(&depth_iterator);
    }

    m_cursor = new QXcbCursor(connection, this);
}

QXcbScreen::~QXcbScreen()
{
    delete m_cursor;
}


QWindow *QXcbScreen::topLevelAt(const QPoint &p) const
{
    xcb_window_t root = screen()->root;

    int dpr = int(devicePixelRatio());
    int x = p.x() / dpr;
    int y = p.y() / dpr;

    xcb_window_t parent = root;
    xcb_window_t child = root;

    do {
        xcb_translate_coordinates_cookie_t translate_cookie =
            xcb_translate_coordinates_unchecked(xcb_connection(), parent, child, x, y);

        xcb_translate_coordinates_reply_t *translate_reply =
            xcb_translate_coordinates_reply(xcb_connection(), translate_cookie, NULL);

        if (!translate_reply) {
            return 0;
        }

        parent = child;
        child = translate_reply->child;
        x = translate_reply->dst_x;
        y = translate_reply->dst_y;

        free(translate_reply);

        if (!child || child == root)
            return 0;

        QPlatformWindow *platformWindow = connection()->platformWindowFromId(child);
        if (platformWindow)
            return platformWindow->window();
    } while (parent != child);

    return 0;
}


QPoint QXcbScreen::mapToNative(const QPoint &pos) const
{
    const int dpr = int(devicePixelRatio());
    return (pos - m_geometry.topLeft()) * dpr + m_nativeGeometry.topLeft();
}

QPoint QXcbScreen::mapFromNative(const QPoint &pos) const
{
    const int dpr = int(devicePixelRatio());
    return (pos - m_nativeGeometry.topLeft()) / dpr + m_geometry.topLeft();
}

QRect QXcbScreen::mapToNative(const QRect &rect) const
{
    const int dpr = int(devicePixelRatio());
    return QRect(mapToNative(rect.topLeft()), rect.size() * dpr);
}

QRect QXcbScreen::mapFromNative(const QRect &rect) const
{
    const int dpr = int(devicePixelRatio());
    return QRect(mapFromNative(rect.topLeft()), rect.size() / dpr);
}

void QXcbScreen::windowShown(QXcbWindow *window)
{
    // Freedesktop.org Startup Notification
    if (!connection()->startupId().isEmpty() && window->window()->isTopLevel()) {
        sendStartupMessage(QByteArrayLiteral("remove: ID=") + connection()->startupId());
        connection()->clearStartupId();
    }
}

void QXcbScreen::sendStartupMessage(const QByteArray &message) const
{
    xcb_window_t rootWindow = root();

    xcb_client_message_event_t ev;
    ev.response_type = XCB_CLIENT_MESSAGE;
    ev.format = 8;
    ev.type = connection()->atom(QXcbAtom::_NET_STARTUP_INFO_BEGIN);
    ev.window = rootWindow;
    int sent = 0;
    int length = message.length() + 1; // include NUL byte
    const char *data = message.constData();
    do {
        if (sent == 20)
            ev.type = connection()->atom(QXcbAtom::_NET_STARTUP_INFO);

        const int start = sent;
        const int numBytes = qMin(length - start, 20);
        memcpy(ev.data.data8, data + start, numBytes);
        xcb_send_event(connection()->xcb_connection(), false, rootWindow, XCB_EVENT_MASK_PROPERTY_CHANGE, (const char *) &ev);

        sent += numBytes;
    } while (sent < length);
}

const xcb_visualtype_t *QXcbScreen::visualForId(xcb_visualid_t visualid) const
{
    QMap<xcb_visualid_t, xcb_visualtype_t>::const_iterator it = m_visuals.find(visualid);
    if (it == m_visuals.constEnd())
        return 0;
    return &*it;
}

quint8 QXcbScreen::depthOfVisual(xcb_visualid_t visualid) const
{
    QMap<xcb_visualid_t, quint8>::const_iterator it = m_visualDepths.find(visualid);
    if (it == m_visualDepths.constEnd())
        return 0;
    return *it;
}

QImage::Format QXcbScreen::format() const
{
    return QImage::Format_RGB32;
}

QDpi QXcbScreen::virtualDpi() const
{
<<<<<<< HEAD
    static const int overrideDpi = qEnvironmentVariableIntValue("QT_FONT_DPI");
    if (overrideDpi)
        return QDpi(overrideDpi, overrideDpi);

=======
    return QDpi(Q_MM_PER_INCH * m_virtualSize.width() / m_virtualSizeMillimeters.width(),
                Q_MM_PER_INCH * m_virtualSize.height() / m_virtualSizeMillimeters.height());
}

QDpi QXcbScreen::logicalDpi() const
{
    static const int overrideDpi = qEnvironmentVariableIntValue("QT_FONT_DPI");
    if (overrideDpi)
        return QDpi(overrideDpi, overrideDpi);

>>>>>>> bf06924f
    if (m_forcedDpi > 0) {
        int primaryDpr = int(connection()->screens().at(0)->devicePixelRatio());
        return QDpi(m_forcedDpi/primaryDpr, m_forcedDpi/primaryDpr);
    }
<<<<<<< HEAD
    return QDpi(Q_MM_PER_INCH * m_virtualSize.width() / m_virtualSizeMillimeters.width(),
                Q_MM_PER_INCH * m_virtualSize.height() / m_virtualSizeMillimeters.height());
=======
    return virtualDpi();
>>>>>>> bf06924f
}


qreal QXcbScreen::devicePixelRatio() const
{
    static int override_dpr = qEnvironmentVariableIntValue("QT_DEVICE_PIXEL_RATIO");
    static bool auto_dpr = qgetenv("QT_DEVICE_PIXEL_RATIO").toLower() == "auto";
    if (override_dpr > 0)
        return override_dpr;
    if (auto_dpr)
        return m_pixelDensity;
    return 1.0;
}

qreal QXcbScreen::pixelDensity() const
{
    return m_pixelDensity;
}

QPlatformCursor *QXcbScreen::cursor() const
{
    return m_cursor;
}

/*!
    \brief handle the XCB screen change event and update properties

    On a mobile device, the ideal use case is that the accelerometer would
    drive the orientation. This could be achieved by using QSensors to read the
    accelerometer and adjusting the rotation in QML, or by reading the
    orientation from the QScreen object and doing the same, or in many other
    ways. However, on X we have the XRandR extension, which makes it possible
    to have the whole screen rotated, so that individual apps DO NOT have to
    rotate themselves. Apps could optionally use the
    QScreen::primaryOrientation property to optimize layout though.
    Furthermore, there is no support in X for accelerometer events anyway. So
    it makes more sense on a Linux system running X to just run a daemon which
    monitors the accelerometer and runs xrandr automatically to do the rotation,
    then apps do not have to be aware of it (but probably the window manager
    would resize them accordingly). updateGeometry() is written with this
    design in mind. Therefore the physical geometry, available geometry,
    virtual geometry, orientation and primaryOrientation should all change at
    the same time.  On a system which cannot rotate the whole screen, it would
    be correct for only the orientation (not the primary orientation) to
    change.
*/
void QXcbScreen::handleScreenChange(xcb_randr_screen_change_notify_event_t *change_event)
{
    // No need to do anything when screen rotation did not change - if any
    // xcb output geometry has changed, we will get RRCrtcChangeNotify and
    // RROutputChangeNotify events next
    if (change_event->rotation == m_rotation)
        return;

    m_rotation = change_event->rotation;
    switch (m_rotation) {
    case XCB_RANDR_ROTATION_ROTATE_0: // xrandr --rotate normal
        m_orientation = Qt::LandscapeOrientation;
        m_virtualSize.setWidth(change_event->width);
        m_virtualSize.setHeight(change_event->height);
        m_virtualSizeMillimeters.setWidth(change_event->mwidth);
        m_virtualSizeMillimeters.setHeight(change_event->mheight);
        break;
    case XCB_RANDR_ROTATION_ROTATE_90: // xrandr --rotate left
        m_orientation = Qt::PortraitOrientation;
        m_virtualSize.setWidth(change_event->height);
        m_virtualSize.setHeight(change_event->width);
        m_virtualSizeMillimeters.setWidth(change_event->mheight);
        m_virtualSizeMillimeters.setHeight(change_event->mwidth);
        break;
    case XCB_RANDR_ROTATION_ROTATE_180: // xrandr --rotate inverted
        m_orientation = Qt::InvertedLandscapeOrientation;
        m_virtualSize.setWidth(change_event->width);
        m_virtualSize.setHeight(change_event->height);
        m_virtualSizeMillimeters.setWidth(change_event->mwidth);
        m_virtualSizeMillimeters.setHeight(change_event->mheight);
        break;
    case XCB_RANDR_ROTATION_ROTATE_270: // xrandr --rotate right
        m_orientation = Qt::InvertedPortraitOrientation;
        m_virtualSize.setWidth(change_event->height);
        m_virtualSize.setHeight(change_event->width);
        m_virtualSizeMillimeters.setWidth(change_event->mheight);
        m_virtualSizeMillimeters.setHeight(change_event->mwidth);
        break;
    // We don't need to do anything with these, since QScreen doesn't store reflection state,
    // and Qt-based applications probably don't need to care about it anyway.
    case XCB_RANDR_ROTATION_REFLECT_X: break;
    case XCB_RANDR_ROTATION_REFLECT_Y: break;
    }

    updateGeometry(change_event->timestamp);

    QWindowSystemInterface::handleScreenGeometryChange(QPlatformScreen::screen(), geometry(), availableGeometry());
    QWindowSystemInterface::handleScreenOrientationChange(QPlatformScreen::screen(), m_orientation);

    QDpi ldpi = logicalDpi();
    QWindowSystemInterface::handleScreenLogicalDotsPerInchChange(QPlatformScreen::screen(), ldpi.first, ldpi.second);

    // Windows which had null screens have already had expose events by now.
    // They need to be told the screen is back, it's OK to render.
    foreach (QWindow *window, QGuiApplication::topLevelWindows()) {
        QXcbWindow *xcbWin = static_cast<QXcbWindow*>(window->handle());
        if (xcbWin)
            xcbWin->maybeSetScreen(this);
    }
}

void QXcbScreen::updateGeometry(xcb_timestamp_t timestamp)
{
    if (!connection()->hasXRandr())
        return;

    xcb_randr_get_crtc_info_cookie_t crtcCookie =
        xcb_randr_get_crtc_info_unchecked(xcb_connection(), m_crtc, timestamp);
    xcb_randr_get_crtc_info_reply_t *crtc =
        xcb_randr_get_crtc_info_reply(xcb_connection(), crtcCookie, NULL);
    if (crtc) {
        updateGeometry(QRect(crtc->x, crtc->y, crtc->width, crtc->height), crtc->rotation);
        free(crtc);
    }
}

void QXcbScreen::updateGeometry(const QRect &geom, uint8_t rotation)
{
    QRect xGeometry = geom;
    QRect xAvailableGeometry = xGeometry;
    switch (rotation) {
    case XCB_RANDR_ROTATION_ROTATE_0: // xrandr --rotate normal
        m_orientation = Qt::LandscapeOrientation;
        m_sizeMillimeters = m_outputSizeMillimeters;
        break;
    case XCB_RANDR_ROTATION_ROTATE_90: // xrandr --rotate left
        m_orientation = Qt::PortraitOrientation;
        m_sizeMillimeters = m_outputSizeMillimeters.transposed();
        break;
    case XCB_RANDR_ROTATION_ROTATE_180: // xrandr --rotate inverted
        m_orientation = Qt::InvertedLandscapeOrientation;
        m_sizeMillimeters = m_outputSizeMillimeters;
        break;
    case XCB_RANDR_ROTATION_ROTATE_270: // xrandr --rotate right
        m_orientation = Qt::InvertedPortraitOrientation;
        m_sizeMillimeters = m_outputSizeMillimeters.transposed();
        break;
    }

    // It can be that physical size is unknown while virtual size
    // is known (probably back-calculated from DPI and resolution),
    // e.g. on VNC or with some hardware.
    if (m_sizeMillimeters.isEmpty()) {
        QDpi dpi = virtualDpi();
        m_sizeMillimeters = QSizeF(Q_MM_PER_INCH * xGeometry.width() / dpi.first,
                                   Q_MM_PER_INCH * xGeometry.width() / dpi.second);
    }

    xcb_get_property_reply_t * workArea =
        xcb_get_property_reply(xcb_connection(),
            xcb_get_property_unchecked(xcb_connection(), false, screen()->root,
                             atom(QXcbAtom::_NET_WORKAREA),
                             XCB_ATOM_CARDINAL, 0, 1024), NULL);

    if (workArea && workArea->type == XCB_ATOM_CARDINAL && workArea->format == 32 && workArea->value_len >= 4) {
        // If workArea->value_len > 4, the remaining ones seem to be for virtual desktops.
        // But QScreen doesn't know about that concept.  In reality there could be a
        // "docked" panel (with _NET_WM_STRUT_PARTIAL atom set) on just one desktop.
        // But for now just assume the first 4 values give us the geometry of the
        // "work area", AKA "available geometry"
        uint32_t *geom = (uint32_t*)xcb_get_property_value(workArea);
        QRect virtualAvailableGeometry(geom[0], geom[1], geom[2], geom[3]);
        // Take the intersection of the desktop's available geometry with this screen's geometry
        // to get the part of the available geometry which belongs to this screen.
        xAvailableGeometry = xGeometry & virtualAvailableGeometry;
    }
    free(workArea);

    qreal dpi = xGeometry.width() / physicalSize().width() * qreal(25.4);
<<<<<<< HEAD
    m_pixelDensity = qRound(dpi/96);
    const int dpr = int(devicePixelRatio());
=======
    m_devicePixelRatio = qRound(dpi/96);
    const int dpr = int(devicePixelRatio()); // we may override m_devicePixelRatio
>>>>>>> bf06924f
    m_geometry = QRect(xGeometry.topLeft(), xGeometry.size()/dpr);
    m_nativeGeometry = QRect(xGeometry.topLeft(), xGeometry.size());
    m_availableGeometry = QRect(mapFromNative(xAvailableGeometry.topLeft()), xAvailableGeometry.size()/dpr);
    QWindowSystemInterface::handleScreenGeometryChange(QPlatformScreen::screen(), m_geometry, m_availableGeometry);
}

void QXcbScreen::updateRefreshRate(xcb_randr_mode_t mode)
{
    if (!connection()->hasXRandr())
        return;

    if (m_mode == mode)
        return;

    // we can safely use get_screen_resources_current here, because in order to
    // get here, we must have called get_screen_resources before
    xcb_randr_get_screen_resources_current_cookie_t resourcesCookie =
        xcb_randr_get_screen_resources_current_unchecked(xcb_connection(), screen()->root);
    xcb_randr_get_screen_resources_current_reply_t *resources =
        xcb_randr_get_screen_resources_current_reply(xcb_connection(), resourcesCookie, NULL);
    if (resources) {
        xcb_randr_mode_info_iterator_t modesIter =
            xcb_randr_get_screen_resources_current_modes_iterator(resources);
        for (; modesIter.rem; xcb_randr_mode_info_next(&modesIter)) {
            xcb_randr_mode_info_t *modeInfo = modesIter.data;
            if (modeInfo->id == mode) {
                m_refreshRate = modeInfo->dot_clock / (modeInfo->htotal * modeInfo->vtotal);
                m_mode = mode;
                break;
            }
        }

        free(resources);
        QWindowSystemInterface::handleScreenRefreshRateChange(QPlatformScreen::screen(), m_refreshRate);
    }
}

QPixmap QXcbScreen::grabWindow(WId window, int x, int y, int width, int height) const
{
    if (width == 0 || height == 0)
        return QPixmap();

    // TODO: handle multiple screens
    QXcbScreen *screen = const_cast<QXcbScreen *>(this);
    xcb_window_t root = screen->root();

    if (window == 0)
        window = root;

    xcb_get_geometry_cookie_t geometry_cookie = xcb_get_geometry_unchecked(xcb_connection(), window);

    xcb_get_geometry_reply_t *reply =
        xcb_get_geometry_reply(xcb_connection(), geometry_cookie, NULL);

    if (!reply) {
        return QPixmap();
    }

    if (width < 0)
        width = reply->width - x;
    if (height < 0)
        height = reply->height - y;

    geometry_cookie = xcb_get_geometry_unchecked(xcb_connection(), root);
    xcb_get_geometry_reply_t *root_reply =
        xcb_get_geometry_reply(xcb_connection(), geometry_cookie, NULL);

    if (!root_reply) {
        free(reply);
        return QPixmap();
    }

    if (reply->depth == root_reply->depth) {
        // if the depth of the specified window and the root window are the
        // same, grab pixels from the root window (so that we get the any
        // overlapping windows and window manager frames)

        // map x and y to the root window
        xcb_translate_coordinates_cookie_t translate_cookie =
            xcb_translate_coordinates_unchecked(xcb_connection(), window, root, x, y);

        xcb_translate_coordinates_reply_t *translate_reply =
            xcb_translate_coordinates_reply(xcb_connection(), translate_cookie, NULL);

        if (!translate_reply) {
            free(reply);
            free(root_reply);
            return QPixmap();
        }

        x = translate_reply->dst_x;
        y = translate_reply->dst_y;

        window = root;

        free(translate_reply);
        free(reply);
        reply = root_reply;
    } else {
        free(root_reply);
        root_reply = 0;
    }

    xcb_get_window_attributes_reply_t *attributes_reply =
        xcb_get_window_attributes_reply(xcb_connection(), xcb_get_window_attributes_unchecked(xcb_connection(), window), NULL);

    if (!attributes_reply) {
        free(reply);
        return QPixmap();
    }

    const xcb_visualtype_t *visual = screen->visualForId(attributes_reply->visual);
    free(attributes_reply);

    xcb_pixmap_t pixmap = xcb_generate_id(xcb_connection());
    xcb_create_pixmap(xcb_connection(), reply->depth, pixmap, window, width, height);

    uint32_t gc_value_mask = XCB_GC_SUBWINDOW_MODE;
    uint32_t gc_value_list[] = { XCB_SUBWINDOW_MODE_INCLUDE_INFERIORS };

    xcb_gcontext_t gc = xcb_generate_id(xcb_connection());
    xcb_create_gc(xcb_connection(), gc, pixmap, gc_value_mask, gc_value_list);

    xcb_copy_area(xcb_connection(), window, pixmap, gc, x, y, 0, 0, width, height);

    QPixmap result = qt_xcb_pixmapFromXPixmap(connection(), pixmap, width, height, reply->depth, visual);

    free(reply);
    xcb_free_gc(xcb_connection(), gc);
    xcb_free_pixmap(xcb_connection(), pixmap);

    return result;
}

static bool parseXftInt(const QByteArray& stringValue, int *value)
{
    Q_ASSERT(value != 0);
    bool ok;
    *value = stringValue.toInt(&ok);
    return ok;
}

static QFontEngine::HintStyle parseXftHintStyle(const QByteArray& stringValue)
{
    if (stringValue == "hintfull")
        return QFontEngine::HintFull;
    else if (stringValue == "hintnone")
        return QFontEngine::HintNone;
    else if (stringValue == "hintmedium")
        return QFontEngine::HintMedium;
    else if (stringValue == "hintslight")
        return QFontEngine::HintLight;

    return QFontEngine::HintStyle(-1);
}

static QFontEngine::SubpixelAntialiasingType parseXftRgba(const QByteArray& stringValue)
{
    if (stringValue == "none")
        return QFontEngine::Subpixel_None;
    else if (stringValue == "rgb")
        return QFontEngine::Subpixel_RGB;
    else if (stringValue == "bgr")
        return QFontEngine::Subpixel_BGR;
    else if (stringValue == "vrgb")
        return QFontEngine::Subpixel_VRGB;
    else if (stringValue == "vbgr")
        return QFontEngine::Subpixel_VBGR;

    return QFontEngine::SubpixelAntialiasingType(-1);
}

bool QXcbScreen::xResource(const QByteArray &identifier,
                           const QByteArray &expectedIdentifier,
                           QByteArray& stringValue)
{
    if (identifier.startsWith(expectedIdentifier)) {
        stringValue = identifier.mid(expectedIdentifier.size());
        return true;
    }
    return false;
}

void QXcbScreen::readXResources()
{
    int offset = 0;
    QByteArray resources;
    while(1) {
        xcb_get_property_reply_t *reply =
            xcb_get_property_reply(xcb_connection(),
                xcb_get_property_unchecked(xcb_connection(), false, screen()->root,
                                 XCB_ATOM_RESOURCE_MANAGER,
                                 XCB_ATOM_STRING, offset/4, 8192), NULL);
        bool more = false;
        if (reply && reply->format == 8 && reply->type == XCB_ATOM_STRING) {
            resources += QByteArray((const char *)xcb_get_property_value(reply), xcb_get_property_value_length(reply));
            offset += xcb_get_property_value_length(reply);
            more = reply->bytes_after != 0;
        }

        if (reply)
            free(reply);

        if (!more)
            break;
    }

    QList<QByteArray> split = resources.split('\n');
    for (int i = 0; i < split.size(); ++i) {
        const QByteArray &r = split.at(i);
        int value;
        QByteArray stringValue;
        if (xResource(r, "Xft.dpi:\t", stringValue)) {
            if (parseXftInt(stringValue, &value))
                m_forcedDpi = value;
        } else if (xResource(r, "Xft.hintstyle:\t", stringValue)) {
            m_hintStyle = parseXftHintStyle(stringValue);
        } else if (xResource(r, "Xft.antialias:\t", stringValue)) {
            if (parseXftInt(stringValue, &value))
                m_antialiasingEnabled = value;
        } else if (xResource(r, "Xft.rgba:\t", stringValue)) {
            m_subpixelType = parseXftRgba(stringValue);
        }
    }
}

QXcbXSettings *QXcbScreen::xSettings() const
{
    return m_virtualDesktop->xSettings();
}

static inline void formatRect(QDebug &debug, const QRect r)
{
    debug << r.width() << 'x' << r.height()
        << forcesign << r.x() << r.y() << noforcesign;
}

static inline void formatSizeF(QDebug &debug, const QSizeF s)
{
    debug << s.width() << 'x' << s.height() << "mm";
}

Q_XCB_EXPORT QDebug operator<<(QDebug debug, const QXcbScreen *screen)
{
    const QDebugStateSaver saver(debug);
    debug.nospace();
    debug << "QXcbScreen(" << (const void *)screen;
    if (screen) {
        debug << fixed << qSetRealNumberPrecision(1);
        debug << ", name=" << screen->name();
        debug << ", geometry=";
        formatRect(debug, screen->geometry());
        debug << ", availableGeometry=";
        formatRect(debug, screen->availableGeometry());
        debug << ", devicePixelRatio=" << screen->devicePixelRatio();
        debug << ", logicalDpi=" << screen->logicalDpi();
        debug << ", physicalSize=";
        formatSizeF(debug, screen->physicalSize());
        // TODO 5.6 if (debug.verbosity() > 2) {
        debug << ", screenNumber=" << screen->screenNumber();
        debug << ", virtualSize=" << screen->virtualSize().width() << "x" << screen->virtualSize().height() << " (";
        formatSizeF(debug, screen->virtualSize());
        debug << "), nativeGeometry=";
        formatRect(debug, screen->nativeGeometry());
        debug << ", orientation=" << screen->orientation();
        debug << ", depth=" << screen->depth();
        debug << ", refreshRate=" << screen->refreshRate();
        debug << ", root=" << hex << screen->root();
        debug << ", windowManagerName=" << screen->windowManagerName();
    }
    debug << ')';
    return debug;
}

QT_END_NAMESPACE<|MERGE_RESOLUTION|>--- conflicted
+++ resolved
@@ -352,33 +352,22 @@
 
 QDpi QXcbScreen::virtualDpi() const
 {
-<<<<<<< HEAD
+    return QDpi(Q_MM_PER_INCH * m_virtualSize.width() / m_virtualSizeMillimeters.width(),
+                Q_MM_PER_INCH * m_virtualSize.height() / m_virtualSizeMillimeters.height());
+}
+
+
+QDpi QXcbScreen::logicalDpi() const
+{
     static const int overrideDpi = qEnvironmentVariableIntValue("QT_FONT_DPI");
     if (overrideDpi)
         return QDpi(overrideDpi, overrideDpi);
 
-=======
-    return QDpi(Q_MM_PER_INCH * m_virtualSize.width() / m_virtualSizeMillimeters.width(),
-                Q_MM_PER_INCH * m_virtualSize.height() / m_virtualSizeMillimeters.height());
-}
-
-QDpi QXcbScreen::logicalDpi() const
-{
-    static const int overrideDpi = qEnvironmentVariableIntValue("QT_FONT_DPI");
-    if (overrideDpi)
-        return QDpi(overrideDpi, overrideDpi);
-
->>>>>>> bf06924f
     if (m_forcedDpi > 0) {
         int primaryDpr = int(connection()->screens().at(0)->devicePixelRatio());
         return QDpi(m_forcedDpi/primaryDpr, m_forcedDpi/primaryDpr);
     }
-<<<<<<< HEAD
-    return QDpi(Q_MM_PER_INCH * m_virtualSize.width() / m_virtualSizeMillimeters.width(),
-                Q_MM_PER_INCH * m_virtualSize.height() / m_virtualSizeMillimeters.height());
-=======
     return virtualDpi();
->>>>>>> bf06924f
 }
 
 
@@ -554,13 +543,8 @@
     free(workArea);
 
     qreal dpi = xGeometry.width() / physicalSize().width() * qreal(25.4);
-<<<<<<< HEAD
     m_pixelDensity = qRound(dpi/96);
     const int dpr = int(devicePixelRatio());
-=======
-    m_devicePixelRatio = qRound(dpi/96);
-    const int dpr = int(devicePixelRatio()); // we may override m_devicePixelRatio
->>>>>>> bf06924f
     m_geometry = QRect(xGeometry.topLeft(), xGeometry.size()/dpr);
     m_nativeGeometry = QRect(xGeometry.topLeft(), xGeometry.size());
     m_availableGeometry = QRect(mapFromNative(xAvailableGeometry.topLeft()), xAvailableGeometry.size()/dpr);
