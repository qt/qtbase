--- conflicted
+++ resolved
@@ -497,15 +497,9 @@
         m_main = (Main)dlsym(RTLD_DEFAULT, "main");
     }
 
-<<<<<<< HEAD
     if (Q_UNLIKELY(!m_main)) {
-        qCritical() << "dlsym failed:" << dlerror();
-        qCritical() << "Could not find main method";
-=======
-    if (!m_main) {
         qCritical() << "dlsym failed:" << dlerror() << endl
                     << "Could not find main method";
->>>>>>> bf0af8b5
         return false;
     }
 
