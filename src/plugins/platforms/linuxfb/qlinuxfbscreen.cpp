/****************************************************************************
**
** Copyright (C) 2013 Digia Plc and/or its subsidiary(-ies).
** Contact: http://www.qt-project.org/legal
**
** This file is part of the plugins of the Qt Toolkit.
**
** $QT_BEGIN_LICENSE:LGPL$
** Commercial License Usage
** Licensees holding valid commercial Qt licenses may use this file in
** accordance with the commercial license agreement provided with the
** Software or, alternatively, in accordance with the terms contained in
** a written agreement between you and Digia.  For licensing terms and
** conditions see http://qt.digia.com/licensing.  For further information
** use the contact form at http://qt.digia.com/contact-us.
**
** GNU Lesser General Public License Usage
** Alternatively, this file may be used under the terms of the GNU Lesser
** General Public License version 2.1 as published by the Free Software
** Foundation and appearing in the file LICENSE.LGPL included in the
** packaging of this file.  Please review the following information to
** ensure the GNU Lesser General Public License version 2.1 requirements
** will be met: http://www.gnu.org/licenses/old-licenses/lgpl-2.1.html.
**
** In addition, as a special exception, Digia gives you certain additional
** rights.  These rights are described in the Digia Qt LGPL Exception
** version 1.1, included in the file LGPL_EXCEPTION.txt in this package.
**
** GNU General Public License Usage
** Alternatively, this file may be used under the terms of the GNU
** General Public License version 3.0 as published by the Free Software
** Foundation and appearing in the file LICENSE.GPL included in the
** packaging of this file.  Please review the following information to
** ensure the GNU General Public License version 3.0 requirements will be
** met: http://www.gnu.org/copyleft/gpl.html.
**
**
** $QT_END_LICENSE$
**
****************************************************************************/

#include "qlinuxfbscreen.h"
#include <QtPlatformSupport/private/qfbcursor_p.h>
#include <QtCore/QRegularExpression>
#include <QtGui/QPainter>

#include <private/qcore_unix_p.h> // overrides QT_OPEN
#include <qimage.h>
#include <qdebug.h>

#include <unistd.h>
#include <stdlib.h>
#include <sys/ioctl.h>
#include <sys/types.h>
#include <sys/stat.h>
#include <sys/mman.h>
#include <linux/kd.h>
#include <fcntl.h>
#include <errno.h>
#include <stdio.h>
#include <limits.h>
#include <signal.h>

#include <linux/fb.h>

#if !defined(QT_NO_EVDEV) && (!defined(Q_OS_ANDROID) || defined(Q_OS_ANDROID_NO_SDK))
#include <QtPlatformSupport/private/qdevicediscovery_p.h>
#endif

QT_BEGIN_NAMESPACE

static int openFramebufferDevice(const QString &dev)
{
    int fd = -1;

    if (access(dev.toLatin1().constData(), R_OK|W_OK) == 0)
        fd = QT_OPEN(dev.toLatin1().constData(), O_RDWR);

    if (fd == -1) {
        if (access(dev.toLatin1().constData(), R_OK) == 0)
            fd = QT_OPEN(dev.toLatin1().constData(), O_RDONLY);
    }

    return fd;
}

static int determineDepth(const fb_var_screeninfo &vinfo)
{
    int depth = vinfo.bits_per_pixel;
    if (depth== 24) {
        depth = vinfo.red.length + vinfo.green.length + vinfo.blue.length;
        if (depth <= 0)
            depth = 24; // reset if color component lengths are not reported
    } else if (depth == 16) {
        depth = vinfo.red.length + vinfo.green.length + vinfo.blue.length;
        if (depth <= 0)
            depth = 16;
    }
    return depth;
}

static QRect determineGeometry(const fb_var_screeninfo &vinfo, const QRect &userGeometry)
{
    int xoff = vinfo.xoffset;
    int yoff = vinfo.yoffset;
    int w, h;
    if (userGeometry.isValid()) {
        w = userGeometry.width();
        h = userGeometry.height();
        if ((uint)w > vinfo.xres)
            w = vinfo.xres;
        if ((uint)h > vinfo.yres)
            h = vinfo.yres;

        int xxoff = userGeometry.x(), yyoff = userGeometry.y();
        if (xxoff != 0 || yyoff != 0) {
            if (xxoff < 0 || xxoff + w > (int)(vinfo.xres))
                xxoff = vinfo.xres - w;
            if (yyoff < 0 || yyoff + h > (int)(vinfo.yres))
                yyoff = vinfo.yres - h;
            xoff += xxoff;
            yoff += yyoff;
        } else {
            xoff += (vinfo.xres - w)/2;
            yoff += (vinfo.yres - h)/2;
        }
    } else {
        w = vinfo.xres;
        h = vinfo.yres;
    }

    if (w == 0 || h == 0) {
        qWarning("Unable to find screen geometry, using 320x240");
        w = 320;
        h = 240;
    }

    return QRect(xoff, yoff, w, h);
}

static QSizeF determinePhysicalSize(const fb_var_screeninfo &vinfo, const QSize &mmSize, const QSize &res)
{
    int mmWidth = mmSize.width(), mmHeight = mmSize.height();

    if (mmWidth <= 0 && mmHeight <= 0) {
        if (vinfo.width != 0 && vinfo.height != 0
            && vinfo.width != UINT_MAX && vinfo.height != UINT_MAX) {
            mmWidth = vinfo.width;
            mmHeight = vinfo.height;
        } else {
            const int dpi = 72;
            mmWidth = qRound(res.width() * 25.4 / dpi);
            mmHeight = qRound(res.height() * 25.4 / dpi);
        }
    } else if (mmWidth > 0 && mmHeight <= 0) {
        mmHeight = res.height() * mmWidth/res.width();
    } else if (mmHeight > 0 && mmWidth <= 0) {
        mmWidth = res.width() * mmHeight/res.height();
    }

    return QSize(mmWidth, mmHeight);
}

static QImage::Format determineFormat(const fb_var_screeninfo &info, int depth)
{
    const fb_bitfield rgba[4] = { info.red, info.green,
                                  info.blue, info.transp };

    QImage::Format format = QImage::Format_Invalid;

    switch (depth) {
    case 32: {
        const fb_bitfield argb8888[4] = {{16, 8, 0}, {8, 8, 0},
                                         {0, 8, 0}, {24, 8, 0}};
        const fb_bitfield abgr8888[4] = {{0, 8, 0}, {8, 8, 0},
                                         {16, 8, 0}, {24, 8, 0}};
        if (memcmp(rgba, argb8888, 4 * sizeof(fb_bitfield)) == 0) {
            format = QImage::Format_ARGB32;
        } else if (memcmp(rgba, argb8888, 3 * sizeof(fb_bitfield)) == 0) {
            format = QImage::Format_RGB32;
        } else if (memcmp(rgba, abgr8888, 3 * sizeof(fb_bitfield)) == 0) {
            format = QImage::Format_RGB32;
            // pixeltype = BGRPixel;
        }
        break;
    }
    case 24: {
        const fb_bitfield rgb888[4] = {{16, 8, 0}, {8, 8, 0},
                                       {0, 8, 0}, {0, 0, 0}};
        const fb_bitfield bgr888[4] = {{0, 8, 0}, {8, 8, 0},
                                       {16, 8, 0}, {0, 0, 0}};
        if (memcmp(rgba, rgb888, 3 * sizeof(fb_bitfield)) == 0) {
            format = QImage::Format_RGB888;
        } else if (memcmp(rgba, bgr888, 3 * sizeof(fb_bitfield)) == 0) {
            format = QImage::Format_RGB888;
            // pixeltype = BGRPixel;
        }
        break;
    }
    case 18: {
        const fb_bitfield rgb666[4] = {{12, 6, 0}, {6, 6, 0},
                                       {0, 6, 0}, {0, 0, 0}};
        if (memcmp(rgba, rgb666, 3 * sizeof(fb_bitfield)) == 0)
            format = QImage::Format_RGB666;
        break;
    }
    case 16: {
        const fb_bitfield rgb565[4] = {{11, 5, 0}, {5, 6, 0},
                                       {0, 5, 0}, {0, 0, 0}};
        const fb_bitfield bgr565[4] = {{0, 5, 0}, {5, 6, 0},
                                       {11, 5, 0}, {0, 0, 0}};
        if (memcmp(rgba, rgb565, 3 * sizeof(fb_bitfield)) == 0) {
            format = QImage::Format_RGB16;
        } else if (memcmp(rgba, bgr565, 3 * sizeof(fb_bitfield)) == 0) {
            format = QImage::Format_RGB16;
            // pixeltype = BGRPixel;
        }
        break;
    }
    case 15: {
        const fb_bitfield rgb1555[4] = {{10, 5, 0}, {5, 5, 0},
                                        {0, 5, 0}, {15, 1, 0}};
        const fb_bitfield bgr1555[4] = {{0, 5, 0}, {5, 5, 0},
                                        {10, 5, 0}, {15, 1, 0}};
        if (memcmp(rgba, rgb1555, 3 * sizeof(fb_bitfield)) == 0) {
            format = QImage::Format_RGB555;
        } else if (memcmp(rgba, bgr1555, 3 * sizeof(fb_bitfield)) == 0) {
            format = QImage::Format_RGB555;
            // pixeltype = BGRPixel;
        }
        break;
    }
    case 12: {
        const fb_bitfield rgb444[4] = {{8, 4, 0}, {4, 4, 0},
                                       {0, 4, 0}, {0, 0, 0}};
        if (memcmp(rgba, rgb444, 3 * sizeof(fb_bitfield)) == 0)
            format = QImage::Format_RGB444;
        break;
    }
    case 8:
        break;
    case 1:
        format = QImage::Format_Mono; //###: LSB???
        break;
    default:
        break;
    }

    return format;
}

static int openTtyDevice(const QString &device)
{
    const char *const devs[] = { "/dev/tty0", "/dev/tty", "/dev/console", 0 };

    int fd = -1;
    if (device.isEmpty()) {
        for (const char * const *dev = devs; *dev; ++dev) {
            fd = QT_OPEN(*dev, O_RDWR);
            if (fd != -1)
                break;
        }
    } else {
        fd = QT_OPEN(QFile::encodeName(device).constData(), O_RDWR);
    }

    return fd;
}

static bool switchToGraphicsMode(int ttyfd, int *oldMode)
{
    ioctl(ttyfd, KDGETMODE, oldMode);
    if (*oldMode != KD_GRAPHICS) {
       if (ioctl(ttyfd, KDSETMODE, KD_GRAPHICS) != 0)
            return false;
    }

    // No blankin' screen, no blinkin' cursor!, no cursor!
    const char termctl[] = "\033[9;0]\033[?33l\033[?25l\033[?1c";
    QT_WRITE(ttyfd, termctl, sizeof(termctl));
    return true;
}

static void resetTty(int ttyfd, int oldMode)
{
    ioctl(ttyfd, KDSETMODE, oldMode);

    // Blankin' screen, blinkin' cursor!
    const char termctl[] = "\033[9;15]\033[?33h\033[?25h\033[?0c";
    QT_WRITE(ttyfd, termctl, sizeof(termctl));

    QT_CLOSE(ttyfd);
}

static void blankScreen(int fd, bool on)
{
    ioctl(fd, FBIOBLANK, on ? VESA_POWERDOWN : VESA_NO_BLANKING);
}

QLinuxFbScreen::QLinuxFbScreen(const QStringList &args)
    : mArgs(args), mFbFd(-1), mBlitter(0)
{
}

QLinuxFbScreen::~QLinuxFbScreen()
{
    if (mFbFd != -1) {
        munmap(mMmap.data - mMmap.offset, mMmap.size);
        close(mFbFd);
    }

    if (mTtyFd != -1) {
        resetTty(mTtyFd, mOldTtyMode);
        close(mTtyFd);
    }

    delete mBlitter;
}

bool QLinuxFbScreen::initialize()
{
    QRegularExpression ttyRx(QLatin1String("tty=(.*)"));
    QRegularExpression fbRx(QLatin1String("fb=(.*)"));
    QRegularExpression mmSizeRx(QLatin1String("mmsize=(\\d+)x(\\d+)"));
    QRegularExpression sizeRx(QLatin1String("size=(\\d+)x(\\d+)"));
    QRegularExpression offsetRx(QLatin1String("offset=(\\d+)x(\\d+)"));

    QString fbDevice, ttyDevice;
    QSize userMmSize;
    QRect userGeometry;
    bool doSwitchToGraphicsMode = true;

    // Parse arguments
    foreach (const QString &arg, mArgs) {
        QRegularExpressionMatch match;
        if (arg == QLatin1String("nographicsmodeswitch"))
            doSwitchToGraphicsMode = false;
<<<<<<< HEAD
        else if (arg.contains(sizeRx, &match))
            userGeometry.setSize(QSize(match.captured(1).toInt(), match.captured(2).toInt()));
        else if (arg.contains(offsetRx, &match))
            userGeometry.setTopLeft(QPoint(match.captured(1).toInt(), match.captured(2).toInt()));
        else if (arg.contains(ttyRx, &match))
            ttyDevice = match.captured(1);
        else if (arg.contains(fbRx, &match))
            fbDevice = match.captured(1);
        else if (arg.contains(mmSizeRx, &match))
            userMmSize = QSize(match.captured(1).toInt(), match.captured(2).toInt());
=======
        else if (mmSizeRx.indexIn(arg) != -1)
            userMmSize = QSize(mmSizeRx.cap(1).toInt(), mmSizeRx.cap(2).toInt());
        else if (sizeRx.indexIn(arg) != -1)
            userGeometry.setSize(QSize(sizeRx.cap(1).toInt(), sizeRx.cap(2).toInt()));
        else if (offsetRx.indexIn(arg) != -1)
            userGeometry.setTopLeft(QPoint(offsetRx.cap(1).toInt(), offsetRx.cap(2).toInt()));
        else if (ttyRx.indexIn(arg) != -1)
            ttyDevice = ttyRx.cap(1);
        else if (fbRx.indexIn(arg) != -1)
            fbDevice = fbRx.cap(1);
>>>>>>> 8e22d71b
    }

    if (fbDevice.isEmpty()) {
        fbDevice = QLatin1String("/dev/fb0");
        if (!QFile::exists(fbDevice))
            fbDevice = QLatin1String("/dev/graphics/fb0");
        if (!QFile::exists(fbDevice)) {
            qWarning("Unable to figure out framebuffer device. Specify it manually.");
            return false;
        }
    }

    // Open the device
    mFbFd = openFramebufferDevice(fbDevice);
    if (mFbFd == -1) {
        qWarning("Failed to open framebuffer %s : %s", qPrintable(fbDevice), strerror(errno));
        return false;
    }

    // Read the fixed and variable screen information
    fb_fix_screeninfo finfo;
    fb_var_screeninfo vinfo;
    memset(&vinfo, 0, sizeof(vinfo));
    memset(&finfo, 0, sizeof(finfo));

    if (ioctl(mFbFd, FBIOGET_FSCREENINFO, &finfo) != 0) {
        qWarning("Error reading fixed information: %s", strerror(errno));
        return false;
    }

    if (ioctl(mFbFd, FBIOGET_VSCREENINFO, &vinfo)) {
        qWarning("Error reading variable information: %s", strerror(errno));
        return false;
    }

    mDepth = determineDepth(vinfo);
    mBytesPerLine = finfo.line_length;
    QRect geometry = determineGeometry(vinfo, userGeometry);
    mGeometry = QRect(QPoint(0, 0), geometry.size());
    mFormat = determineFormat(vinfo, mDepth);
    mPhysicalSize = determinePhysicalSize(vinfo, userMmSize, geometry.size());

    // mmap the framebuffer
    mMmap.size = finfo.smem_len;
    uchar *data = (unsigned char *)mmap(0, mMmap.size, PROT_READ | PROT_WRITE, MAP_SHARED, mFbFd, 0);
    if ((long)data == -1) {
        qWarning("Failed to mmap framebuffer: %s", strerror(errno));
        return false;
    }

    mMmap.offset = geometry.y() * mBytesPerLine + geometry.x() * mDepth / 8;
    mMmap.data = data + mMmap.offset;

    QFbScreen::initializeCompositor();
    mFbScreenImage = QImage(mMmap.data, geometry.width(), geometry.height(), mBytesPerLine, mFormat);

    QByteArray hideCursorVal = qgetenv("QT_QPA_FB_HIDECURSOR");
#if !defined(Q_OS_ANDROID) || defined(Q_OS_ANDROID_NO_SDK)
    bool hideCursor = false;
#else
    bool hideCursor = true; // default to true to prevent the cursor showing up with the subclass on Android
#endif
    if (hideCursorVal.isEmpty()) {
#if !defined(QT_NO_EVDEV) && (!defined(Q_OS_ANDROID) || defined(Q_OS_ANDROID_NO_SDK))
        QScopedPointer<QDeviceDiscovery> dis(QDeviceDiscovery::create(QDeviceDiscovery::Device_Mouse));
        hideCursor = dis->scanConnectedDevices().isEmpty();
#endif
    } else {
        hideCursor = hideCursorVal.toInt() != 0;
    }
    if (!hideCursor)
        mCursor = new QFbCursor(this);

    mTtyFd = openTtyDevice(ttyDevice);
    if (mTtyFd == -1)
        qWarning() << "Failed to open tty" << strerror(errno);

    if (doSwitchToGraphicsMode && !switchToGraphicsMode(mTtyFd, &mOldTtyMode))
        qWarning() << "Failed to set graphics mode" << strerror(errno);

    blankScreen(mFbFd, false);

    return true;
}

QRegion QLinuxFbScreen::doRedraw()
{
    QRegion touched = QFbScreen::doRedraw();

    if (touched.isEmpty())
        return touched;

    if (!mBlitter)
        mBlitter = new QPainter(&mFbScreenImage);

    QVector<QRect> rects = touched.rects();
    for (int i = 0; i < rects.size(); i++)
        mBlitter->drawImage(rects[i], *mScreenImage, rects[i]);
    return touched;
}

QT_END_NAMESPACE
<|MERGE_RESOLUTION|>--- conflicted
+++ resolved
@@ -335,7 +335,8 @@
         QRegularExpressionMatch match;
         if (arg == QLatin1String("nographicsmodeswitch"))
             doSwitchToGraphicsMode = false;
-<<<<<<< HEAD
+        else if (arg.contains(mmSizeRx, &match))
+            userMmSize = QSize(match.captured(1).toInt(), match.captured(2).toInt());
         else if (arg.contains(sizeRx, &match))
             userGeometry.setSize(QSize(match.captured(1).toInt(), match.captured(2).toInt()));
         else if (arg.contains(offsetRx, &match))
@@ -344,20 +345,6 @@
             ttyDevice = match.captured(1);
         else if (arg.contains(fbRx, &match))
             fbDevice = match.captured(1);
-        else if (arg.contains(mmSizeRx, &match))
-            userMmSize = QSize(match.captured(1).toInt(), match.captured(2).toInt());
-=======
-        else if (mmSizeRx.indexIn(arg) != -1)
-            userMmSize = QSize(mmSizeRx.cap(1).toInt(), mmSizeRx.cap(2).toInt());
-        else if (sizeRx.indexIn(arg) != -1)
-            userGeometry.setSize(QSize(sizeRx.cap(1).toInt(), sizeRx.cap(2).toInt()));
-        else if (offsetRx.indexIn(arg) != -1)
-            userGeometry.setTopLeft(QPoint(offsetRx.cap(1).toInt(), offsetRx.cap(2).toInt()));
-        else if (ttyRx.indexIn(arg) != -1)
-            ttyDevice = ttyRx.cap(1);
-        else if (fbRx.indexIn(arg) != -1)
-            fbDevice = fbRx.cap(1);
->>>>>>> 8e22d71b
     }
 
     if (fbDevice.isEmpty()) {
