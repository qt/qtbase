--- conflicted
+++ resolved
@@ -187,9 +187,6 @@
     if (index.row() >= 0 && index.row() < lst.size()
         && (role == Qt::EditRole || role == Qt::DisplayRole)) {
         lst.replace(index.row(), value.toString());
-<<<<<<< HEAD
-        emit dataChanged(index, index, QVector<int>(1, role));
-=======
         QVector<int> roles;
         roles.reserve(2);
         roles.append(Qt::DisplayRole);
@@ -197,7 +194,6 @@
         emit dataChanged(index, index, roles);
         // once Q_COMPILER_UNIFORM_INIT can be used, change to:
         // emit dataChanged(index, index, {Qt::DisplayRole, Qt::EditRole});
->>>>>>> d9e66f63
         return true;
     }
     return false;
