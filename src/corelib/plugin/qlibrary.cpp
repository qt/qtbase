/****************************************************************************
**
** Copyright (C) 2016 The Qt Company Ltd.
** Copyright (C) 2018 Intel Corporation.
** Contact: https://www.qt.io/licensing/
**
** This file is part of the QtCore module of the Qt Toolkit.
**
** $QT_BEGIN_LICENSE:LGPL$
** Commercial License Usage
** Licensees holding valid commercial Qt licenses may use this file in
** accordance with the commercial license agreement provided with the
** Software or, alternatively, in accordance with the terms contained in
** a written agreement between you and The Qt Company. For licensing terms
** and conditions see https://www.qt.io/terms-conditions. For further
** information use the contact form at https://www.qt.io/contact-us.
**
** GNU Lesser General Public License Usage
** Alternatively, this file may be used under the terms of the GNU Lesser
** General Public License version 3 as published by the Free Software
** Foundation and appearing in the file LICENSE.LGPL3 included in the
** packaging of this file. Please review the following information to
** ensure the GNU Lesser General Public License version 3 requirements
** will be met: https://www.gnu.org/licenses/lgpl-3.0.html.
**
** GNU General Public License Usage
** Alternatively, this file may be used under the terms of the GNU
** General Public License version 2.0 or (at your option) the GNU General
** Public license version 3 or any later version approved by the KDE Free
** Qt Foundation. The licenses are as published by the Free Software
** Foundation and appearing in the file LICENSE.GPL2 and LICENSE.GPL3
** included in the packaging of this file. Please review the following
** information to ensure the GNU General Public License requirements will
** be met: https://www.gnu.org/licenses/gpl-2.0.html and
** https://www.gnu.org/licenses/gpl-3.0.html.
**
** $QT_END_LICENSE$
**
****************************************************************************/
#include "qplatformdefs.h"
#include "qlibrary.h"

#include "qfactoryloader_p.h"
#include "qlibrary_p.h"
#include <qstringlist.h>
#include <qfile.h>
#include <qfileinfo.h>
#include <qmutex.h>
#include <qmap.h>
#include <private/qcoreapplication_p.h>
#include <private/qsystemerror_p.h>
#ifdef Q_OS_MAC
#  include <private/qcore_mac_p.h>
#endif
#ifndef NO_ERRNO_H
#include <errno.h>
#endif // NO_ERROR_H
#include <qdebug.h>
#include <qvector.h>
#include <qdir.h>
#include <qendian.h>
#include <qjsondocument.h>
#include <qjsonvalue.h>
#include "qelfparser_p.h"
#include "qmachparser_p.h"

#include <qtcore_tracepoints_p.h>

QT_BEGIN_NAMESPACE

#ifdef QT_NO_DEBUG
#  define QLIBRARY_AS_DEBUG false
#else
#  define QLIBRARY_AS_DEBUG true
#endif

#if defined(Q_OS_UNIX) || (defined(Q_CC_MINGW) && !QT_CONFIG(debug_and_release))
// We don't use separate debug and release libs on UNIX, so we want
// to allow loading plugins, regardless of how they were built.
#  define QT_NO_DEBUG_PLUGIN_CHECK
#endif

/*!
    \class QLibrary
    \inmodule QtCore
    \reentrant
    \brief The QLibrary class loads shared libraries at runtime.


    \ingroup plugins

    An instance of a QLibrary object operates on a single shared
    object file (which we call a "library", but is also known as a
    "DLL"). A QLibrary provides access to the functionality in the
    library in a platform independent way. You can either pass a file
    name in the constructor, or set it explicitly with setFileName().
    When loading the library, QLibrary searches in all the
    system-specific library locations (e.g. \c LD_LIBRARY_PATH on
    Unix), unless the file name has an absolute path.

    If the file name is an absolute path then an attempt is made to
    load this path first. If the file cannot be found, QLibrary tries
    the name with different platform-specific file prefixes, like
    "lib" on Unix and Mac, and suffixes, like ".so" on Unix, ".dylib"
    on the Mac, or ".dll" on Windows.

    If the file path is not absolute then QLibrary modifies the search
    order to try the system-specific prefixes and suffixes first,
    followed by the file path specified.

    This makes it possible to specify shared libraries that are only
    identified by their basename (i.e. without their suffix), so the
    same code will work on different operating systems yet still
    minimise the number of attempts to find the library.

    The most important functions are load() to dynamically load the
    library file, isLoaded() to check whether loading was successful,
    and resolve() to resolve a symbol in the library. The resolve()
    function implicitly tries to load the library if it has not been
    loaded yet. Multiple instances of QLibrary can be used to access
    the same physical library. Once loaded, libraries remain in memory
    until the application terminates. You can attempt to unload a
    library using unload(), but if other instances of QLibrary are
    using the same library, the call will fail, and unloading will
    only happen when every instance has called unload().

    A typical use of QLibrary is to resolve an exported symbol in a
    library, and to call the C function that this symbol represents.
    This is called "explicit linking" in contrast to "implicit
    linking", which is done by the link step in the build process when
    linking an executable against a library.

    The following code snippet loads a library, resolves the symbol
    "mysymbol", and calls the function if everything succeeded. If
    something goes wrong, e.g. the library file does not exist or the
    symbol is not defined, the function pointer will be \nullptr and
    won't be called.

    \snippet code/src_corelib_plugin_qlibrary.cpp 0

    The symbol must be exported as a C function from the library for
    resolve() to work. This means that the function must be wrapped in
    an \c{extern "C"} block if the library is compiled with a C++
    compiler. On Windows, this also requires the use of a \c dllexport
    macro; see resolve() for the details of how this is done. For
    convenience, there is a static resolve() function which you can
    use if you just want to call a function in a library without
    explicitly loading the library first:

    \snippet code/src_corelib_plugin_qlibrary.cpp 1

    \sa QPluginLoader
*/

/*!
    \enum QLibrary::LoadHint

    This enum describes the possible hints that can be used to change the way
    libraries are handled when they are loaded. These values indicate how
    symbols are resolved when libraries are loaded, and are specified using
    the setLoadHints() function.

    \value ResolveAllSymbolsHint
    Causes all symbols in a library to be resolved when it is loaded, not
    simply when resolve() is called.
    \value ExportExternalSymbolsHint
    Exports unresolved and external symbols in the library so that they can be
    resolved in other dynamically-loaded libraries loaded later.
    \value LoadArchiveMemberHint
    Allows the file name of the library to specify a particular object file
    within an archive file.
    If this hint is given, the filename of the library consists of
    a path, which is a reference to an archive file, followed by
    a reference to the archive member.
    \value PreventUnloadHint
    Prevents the library from being unloaded from the address space if close()
    is called. The library's static variables are not reinitialized if open()
    is called at a later time.
    \value DeepBindHint
    Instructs the linker to prefer definitions in the loaded library
    over exported definitions in the loading application when resolving
    external symbols in the loaded library. This option is only supported
    on Linux.

    \sa loadHints
*/


static qsizetype qt_find_pattern(const char *s, qsizetype s_len,
                             const char *pattern, ulong p_len)
{
    /*
      we search from the end of the file because on the supported
      systems, the read-only data/text segments are placed at the end
      of the file.  HOWEVER, when building with debugging enabled, all
      the debug symbols are placed AFTER the data/text segments.

      what does this mean?  when building in release mode, the search
      is fast because the data we are looking for is at the end of the
      file... when building in debug mode, the search is slower
      because we have to skip over all the debugging symbols first
    */

    if (!s || !pattern || qsizetype(p_len) > s_len)
        return -1;

    size_t i, hs = 0, hp = 0, delta = s_len - p_len;

    for (i = 0; i < p_len; ++i) {
        hs += s[delta + i];
        hp += pattern[i];
    }
    i = delta;
    for (;;) {
        if (hs == hp && qstrncmp(s + i, pattern, p_len) == 0)
            return i;   // can't overflow, by construction
        if (i == 0)
            break;
        --i;
        hs -= s[i + p_len];
        hs += s[i];
    }

    return -1;
}

/*
  This opens the specified library, mmaps it into memory, and searches
  for the QT_PLUGIN_VERIFICATION_DATA.  The advantage of this approach is that
  we can get the verification data without have to actually load the library.
  This lets us detect mismatches more safely.

  Returns \c false if version information is not present, or if the
                information could not be read.
  Returns  true if version information is present and successfully read.
*/
static bool findPatternUnloaded(const QString &library, QLibraryPrivate *lib)
{
    QFile file(library);
    if (!file.open(QIODevice::ReadOnly)) {
        if (lib)
            lib->errorString = file.errorString();
        if (qt_debug_component()) {
            qWarning("%s: %ls", QFile::encodeName(library).constData(),
                     qUtf16Printable(QSystemError::stdString()));
        }
        return false;
    }

    // Files can be bigger than the virtual memory size on 32-bit systems, so
    // we limit to 512 MB there. For 64-bit, we allow up to 2^40 bytes.
    constexpr qint64 MaxMemoryMapSize =
            Q_INT64_C(1) << (sizeof(qsizetype) > 4 ? 40 : 29);

    QByteArray data;
    qsizetype fdlen = qMin(file.size(), MaxMemoryMapSize);
    const char *filedata = reinterpret_cast<char *>(file.map(0, fdlen));

    if (filedata == nullptr) {
        // Try reading the data into memory instead (up to 64 MB).
        data = file.read(64 * 1024 * 1024);
        filedata = data.constData();
        fdlen = data.size();
    }

    /*
       ELF and Mach-O binaries with GCC have .qplugin sections.
    */
    bool hasMetaData = false;
    qsizetype pos = 0;
    char pattern[] = "qTMETADATA ";
    pattern[0] = 'Q'; // Ensure the pattern "QTMETADATA" is not found in this library should QPluginLoader ever encounter it.
    const ulong plen = qstrlen(pattern);
#if defined (Q_OF_ELF) && defined(Q_CC_GNU)
    int r = QElfParser().parse(filedata, fdlen, library, lib, &pos, &fdlen);
    if (r == QElfParser::Corrupt || r == QElfParser::NotElf) {
            if (lib && qt_debug_component()) {
                qWarning("QElfParser: %ls", qUtf16Printable(lib->errorString));
            }
            return false;
    } else if (r == QElfParser::QtMetaDataSection) {
        qsizetype rel = qt_find_pattern(filedata + pos, fdlen, pattern, plen);
        if (rel < 0)
            pos = -1;
        else
            pos += rel;
        hasMetaData = true;
    }
#elif defined (Q_OF_MACH_O)
    {
        QString errorString;
        int r = QMachOParser::parse(filedata, fdlen, library, &errorString, &pos, &fdlen);
        if (r == QMachOParser::NotSuitable) {
            if (qt_debug_component())
                qWarning("QMachOParser: %ls", qUtf16Printable(errorString));
            if (lib)
                lib->errorString = errorString;
            return false;
        }
        // even if the metadata section was not found, the Mach-O parser will
        // at least return the boundaries of the right architecture
        qsizetype rel = qt_find_pattern(filedata + pos, fdlen, pattern, plen);
        if (rel < 0)
            pos = -1;
        else
            pos += rel;
        hasMetaData = true;
    }
#else
    pos = qt_find_pattern(filedata, fdlen, pattern, plen);
    if (pos > 0)
        hasMetaData = true;
#endif // defined(Q_OF_ELF) && defined(Q_CC_GNU)

    bool ret = false;

    if (pos >= 0 && hasMetaData) {
        const char *data = filedata + pos;
        QString errMsg;
        QJsonDocument doc = qJsonFromRawLibraryMetaData(data, fdlen, &errMsg);
        if (doc.isNull()) {
            qWarning("Found invalid metadata in lib %ls: %ls",
                     qUtf16Printable(library), qUtf16Printable(errMsg));
        } else {
            lib->metaData = doc.object();
            if (qt_debug_component())
                qWarning("Found metadata in lib %s, metadata=\n%s\n",
                         library.toLocal8Bit().constData(), doc.toJson().constData());
            ret = !doc.isNull();
        }
    }

    if (!ret && lib)
        lib->errorString = QLibrary::tr("Failed to extract plugin meta data from '%1'").arg(library);
    file.close();
    return ret;
}

static void installCoverageTool(QLibraryPrivate *libPrivate)
{
#ifdef __COVERAGESCANNER__
    /*
      __COVERAGESCANNER__ is defined when Qt has been instrumented for code
      coverage by TestCocoon. CoverageScanner is the name of the tool that
      generates the code instrumentation.
      This code is required here when code coverage analysis with TestCocoon
      is enabled in order to allow the loading application to register the plugin
      and then store its execution report. The execution report gathers information
      about each part of the plugin's code that has been used when
      the plugin was loaded by the launching application.
      The execution report for the plugin will go to the same execution report
      as the one defined for the application loading it.
    */

    int ret = __coveragescanner_register_library(libPrivate->fileName.toLocal8Bit());

    if (qt_debug_component()) {
        if (ret >= 0) {
            qDebug("coverage data for %ls registered",
                   qUtf16Printable(libPrivate->fileName));
        } else {
            qWarning("could not register %ls: error %d; coverage data may be incomplete",
                     qUtf16Printable(libPrivate->fileName),
                     ret);
        }
    }
#else
    Q_UNUSED(libPrivate);
#endif
}

class QLibraryStore
{
public:
    inline ~QLibraryStore();
    static inline QLibraryPrivate *findOrCreate(const QString &fileName, const QString &version, QLibrary::LoadHints loadHints);
    static inline void releaseLibrary(QLibraryPrivate *lib);

    static inline void cleanup();

private:
    static inline QLibraryStore *instance();

    // all members and instance() are protected by qt_library_mutex
    typedef QMap<QString, QLibraryPrivate*> LibraryMap;
    LibraryMap libraryMap;
};

static QBasicMutex qt_library_mutex;
static QLibraryStore *qt_library_data = nullptr;
static bool qt_library_data_once;

QLibraryStore::~QLibraryStore()
{
    qt_library_data = nullptr;
}

inline void QLibraryStore::cleanup()
{
    QLibraryStore *data = qt_library_data;
    if (!data)
        return;

    // find any libraries that are still loaded but have a no one attached to them
    LibraryMap::Iterator it = data->libraryMap.begin();
    for (; it != data->libraryMap.end(); ++it) {
        QLibraryPrivate *lib = it.value();
        if (lib->libraryRefCount.loadRelaxed() == 1) {
            if (lib->libraryUnloadCount.loadRelaxed() > 0) {
                Q_ASSERT(lib->pHnd.loadRelaxed());
                lib->libraryUnloadCount.storeRelaxed(1);
#ifdef __GLIBC__
                // glibc has a bug in unloading from global destructors
                // see https://bugzilla.novell.com/show_bug.cgi?id=622977
                // and http://sourceware.org/bugzilla/show_bug.cgi?id=11941
                lib->unload(QLibraryPrivate::NoUnloadSys);
#else
                lib->unload();
#endif
            }
            delete lib;
            it.value() = 0;
        }
    }

    if (qt_debug_component()) {
        // dump all objects that remain
        for (QLibraryPrivate *lib : qAsConst(data->libraryMap)) {
            if (lib)
                qDebug() << "On QtCore unload," << lib->fileName << "was leaked, with"
                         << lib->libraryRefCount.loadRelaxed() << "users";
        }
    }

    delete data;
}

static void qlibraryCleanup()
{
    QLibraryStore::cleanup();
}
Q_DESTRUCTOR_FUNCTION(qlibraryCleanup)

// must be called with a locked mutex
QLibraryStore *QLibraryStore::instance()
{
    if (Q_UNLIKELY(!qt_library_data_once && !qt_library_data)) {
        // only create once per process lifetime
        qt_library_data = new QLibraryStore;
        qt_library_data_once = true;
    }
    return qt_library_data;
}

inline QLibraryPrivate *QLibraryStore::findOrCreate(const QString &fileName, const QString &version,
                                                    QLibrary::LoadHints loadHints)
{
    QMutexLocker locker(&qt_library_mutex);
    QLibraryStore *data = instance();

    // check if this library is already loaded
    QLibraryPrivate *lib = nullptr;
    if (Q_LIKELY(data)) {
        lib = data->libraryMap.value(fileName);
        if (lib)
            lib->mergeLoadHints(loadHints);
    }
    if (!lib)
        lib = new QLibraryPrivate(fileName, version, loadHints);

    // track this library
    if (Q_LIKELY(data) && !fileName.isEmpty())
        data->libraryMap.insert(fileName, lib);

    lib->libraryRefCount.ref();
    return lib;
}

inline void QLibraryStore::releaseLibrary(QLibraryPrivate *lib)
{
    QMutexLocker locker(&qt_library_mutex);
    QLibraryStore *data = instance();

    if (lib->libraryRefCount.deref()) {
        // still in use
        return;
    }

    // no one else is using
    Q_ASSERT(lib->libraryUnloadCount.loadRelaxed() == 0);

    if (Q_LIKELY(data) && !lib->fileName.isEmpty()) {
        QLibraryPrivate *that = data->libraryMap.take(lib->fileName);
        Q_ASSERT(lib == that);
        Q_UNUSED(that);
    }
    delete lib;
}

QLibraryPrivate::QLibraryPrivate(const QString &canonicalFileName, const QString &version, QLibrary::LoadHints loadHints)
<<<<<<< HEAD
    : pHnd(nullptr), fileName(canonicalFileName), fullVersion(version), instance(nullptr),
      libraryRefCount(0), libraryUnloadCount(0), pluginState(MightBeAPlugin)
=======
    : fileName(canonicalFileName), fullVersion(version), pluginState(MightBeAPlugin)
>>>>>>> bd3c82f8
{
    loadHintsInt.storeRelaxed(loadHints);
    if (canonicalFileName.isEmpty())
        errorString = QLibrary::tr("The shared library was not found.");
}

QLibraryPrivate *QLibraryPrivate::findOrCreate(const QString &fileName, const QString &version,
                                               QLibrary::LoadHints loadHints)
{
    return QLibraryStore::findOrCreate(fileName, version, loadHints);
}

QLibraryPrivate::~QLibraryPrivate()
{
}

void QLibraryPrivate::mergeLoadHints(QLibrary::LoadHints lh)
{
    // if the library is already loaded, we can't change the load hints
    if (pHnd.loadRelaxed())
        return;

    loadHintsInt.storeRelaxed(lh);
}

QFunctionPointer QLibraryPrivate::resolve(const char *symbol)
{
<<<<<<< HEAD
    if (!pHnd)
        return nullptr;
=======
    if (!pHnd.loadRelaxed())
        return 0;
>>>>>>> bd3c82f8
    return resolve_sys(symbol);
}

void QLibraryPrivate::setLoadHints(QLibrary::LoadHints lh)
{
    // this locks a global mutex
    QMutexLocker lock(&qt_library_mutex);
    mergeLoadHints(lh);
}

QObject *QLibraryPrivate::pluginInstance()
{
    // first, check if the instance is cached and hasn't been deleted
    QObject *obj = (QMutexLocker(&mutex), inst.data());
    if (obj)
        return obj;

    // We need to call the plugin's factory function. Is that cached?
    // skip increasing the reference count (why? -Thiago)
    QtPluginInstanceFunction factory = instanceFactory.loadAcquire();
    if (!factory)
        factory = loadPlugin();

    if (!factory)
        return nullptr;

    obj = factory();

    // cache again
    QMutexLocker locker(&mutex);
    if (inst)
        obj = inst;
    else
        inst = obj;
    return obj;
}

bool QLibraryPrivate::load()
{
    if (pHnd.loadRelaxed()) {
        libraryUnloadCount.ref();
        return true;
    }
    if (fileName.isEmpty())
        return false;

    Q_TRACE(QLibraryPrivate_load_entry, fileName);

    mutex.lock();
    bool ret = load_sys();
    mutex.unlock();
    if (qt_debug_component()) {
        if (ret) {
            qDebug() << "loaded library" << fileName;
        } else {
            qDebug() << qUtf8Printable(errorString);
        }
    }
    if (ret) {
        //when loading a library we add a reference to it so that the QLibraryPrivate won't get deleted
        //this allows to unload the library at a later time
        libraryUnloadCount.ref();
        libraryRefCount.ref();
        installCoverageTool(this);
    }

    Q_TRACE(QLibraryPrivate_load_exit, ret);

    return ret;
}

bool QLibraryPrivate::unload(UnloadFlag flag)
{
    if (!pHnd.loadRelaxed())
        return false;
    if (libraryUnloadCount.loadRelaxed() > 0 && !libraryUnloadCount.deref()) { // only unload if ALL QLibrary instance wanted to
        QMutexLocker locker(&mutex);
        delete inst.data();
        if (flag == NoUnloadSys || unload_sys()) {
            if (qt_debug_component())
                qWarning() << "QLibraryPrivate::unload succeeded on" << fileName
                           << (flag == NoUnloadSys ? "(faked)" : "");
            //when the library is unloaded, we release the reference on it so that 'this'
            //can get deleted
            libraryRefCount.deref();
<<<<<<< HEAD
            pHnd = nullptr;
            instance = nullptr;
        }
    }

    return (pHnd == nullptr);
=======
            pHnd.storeRelaxed(nullptr);
            instanceFactory.storeRelaxed(nullptr);
            return true;
        }
    }

    return false;
>>>>>>> bd3c82f8
}

void QLibraryPrivate::release()
{
    QLibraryStore::releaseLibrary(this);
}

QtPluginInstanceFunction QLibraryPrivate::loadPlugin()
{
    if (auto ptr = instanceFactory.loadAcquire()) {
        libraryUnloadCount.ref();
        return ptr;
    }
    if (pluginState == IsNotAPlugin)
        return nullptr;
    if (load()) {
        auto ptr = reinterpret_cast<QtPluginInstanceFunction>(resolve("qt_plugin_instance"));
        instanceFactory.storeRelease(ptr); // two threads may store the same value
        return ptr;
    }
    if (qt_debug_component())
        qWarning() << "QLibraryPrivate::loadPlugin failed on" << fileName << ":" << errorString;
    pluginState = IsNotAPlugin;
    return nullptr;
}

/*!
    Returns \c true if \a fileName has a valid suffix for a loadable
    library; otherwise returns \c false.

    \table
    \header \li Platform \li Valid suffixes
    \row \li Windows     \li \c .dll, \c .DLL
    \row \li Unix/Linux  \li \c .so
    \row \li AIX  \li \c .a
    \row \li HP-UX       \li \c .sl, \c .so (HP-UXi)
    \row \li \macos and iOS   \li \c .dylib, \c .bundle, \c .so
    \endtable

    Trailing versioning numbers on Unix are ignored.
 */
bool QLibrary::isLibrary(const QString &fileName)
{
#if defined(Q_OS_WIN)
    return fileName.endsWith(QLatin1String(".dll"), Qt::CaseInsensitive);
#else // Generic Unix
    QString completeSuffix = QFileInfo(fileName).completeSuffix();
    if (completeSuffix.isEmpty())
        return false;
    const QVector<QStringRef> suffixes = completeSuffix.splitRef(QLatin1Char('.'));
    QStringList validSuffixList;

# if defined(Q_OS_HPUX)
/*
    See "HP-UX Linker and Libraries User's Guide", section "Link-time Differences between PA-RISC and IPF":
    "In PA-RISC (PA-32 and PA-64) shared libraries are suffixed with .sl. In IPF (32-bit and 64-bit),
    the shared libraries are suffixed with .so. For compatibility, the IPF linker also supports the .sl suffix."
 */
    validSuffixList << QLatin1String("sl");
#  if defined __ia64
    validSuffixList << QLatin1String("so");
#  endif
# elif defined(Q_OS_AIX)
    validSuffixList << QLatin1String("a") << QLatin1String("so");
# elif defined(Q_OS_DARWIN)
    // On Apple platforms, dylib look like libmylib.1.0.0.dylib
    if (suffixes.last() == QLatin1String("dylib"))
        return true;

    validSuffixList << QLatin1String("so") << QLatin1String("bundle");
# elif defined(Q_OS_UNIX)
    validSuffixList << QLatin1String("so");
# endif

    // Examples of valid library names:
    //  libfoo.so
    //  libfoo.so.0
    //  libfoo.so.0.3
    //  libfoo-0.3.so
    //  libfoo-0.3.so.0.3.0

    int suffix;
    int suffixPos = -1;
    for (suffix = 0; suffix < validSuffixList.count() && suffixPos == -1; ++suffix)
        suffixPos = suffixes.indexOf(QStringRef(&validSuffixList.at(suffix)));

    bool valid = suffixPos != -1;
    for (int i = suffixPos + 1; i < suffixes.count() && valid; ++i)
        if (i != suffixPos)
            suffixes.at(i).toInt(&valid);
    return valid;
#endif
}

static bool qt_get_metadata(QLibraryPrivate *priv, QString *errMsg)
{
#if QT_VERSION < QT_VERSION_CHECK(6, 0, 0)
    auto getMetaData = [](QFunctionPointer fptr) {
        auto f = reinterpret_cast<const char * (*)()>(fptr);
        return qMakePair<const char *, size_t>(f(), INT_MAX);
    };
#else
    auto getMetaData = [](QFunctionPointer fptr) {
        auto f = reinterpret_cast<QPair<const char *, size_t> (*)()>(fptr);
        return f();
    };
#endif

    QFunctionPointer pfn = priv->resolve("qt_plugin_query_metadata");
    if (!pfn)
        return false;

    auto metaData = getMetaData(pfn);
    QJsonDocument doc = qJsonFromRawLibraryMetaData(metaData.first, metaData.second, errMsg);
    if (doc.isNull())
        return false;
    priv->metaData = doc.object();
    return true;
}

bool QLibraryPrivate::isPlugin()
{
    if (pluginState == MightBeAPlugin)
        updatePluginState();

    return pluginState == IsAPlugin;
}

void QLibraryPrivate::updatePluginState()
{
    QMutexLocker locker(&mutex);
    errorString.clear();
    if (pluginState != MightBeAPlugin)
        return;

    bool success = false;

#if defined(Q_OS_UNIX) && !defined(Q_OS_MAC)
    if (fileName.endsWith(QLatin1String(".debug"))) {
        // refuse to load a file that ends in .debug
        // these are the debug symbols from the libraries
        // the problem is that they are valid shared library files
        // and dlopen is known to crash while opening them

        // pretend we didn't see the file
        errorString = QLibrary::tr("The shared library was not found.");
        pluginState = IsNotAPlugin;
        return;
    }
#endif

    if (!pHnd.loadRelaxed()) {
        // scan for the plugin metadata without loading
        success = findPatternUnloaded(fileName, this);
    } else {
        // library is already loaded (probably via QLibrary)
        // simply get the target function and call it.
        success = qt_get_metadata(this, &errorString);
    }

    if (!success) {
        if (errorString.isEmpty()){
            if (fileName.isEmpty())
                errorString = QLibrary::tr("The shared library was not found.");
            else
                errorString = QLibrary::tr("The file '%1' is not a valid Qt plugin.").arg(fileName);
        }
        pluginState = IsNotAPlugin;
        return;
    }

    pluginState = IsNotAPlugin; // be pessimistic

    uint qt_version = (uint)metaData.value(QLatin1String("version")).toDouble();
    bool debug = metaData.value(QLatin1String("debug")).toBool();
    if ((qt_version & 0x00ff00) > (QT_VERSION & 0x00ff00) || (qt_version & 0xff0000) != (QT_VERSION & 0xff0000)) {
        if (qt_debug_component()) {
            qWarning("In %s:\n"
                 "  Plugin uses incompatible Qt library (%d.%d.%d) [%s]",
                 QFile::encodeName(fileName).constData(),
                 (qt_version&0xff0000) >> 16, (qt_version&0xff00) >> 8, qt_version&0xff,
                 debug ? "debug" : "release");
        }
        errorString = QLibrary::tr("The plugin '%1' uses incompatible Qt library. (%2.%3.%4) [%5]")
            .arg(fileName)
            .arg((qt_version&0xff0000) >> 16)
            .arg((qt_version&0xff00) >> 8)
            .arg(qt_version&0xff)
            .arg(debug ? QLatin1String("debug") : QLatin1String("release"));
#ifndef QT_NO_DEBUG_PLUGIN_CHECK
    } else if(debug != QLIBRARY_AS_DEBUG) {
        //don't issue a qWarning since we will hopefully find a non-debug? --Sam
        errorString = QLibrary::tr("The plugin '%1' uses incompatible Qt library."
                 " (Cannot mix debug and release libraries.)").arg(fileName);
#endif
    } else {
        pluginState = IsAPlugin;
    }
}

/*!
    Loads the library and returns \c true if the library was loaded
    successfully; otherwise returns \c false. Since resolve() always
    calls this function before resolving any symbols it is not
    necessary to call it explicitly. In some situations you might want
    the library loaded in advance, in which case you would use this
    function.

    \sa unload()
*/
bool QLibrary::load()
{
    if (!d)
        return false;
    if (did_load)
        return d->pHnd.loadRelaxed();
    did_load = true;
    return d->load();
}

/*!
    Unloads the library and returns \c true if the library could be
    unloaded; otherwise returns \c false.

    This happens automatically on application termination, so you
    shouldn't normally need to call this function.

    If other instances of QLibrary are using the same library, the
    call will fail, and unloading will only happen when every instance
    has called unload().

    Note that on Mac OS X 10.3 (Panther), dynamic libraries cannot be unloaded.

    \sa resolve(), load()
*/
bool QLibrary::unload()
{
    if (did_load) {
        did_load = false;
        return d->unload();
    }
    return false;
}

/*!
    Returns \c true if the library is loaded; otherwise returns \c false.

    \sa load()
 */
bool QLibrary::isLoaded() const
{
    return d && d->pHnd.loadRelaxed();
}


/*!
    Constructs a library with the given \a parent.
 */
QLibrary::QLibrary(QObject *parent)
    :QObject(parent), d(nullptr), did_load(false)
{
}


/*!
    Constructs a library object with the given \a parent that will
    load the library specified by \a fileName.

    We recommend omitting the file's suffix in \a fileName, since
    QLibrary will automatically look for the file with the appropriate
    suffix in accordance with the platform, e.g. ".so" on Unix,
    ".dylib" on \macos and iOS, and ".dll" on Windows. (See \l{fileName}.)
 */
QLibrary::QLibrary(const QString& fileName, QObject *parent)
    :QObject(parent), d(nullptr), did_load(false)
{
    setFileName(fileName);
}


/*!
    Constructs a library object with the given \a parent that will
    load the library specified by \a fileName and major version number \a verNum.
    Currently, the version number is ignored on Windows.

    We recommend omitting the file's suffix in \a fileName, since
    QLibrary will automatically look for the file with the appropriate
    suffix in accordance with the platform, e.g. ".so" on Unix,
    ".dylib" on \macos and iOS, and ".dll" on Windows. (See \l{fileName}.)
*/
QLibrary::QLibrary(const QString& fileName, int verNum, QObject *parent)
    :QObject(parent), d(nullptr), did_load(false)
{
    setFileNameAndVersion(fileName, verNum);
}

/*!
    Constructs a library object with the given \a parent that will
    load the library specified by \a fileName and full version number \a version.
    Currently, the version number is ignored on Windows.

    We recommend omitting the file's suffix in \a fileName, since
    QLibrary will automatically look for the file with the appropriate
    suffix in accordance with the platform, e.g. ".so" on Unix,
    ".dylib" on \macos and iOS, and ".dll" on Windows. (See \l{fileName}.)
 */
QLibrary::QLibrary(const QString& fileName, const QString &version, QObject *parent)
    :QObject(parent), d(nullptr), did_load(false)
{
    setFileNameAndVersion(fileName, version);
}

/*!
    Destroys the QLibrary object.

    Unless unload() was called explicitly, the library stays in memory
    until the application terminates.

    \sa isLoaded(), unload()
*/
QLibrary::~QLibrary()
{
    if (d)
        d->release();
}


/*!
    \property QLibrary::fileName
    \brief the file name of the library

    We recommend omitting the file's suffix in the file name, since
    QLibrary will automatically look for the file with the appropriate
    suffix (see isLibrary()).

    When loading the library, QLibrary searches in all system-specific
    library locations (for example, \c LD_LIBRARY_PATH on Unix), unless the
    file name has an absolute path. After loading the library
    successfully, fileName() returns the fully-qualified file name of
    the library, including the full path to the library if one was given
    in the constructor or passed to setFileName().

    For example, after successfully loading the "GL" library on Unix
    platforms, fileName() will return "libGL.so". If the file name was
    originally passed as "/usr/lib/libGL", fileName() will return
    "/usr/lib/libGL.so".
*/

void QLibrary::setFileName(const QString &fileName)
{
    QLibrary::LoadHints lh;
    if (d) {
        lh = d->loadHints();
        d->release();
        d = nullptr;
        did_load = false;
    }
    d = QLibraryPrivate::findOrCreate(fileName, QString(), lh);
}

QString QLibrary::fileName() const
{
    if (d) {
        QMutexLocker locker(&d->mutex);
        return d->qualifiedFileName.isEmpty() ? d->fileName : d->qualifiedFileName;
    }
    return QString();
}

/*!
    \fn void QLibrary::setFileNameAndVersion(const QString &fileName, int versionNumber)

    Sets the fileName property and major version number to \a fileName
    and \a versionNumber respectively.
    The \a versionNumber is ignored on Windows.

    \sa setFileName()
*/
void QLibrary::setFileNameAndVersion(const QString &fileName, int verNum)
{
    QLibrary::LoadHints lh;
    if (d) {
        lh = d->loadHints();
        d->release();
        d = nullptr;
        did_load = false;
    }
    d = QLibraryPrivate::findOrCreate(fileName, verNum >= 0 ? QString::number(verNum) : QString(), lh);
}

/*!
    \since 4.4

    Sets the fileName property and full version number to \a fileName
    and \a version respectively.
    The \a version parameter is ignored on Windows.

    \sa setFileName()
*/
void QLibrary::setFileNameAndVersion(const QString &fileName, const QString &version)
{
    QLibrary::LoadHints lh;
    if (d) {
        lh = d->loadHints();
        d->release();
        d = nullptr;
        did_load = false;
    }
    d = QLibraryPrivate::findOrCreate(fileName, version, lh);
}

/*!
    Returns the address of the exported symbol \a symbol. The library is
    loaded if necessary. The function returns \nullptr if the symbol could
    not be resolved or if the library could not be loaded.

    Example:
    \snippet code/src_corelib_plugin_qlibrary.cpp 2

    The symbol must be exported as a C function from the library. This
    means that the function must be wrapped in an \c{extern "C"} if
    the library is compiled with a C++ compiler. On Windows you must
    also explicitly export the function from the DLL using the
    \c{__declspec(dllexport)} compiler directive, for example:

    \snippet code/src_corelib_plugin_qlibrary.cpp 3

    with \c MY_EXPORT defined as

    \snippet code/src_corelib_plugin_qlibrary.cpp 4
*/
QFunctionPointer QLibrary::resolve(const char *symbol)
{
    if (!isLoaded() && !load())
        return nullptr;
    return d->resolve(symbol);
}

/*!
    \overload

    Loads the library \a fileName and returns the address of the
    exported symbol \a symbol. Note that \a fileName should not
    include the platform-specific file suffix; (see \l{fileName}). The
    library remains loaded until the application exits.

    The function returns \nullptr if the symbol could not be resolved or if
    the library could not be loaded.

    \sa resolve()
*/
QFunctionPointer QLibrary::resolve(const QString &fileName, const char *symbol)
{
    QLibrary library(fileName);
    return library.resolve(symbol);
}

/*!
    \overload

    Loads the library \a fileName with major version number \a verNum and
    returns the address of the exported symbol \a symbol.
    Note that \a fileName should not include the platform-specific file suffix;
    (see \l{fileName}). The library remains loaded until the application exits.
    \a verNum is ignored on Windows.

    The function returns \nullptr if the symbol could not be resolved or if
    the library could not be loaded.

    \sa resolve()
*/
QFunctionPointer QLibrary::resolve(const QString &fileName, int verNum, const char *symbol)
{
    QLibrary library(fileName, verNum);
    return library.resolve(symbol);
}

/*!
    \overload
    \since 4.4

    Loads the library \a fileName with full version number \a version and
    returns the address of the exported symbol \a symbol.
    Note that \a fileName should not include the platform-specific file suffix;
    (see \l{fileName}). The library remains loaded until the application exits.
    \a version is ignored on Windows.

    The function returns \nullptr if the symbol could not be resolved or if
    the library could not be loaded.

    \sa resolve()
*/
QFunctionPointer QLibrary::resolve(const QString &fileName, const QString &version, const char *symbol)
{
    QLibrary library(fileName, version);
    return library.resolve(symbol);
}

/*!
    \since 4.2

    Returns a text string with the description of the last error that occurred.
    Currently, errorString will only be set if load(), unload() or resolve() for some reason fails.
*/
QString QLibrary::errorString() const
{
    QString str;
    if (d) {
        QMutexLocker locker(&d->mutex);
        str = d->errorString;
    }
    return str.isEmpty() ? tr("Unknown error") : str;
}

/*!
    \property QLibrary::loadHints
    \brief Give the load() function some hints on how it should behave.

    You can give some hints on how the symbols are resolved. Usually,
    the symbols are not resolved at load time, but resolved lazily,
    (that is, when resolve() is called). If you set the loadHints to
    ResolveAllSymbolsHint, then all symbols will be resolved at load time
    if the platform supports it.

    Setting ExportExternalSymbolsHint will make the external symbols in the
    library available for resolution in subsequent loaded libraries.

    If LoadArchiveMemberHint is set, the file name
    is composed of two components: A path which is a reference to an
    archive file followed by the second component which is the reference to
    the archive member. For instance, the fileName \c libGL.a(shr_64.o) will refer
    to the library \c shr_64.o in the archive file named \c libGL.a. This
    is only supported on the AIX platform.

    The interpretation of the load hints is platform dependent, and if
    you use it you are probably making some assumptions on which platform
    you are compiling for, so use them only if you understand the consequences
    of them.

    By default, none of these flags are set, so libraries will be loaded with
    lazy symbol resolution, and will not export external symbols for resolution
    in other dynamically-loaded libraries.

    \note Setting this property after the library has been loaded has no effect
    and loadHints() will not reflect those changes.

    \note This property is shared among all QLibrary instances that refer to
    the same library.
*/
void QLibrary::setLoadHints(LoadHints hints)
{
    if (!d) {
        d = QLibraryPrivate::findOrCreate(QString());   // ugly, but we need a d-ptr
        d->errorString.clear();
    }
    d->setLoadHints(hints);
}

QLibrary::LoadHints QLibrary::loadHints() const
{
    return d ? d->loadHints() : QLibrary::LoadHints();
}

/* Internal, for debugging */
bool qt_debug_component()
{
    static int debug_env = QT_PREPEND_NAMESPACE(qEnvironmentVariableIntValue)("QT_DEBUG_PLUGINS");
    return debug_env != 0;
}

QT_END_NAMESPACE

#include "moc_qlibrary.cpp"<|MERGE_RESOLUTION|>--- conflicted
+++ resolved
@@ -498,12 +498,7 @@
 }
 
 QLibraryPrivate::QLibraryPrivate(const QString &canonicalFileName, const QString &version, QLibrary::LoadHints loadHints)
-<<<<<<< HEAD
-    : pHnd(nullptr), fileName(canonicalFileName), fullVersion(version), instance(nullptr),
-      libraryRefCount(0), libraryUnloadCount(0), pluginState(MightBeAPlugin)
-=======
     : fileName(canonicalFileName), fullVersion(version), pluginState(MightBeAPlugin)
->>>>>>> bd3c82f8
 {
     loadHintsInt.storeRelaxed(loadHints);
     if (canonicalFileName.isEmpty())
@@ -531,13 +526,8 @@
 
 QFunctionPointer QLibraryPrivate::resolve(const char *symbol)
 {
-<<<<<<< HEAD
-    if (!pHnd)
+    if (!pHnd.loadRelaxed())
         return nullptr;
-=======
-    if (!pHnd.loadRelaxed())
-        return 0;
->>>>>>> bd3c82f8
     return resolve_sys(symbol);
 }
 
@@ -623,14 +613,6 @@
             //when the library is unloaded, we release the reference on it so that 'this'
             //can get deleted
             libraryRefCount.deref();
-<<<<<<< HEAD
-            pHnd = nullptr;
-            instance = nullptr;
-        }
-    }
-
-    return (pHnd == nullptr);
-=======
             pHnd.storeRelaxed(nullptr);
             instanceFactory.storeRelaxed(nullptr);
             return true;
@@ -638,7 +620,6 @@
     }
 
     return false;
->>>>>>> bd3c82f8
 }
 
 void QLibraryPrivate::release()
