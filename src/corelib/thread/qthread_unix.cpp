--- conflicted
+++ resolved
@@ -274,11 +274,7 @@
 
 QAbstractEventDispatcher *QThreadPrivate::createEventDispatcher(QThreadData *data)
 {
-<<<<<<< HEAD
-    qDebug() << Q_FUNC_INFO;
-=======
     Q_UNUSED(data);
->>>>>>> e5a6e9bb
 #if defined(Q_OS_DARWIN)
     bool ok = false;
     int value = qEnvironmentVariableIntValue("QT_EVENT_DISPATCHER_CORE_FOUNDATION", &ok);
