--- conflicted
+++ resolved
@@ -126,16 +126,11 @@
 
     void removeConflictingTransitions(QList<QAbstractTransition*> &enabledTransitions);
     void microstep(QEvent *event, const QList<QAbstractTransition*> &transitionList);
-<<<<<<< HEAD
     virtual void noMicrostep();
     virtual void processedPendingEvents(bool didChange);
     virtual void beginMacrostep();
     virtual void endMacrostep(bool didChange);
-    bool isPreempted(const QAbstractState *s, const QSet<QAbstractTransition*> &transitions) const;
-    QSet<QAbstractTransition*> selectTransitions(QEvent *event) const;
-=======
     QList<QAbstractTransition *> selectTransitions(QEvent *event);
->>>>>>> 628fa13e
     void exitStates(QEvent *event, const QList<QAbstractState *> &statesToExit_sorted,
                     const QHash<QAbstractState*, QList<QPropertyAssignment> > &assignmentsForEnteredStates);
     QList<QAbstractState*> computeExitSet(const QList<QAbstractTransition*> &enabledTransitions);
