/****************************************************************************
**
** Copyright (C) 2016 The Qt Company Ltd.
** Copyright (C) 2016 Intel Corporation.
** Copyright (C) 2014 Keith Gardner <kreios4004@gmail.com>
** Contact: https://www.qt.io/licensing/
**
** This file is part of the QtCore module of the Qt Toolkit.
**
** $QT_BEGIN_LICENSE:LGPL$
** Commercial License Usage
** Licensees holding valid commercial Qt licenses may use this file in
** accordance with the commercial license agreement provided with the
** Software or, alternatively, in accordance with the terms contained in
** a written agreement between you and The Qt Company. For licensing terms
** and conditions see https://www.qt.io/terms-conditions. For further
** information use the contact form at https://www.qt.io/contact-us.
**
** GNU Lesser General Public License Usage
** Alternatively, this file may be used under the terms of the GNU Lesser
** General Public License version 3 as published by the Free Software
** Foundation and appearing in the file LICENSE.LGPL3 included in the
** packaging of this file. Please review the following information to
** ensure the GNU Lesser General Public License version 3 requirements
** will be met: https://www.gnu.org/licenses/lgpl-3.0.html.
**
** GNU General Public License Usage
** Alternatively, this file may be used under the terms of the GNU
** General Public License version 2.0 or (at your option) the GNU General
** Public license version 3 or any later version approved by the KDE Free
** Qt Foundation. The licenses are as published by the Free Software
** Foundation and appearing in the file LICENSE.GPL2 and LICENSE.GPL3
** included in the packaging of this file. Please review the following
** information to ensure the GNU General Public License requirements will
** be met: https://www.gnu.org/licenses/gpl-2.0.html and
** https://www.gnu.org/licenses/gpl-3.0.html.
**
** $QT_END_LICENSE$
**
****************************************************************************/

#ifndef QVERSIONNUMBER_H
#define QVERSIONNUMBER_H

#include <QtCore/qnamespace.h>
#include <QtCore/qstring.h>
#include <QtCore/qvector.h>
#include <QtCore/qmetatype.h>
#include <QtCore/qtypeinfo.h>

QT_BEGIN_NAMESPACE

class QVersionNumber;
Q_CORE_EXPORT uint qHash(const QVersionNumber &key, uint seed = 0);

#ifndef QT_NO_DATASTREAM
Q_CORE_EXPORT QDataStream& operator<<(QDataStream &out, const QVersionNumber &version);
Q_CORE_EXPORT QDataStream& operator>>(QDataStream &in, QVersionNumber &version);
#endif

class QVersionNumber
{
    /*
     * QVersionNumber stores small values inline, without memory allocation.
     * We do that by setting the LSB in the pointer that would otherwise hold
     * the longer form of the segments.
     * The constants below help us deal with the permutations for 32- and 64-bit,
     * little- and big-endian architectures.
     */
    enum {
        // in little-endian, inline_segments[0] is shared with the pointer's LSB, while
        // in big-endian, it's inline_segments[7]
        InlineSegmentMarker = Q_BYTE_ORDER == Q_LITTLE_ENDIAN ? 0 : sizeof(void*) - 1,
        InlineSegmentStartIdx = !InlineSegmentMarker, // 0 for BE, 1 for LE
        InlineSegmentCount = sizeof(void*) - 1
    };
    Q_STATIC_ASSERT(InlineSegmentCount >= 3);   // at least major, minor, micro

    struct SegmentStorage {
        // Note: we alias the use of dummy and inline_segments in the use of the
        // union below. This is undefined behavior in C++98, but most compilers implement
        // the C++11 behavior. The one known exception is older versions of Sun Studio.
        union {
            quintptr dummy;
            qint8 inline_segments[sizeof(void*)];
            QVector<int> *pointer_segments;
        };

        // set the InlineSegmentMarker and set length to zero
        SegmentStorage() Q_DECL_NOTHROW : dummy(1) {}

        SegmentStorage(const QVector<int> &seg)
        {
            if (dataFitsInline(seg.begin(), seg.size()))
                setInlineData(seg.begin(), seg.size());
            else
                pointer_segments = new QVector<int>(seg);
        }

        SegmentStorage(const SegmentStorage &other)
        {
            if (other.isUsingPointer())
                pointer_segments = new QVector<int>(*other.pointer_segments);
            else
                dummy = other.dummy;
        }

        SegmentStorage &operator=(const SegmentStorage &other)
        {
            if (isUsingPointer() && other.isUsingPointer()) {
                *pointer_segments = *other.pointer_segments;
            } else if (other.isUsingPointer()) {
                pointer_segments = new QVector<int>(*other.pointer_segments);
            } else {
                if (isUsingPointer())
                    delete pointer_segments;
                dummy = other.dummy;
            }
            return *this;
        }

#ifdef Q_COMPILER_RVALUE_REFS
        SegmentStorage(SegmentStorage &&other) Q_DECL_NOTHROW
            : dummy(other.dummy)
        {
            other.dummy = 1;
        }

        SegmentStorage &operator=(SegmentStorage &&other) Q_DECL_NOTHROW
        {
            qSwap(dummy, other.dummy);
            return *this;
        }

        explicit SegmentStorage(QVector<int> &&seg)
        {
            if (dataFitsInline(seg.begin(), seg.size()))
                setInlineData(seg.begin(), seg.size());
            else
                pointer_segments = new QVector<int>(std::move(seg));
        }
#endif
#ifdef Q_COMPILER_INITIALIZER_LISTS
        SegmentStorage(std::initializer_list<int> args)
        {
            if (dataFitsInline(args.begin(), int(args.size()))) {
                setInlineData(args.begin(), int(args.size()));
            } else {
                pointer_segments = new QVector<int>(args);
            }
        }
#endif

        ~SegmentStorage() { if (isUsingPointer()) delete pointer_segments; }

        bool isUsingPointer() const Q_DECL_NOTHROW
        { return (inline_segments[InlineSegmentMarker] & 1) == 0; }

        int size() const Q_DECL_NOTHROW
        { return isUsingPointer() ? pointer_segments->size() : (inline_segments[InlineSegmentMarker] >> 1); }

        void setInlineSize(int len)
        { inline_segments[InlineSegmentMarker] = 1 + 2 * len; }

        void resize(int len)
        {
            if (isUsingPointer())
                pointer_segments->resize(len);
            else
                setInlineSize(len);
        }

        int at(int index) const
        {
            return isUsingPointer() ?
                        pointer_segments->at(index) :
                        inline_segments[InlineSegmentStartIdx + index];
        }

        void setSegments(int len, int maj, int min = 0, int mic = 0)
        {
            if (maj == qint8(maj) && min == qint8(min) && mic == qint8(mic)) {
                int data[] = { maj, min, mic };
                setInlineData(data, len);
            } else {
                setVector(len, maj, min, mic);
            }
        }

    private:
        static bool dataFitsInline(const int *data, int len)
        {
            if (len > InlineSegmentCount)
                return false;
            for (int i = 0; i < len; ++i)
                if (data[i] != qint8(data[i]))
                    return false;
            return true;
        }
        void setInlineData(const int *data, int len)
        {
            dummy = 1 + len * 2;
#if Q_BYTE_ORDER == Q_LITTLE_ENDIAN
            for (int i = 0; i < len; ++i)
                dummy |= quintptr(data[i] & 0xFF) << (8 * (i + 1));
#elif Q_BYTE_ORDER == Q_BIG_ENDIAN
            for (int i = 0; i < len; ++i)
                dummy |= quintptr(data[i] & 0xFF) << (8 * (sizeof(void *) - i - 1));
#else
            // the code above is equivalent to:
            setInlineSize(len);
            for (int i = 0; i < len; ++i)
                inline_segments[InlineSegmentStartIdx + i] = data[i] & 0xFF;
#endif
        }

        Q_CORE_EXPORT void setVector(int len, int maj, int min, int mic);
    } m_segments;

public:
    inline QVersionNumber() Q_DECL_NOTHROW
        : m_segments()
    {}
    inline explicit QVersionNumber(const QVector<int> &seg)
        : m_segments(seg)
    {}

    // compiler-generated copy/move ctor/assignment operators and the destructor are ok

#ifdef Q_COMPILER_RVALUE_REFS
    explicit QVersionNumber(QVector<int> &&seg)
        : m_segments(std::move(seg))
    {}
#endif

#ifdef Q_COMPILER_INITIALIZER_LISTS
    inline QVersionNumber(std::initializer_list<int> args)
        : m_segments(args)
    {}
#endif

    inline explicit QVersionNumber(int maj)
    { m_segments.setSegments(1, maj); }

    inline explicit QVersionNumber(int maj, int min)
    { m_segments.setSegments(2, maj, min); }

    inline explicit QVersionNumber(int maj, int min, int mic)
    { m_segments.setSegments(3, maj, min, mic); }

    Q_REQUIRED_RESULT inline bool isNull() const Q_DECL_NOTHROW
    { return segmentCount() == 0; }

    Q_REQUIRED_RESULT inline bool isNormalized() const Q_DECL_NOTHROW
    { return isNull() || segmentAt(segmentCount() - 1) != 0; }

    Q_REQUIRED_RESULT inline int majorVersion() const Q_DECL_NOTHROW
    { return segmentAt(0); }

    Q_REQUIRED_RESULT inline int minorVersion() const Q_DECL_NOTHROW
    { return segmentAt(1); }

    Q_REQUIRED_RESULT inline int microVersion() const Q_DECL_NOTHROW
    { return segmentAt(2); }

    Q_REQUIRED_RESULT Q_CORE_EXPORT QVersionNumber normalized() const;

    Q_REQUIRED_RESULT Q_CORE_EXPORT QVector<int> segments() const;

    Q_REQUIRED_RESULT inline int segmentAt(int index) const Q_DECL_NOTHROW
    { return (m_segments.size() > index) ? m_segments.at(index) : 0; }

    Q_REQUIRED_RESULT inline int segmentCount() const Q_DECL_NOTHROW
    { return m_segments.size(); }

    Q_REQUIRED_RESULT Q_CORE_EXPORT bool isPrefixOf(const QVersionNumber &other) const Q_DECL_NOTHROW;

    Q_REQUIRED_RESULT Q_CORE_EXPORT static int compare(const QVersionNumber &v1, const QVersionNumber &v2) Q_DECL_NOTHROW;

    Q_REQUIRED_RESULT Q_CORE_EXPORT static Q_DECL_PURE_FUNCTION QVersionNumber commonPrefix(const QVersionNumber &v1, const QVersionNumber &v2);

<<<<<<< HEAD
    Q_CORE_EXPORT QString toString() const Q_REQUIRED_RESULT;
#if QT_STRINGVIEW_LEVEL < 2
    Q_CORE_EXPORT static Q_DECL_PURE_FUNCTION QVersionNumber fromString(const QString &string, int *suffixIndex = Q_NULLPTR) Q_REQUIRED_RESULT;
#endif
    Q_CORE_EXPORT static Q_DECL_PURE_FUNCTION QVersionNumber fromString(QLatin1String string, int *suffixIndex = nullptr) Q_REQUIRED_RESULT;
    Q_CORE_EXPORT static Q_DECL_PURE_FUNCTION QVersionNumber fromString(QStringView string, int *suffixIndex = nullptr) Q_REQUIRED_RESULT;
=======
    Q_REQUIRED_RESULT Q_CORE_EXPORT QString toString() const;
    Q_REQUIRED_RESULT Q_CORE_EXPORT static Q_DECL_PURE_FUNCTION QVersionNumber fromString(const QString &string, int *suffixIndex = Q_NULLPTR);
>>>>>>> 0794d61c

private:
#ifndef QT_NO_DATASTREAM
    friend Q_CORE_EXPORT QDataStream& operator>>(QDataStream &in, QVersionNumber &version);
#endif
    friend Q_CORE_EXPORT uint qHash(const QVersionNumber &key, uint seed);
};

Q_DECLARE_TYPEINFO(QVersionNumber, Q_MOVABLE_TYPE);

#ifndef QT_NO_DEBUG_STREAM
Q_CORE_EXPORT QDebug operator<<(QDebug, const QVersionNumber &version);
#endif

Q_REQUIRED_RESULT inline bool operator> (const QVersionNumber &lhs, const QVersionNumber &rhs) Q_DECL_NOTHROW
{ return QVersionNumber::compare(lhs, rhs) > 0; }

Q_REQUIRED_RESULT inline bool operator>=(const QVersionNumber &lhs, const QVersionNumber &rhs) Q_DECL_NOTHROW
{ return QVersionNumber::compare(lhs, rhs) >= 0; }

Q_REQUIRED_RESULT inline bool operator< (const QVersionNumber &lhs, const QVersionNumber &rhs) Q_DECL_NOTHROW
{ return QVersionNumber::compare(lhs, rhs) < 0; }

Q_REQUIRED_RESULT inline bool operator<=(const QVersionNumber &lhs, const QVersionNumber &rhs) Q_DECL_NOTHROW
{ return QVersionNumber::compare(lhs, rhs) <= 0; }

Q_REQUIRED_RESULT inline bool operator==(const QVersionNumber &lhs, const QVersionNumber &rhs) Q_DECL_NOTHROW
{ return QVersionNumber::compare(lhs, rhs) == 0; }

Q_REQUIRED_RESULT inline bool operator!=(const QVersionNumber &lhs, const QVersionNumber &rhs) Q_DECL_NOTHROW
{ return QVersionNumber::compare(lhs, rhs) != 0; }

QT_END_NAMESPACE

Q_DECLARE_METATYPE(QVersionNumber)

#endif //QVERSIONNUMBER_H<|MERGE_RESOLUTION|>--- conflicted
+++ resolved
@@ -279,17 +279,12 @@
 
     Q_REQUIRED_RESULT Q_CORE_EXPORT static Q_DECL_PURE_FUNCTION QVersionNumber commonPrefix(const QVersionNumber &v1, const QVersionNumber &v2);
 
-<<<<<<< HEAD
-    Q_CORE_EXPORT QString toString() const Q_REQUIRED_RESULT;
+    Q_REQUIRED_RESULT Q_CORE_EXPORT QString toString() const;
 #if QT_STRINGVIEW_LEVEL < 2
-    Q_CORE_EXPORT static Q_DECL_PURE_FUNCTION QVersionNumber fromString(const QString &string, int *suffixIndex = Q_NULLPTR) Q_REQUIRED_RESULT;
-#endif
-    Q_CORE_EXPORT static Q_DECL_PURE_FUNCTION QVersionNumber fromString(QLatin1String string, int *suffixIndex = nullptr) Q_REQUIRED_RESULT;
-    Q_CORE_EXPORT static Q_DECL_PURE_FUNCTION QVersionNumber fromString(QStringView string, int *suffixIndex = nullptr) Q_REQUIRED_RESULT;
-=======
-    Q_REQUIRED_RESULT Q_CORE_EXPORT QString toString() const;
     Q_REQUIRED_RESULT Q_CORE_EXPORT static Q_DECL_PURE_FUNCTION QVersionNumber fromString(const QString &string, int *suffixIndex = Q_NULLPTR);
->>>>>>> 0794d61c
+#endif
+    Q_REQUIRED_RESULT Q_CORE_EXPORT static Q_DECL_PURE_FUNCTION QVersionNumber fromString(QLatin1String string, int *suffixIndex = nullptr);
+    Q_REQUIRED_RESULT Q_CORE_EXPORT static Q_DECL_PURE_FUNCTION QVersionNumber fromString(QStringView string, int *suffixIndex = nullptr);
 
 private:
 #ifndef QT_NO_DATASTREAM
