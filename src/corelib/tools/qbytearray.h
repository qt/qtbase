--- conflicted
+++ resolved
@@ -375,13 +375,8 @@
     bool isNull() const;
 
     template <int n>
-<<<<<<< HEAD
     inline QByteArray(const QStaticByteArrayData<n> &dd)
-        : d(const_cast<QByteArrayData *>(&dd.str)) {}
-=======
-    inline QByteArray(const QConstByteArrayData<n> &dd)
         : d(const_cast<QByteArrayData *>(&dd.ba)) {}
->>>>>>> 69da8588
     template <int N>
     Q_DECL_CONSTEXPR inline QByteArray(QStaticByteArrayDataPtr<N> dd)
         : d(const_cast<QByteArrayData *>(&dd.ptr->ba)) {}
