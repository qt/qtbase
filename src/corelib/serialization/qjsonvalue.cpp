--- conflicted
+++ resolved
@@ -1,6 +1,6 @@
 /****************************************************************************
 **
-** Copyright (C) 2016 The Qt Company Ltd.
+** Copyright (C) 2020 The Qt Company Ltd.
 ** Contact: https://www.qt.io/licensing/
 **
 ** This file is part of the QtCore module of the Qt Toolkit.
@@ -451,27 +451,18 @@
         return QJsonValue(Null);
     case QMetaType::Bool:
         return QJsonValue(variant.toBool());
-<<<<<<< HEAD
     case QMetaType::Short:
     case QMetaType::UShort:
-    case QVariant::Int:
-    case QVariant::UInt:
-    case QVariant::LongLong:
+    case QMetaType::Int:
+    case QMetaType::UInt:
+    case QMetaType::LongLong:
         return QJsonValue(variant.toLongLong());
-    case QVariant::ULongLong:
+    case QMetaType::ULongLong:
         if (variant.toULongLong() <= static_cast<uint64_t>(std::numeric_limits<qint64>::max()))
             return QJsonValue(variant.toLongLong());
         Q_FALLTHROUGH();
     case QMetaType::Float:
-    case QVariant::Double:
-=======
-    case QMetaType::Int:
-    case QMetaType::Float:
     case QMetaType::Double:
-    case QMetaType::LongLong:
-    case QMetaType::ULongLong:
-    case QMetaType::UInt:
->>>>>>> be8c257d
         return QJsonValue(variant.toDouble());
     case QMetaType::QString:
         return QJsonValue(variant.toString());
