/****************************************************************************
**
<<<<<<< HEAD
** Copyright (C) 2021 The Qt Company Ltd.
=======
** Copyright (C) 2023 The Qt Company Ltd.
>>>>>>> ca128e25
** Contact: https://www.qt.io/licensing/
**
** This file is part of the QtCore module of the Qt Toolkit.
**
** $QT_BEGIN_LICENSE:LGPL$
** Commercial License Usage
** Licensees holding valid commercial Qt licenses may use this file in
** accordance with the commercial license agreement provided with the
** Software or, alternatively, in accordance with the terms contained in
** a written agreement between you and The Qt Company. For licensing terms
** and conditions see https://www.qt.io/terms-conditions. For further
** information use the contact form at https://www.qt.io/contact-us.
**
** GNU Lesser General Public License Usage
** Alternatively, this file may be used under the terms of the GNU Lesser
** General Public License version 3 as published by the Free Software
** Foundation and appearing in the file LICENSE.LGPL3 included in the
** packaging of this file. Please review the following information to
** ensure the GNU Lesser General Public License version 3 requirements
** will be met: https://www.gnu.org/licenses/lgpl-3.0.html.
**
** GNU General Public License Usage
** Alternatively, this file may be used under the terms of the GNU
** General Public License version 2.0 or (at your option) the GNU General
** Public license version 3 or any later version approved by the KDE Free
** Qt Foundation. The licenses are as published by the Free Software
** Foundation and appearing in the file LICENSE.GPL2 and LICENSE.GPL3
** included in the packaging of this file. Please review the following
** information to ensure the GNU General Public License requirements will
** be met: https://www.gnu.org/licenses/gpl-2.0.html and
** https://www.gnu.org/licenses/gpl-3.0.html.
**
** $QT_END_LICENSE$
**
****************************************************************************/

#include "qstandardpaths.h"

#ifndef QT_NO_STANDARDPATHS

#include <QtCore/qjniobject.h>
#include <QtCore/qmap.h>
#include <QtCore/qcoreapplication.h>
#include <QDir>

QT_BEGIN_NAMESPACE

using namespace QNativeInterface;

typedef QMap<QString, QString> AndroidDirCache;
Q_GLOBAL_STATIC(AndroidDirCache, androidDirCache)

static QString testDir()
{
    return QStandardPaths::isTestModeEnabled() ? QLatin1String("/qttest")
                                               : QLatin1String("");
}

static inline QString getAbsolutePath(const QJniObject &file)
{
    QJniObject path = file.callObjectMethod("getAbsolutePath",
                                            "()Ljava/lang/String;");
    if (!path.isValid())
        return QString();

    return path.toString();
}

/*
 * The root of the external storage
 *
 */
static QString getExternalStorageDirectory()
{
    QString &path = (*androidDirCache)[QStringLiteral("EXT_ROOT")];
    if (!path.isEmpty())
        return path;

    QJniObject file = QJniObject::callStaticObjectMethod("android/os/Environment",
                                                         "getExternalStorageDirectory",
                                                         "()Ljava/io/File;");
    if (!file.isValid())
        return QString();

    return (path = getAbsolutePath(file));
}

/*
 * Locations where applications can place user files shared by all apps (public).
 * E.g., /storage/Music
 */
static QString getExternalStoragePublicDirectory(const char *directoryField)
{
    QString &path = (*androidDirCache)[QLatin1String(directoryField)];
    if (!path.isEmpty())
        return path;

    QJniObject dirField = QJniObject::getStaticObjectField("android/os/Environment",
                                                           directoryField,
                                                           "Ljava/lang/String;");
    if (!dirField.isValid())
        return QString();

    QJniObject file = QJniObject::callStaticObjectMethod("android/os/Environment",
                                                         "getExternalStoragePublicDirectory",
                                                         "(Ljava/lang/String;)Ljava/io/File;",
                                                         dirField.object());
    if (!file.isValid())
        return QString();

    return (path = getAbsolutePath(file));
}

/*
 * Locations where applications can place persistent files it owns.
 * E.g., /storage/org.app/Music
 */
static QString getExternalFilesDir(const char *directoryField = nullptr)
{
    QString &path = (*androidDirCache)[QLatin1String("APPNAME_%1").arg(QLatin1String(directoryField))];
    if (!path.isEmpty())
        return path;

    QJniObject appCtx = QAndroidApplication::context();
    if (!appCtx.isValid())
        return QString();

    QJniObject dirField = QJniObject::fromString(QLatin1String(""));
    if (directoryField && strlen(directoryField) > 0) {
        dirField = QJniObject::getStaticObjectField("android/os/Environment",
                                                    directoryField,
                                                    "Ljava/lang/String;");
        if (!dirField.isValid())
            return QString();
    }

    QJniObject file = appCtx.callObjectMethod("getExternalFilesDir",
                                              "(Ljava/lang/String;)Ljava/io/File;",
                                              dirField.object());

    if (!file.isValid())
        return QString();

    return (path = getAbsolutePath(file));
}

/*
 * Directory where applications can store cache files it owns (public).
 * E.g., /storage/org.app/
 */
static QString getExternalCacheDir()
{
    QString &path = (*androidDirCache)[QStringLiteral("APPNAME_CACHE")];
    if (!path.isEmpty())
        return path;

    QJniObject appCtx = QAndroidApplication::context();
    if (!appCtx.isValid())
        return QString();

    QJniObject file = appCtx.callObjectMethod("getExternalCacheDir",
                                              "()Ljava/io/File;");

    if (!file.isValid())
        return QString();

    return (path = getAbsolutePath(file));
}

/*
 * Directory where applications can store cache files it owns (private).
 */
static QString getCacheDir()
{
    QString &path = (*androidDirCache)[QStringLiteral("APPROOT_CACHE")];
    if (!path.isEmpty())
        return path;

    QJniObject appCtx = QAndroidApplication::context();
    if (!appCtx.isValid())
        return QString();

    QJniObject file = appCtx.callObjectMethod("getCacheDir",
                                              "()Ljava/io/File;");
    if (!file.isValid())
        return QString();

    return (path = getAbsolutePath(file));
}

/*
 * Directory where applications can store files it owns (private).
 * (Same location as $HOME)
 */
static QString getFilesDir()
{
    QString &path = (*androidDirCache)[QStringLiteral("APPROOT_FILES")];
    if (!path.isEmpty())
        return path;

    QJniObject appCtx = QAndroidApplication::context();
    if (!appCtx.isValid())
        return QString();

    QJniObject file = appCtx.callObjectMethod("getFilesDir",
                                              "()Ljava/io/File;");
    if (!file.isValid())
        return QString();

    return (path = getAbsolutePath(file));
}

static QString getSdkBasedExternalDir(const char *directoryField = nullptr)
{
    return (QNativeInterface::QAndroidApplication::sdkVersion() >= 30)
            ? getExternalFilesDir(directoryField)
            : getExternalStoragePublicDirectory(directoryField);
}

QString QStandardPaths::writableLocation(StandardLocation type)
{
    switch (type) {
    case QStandardPaths::MusicLocation:
        return getSdkBasedExternalDir("DIRECTORY_MUSIC");
    case QStandardPaths::MoviesLocation:
        return getSdkBasedExternalDir("DIRECTORY_MOVIES");
    case QStandardPaths::PicturesLocation:
        return getSdkBasedExternalDir("DIRECTORY_PICTURES");
    case QStandardPaths::DocumentsLocation:
        return getSdkBasedExternalDir("DIRECTORY_DOCUMENTS");
    case QStandardPaths::DownloadLocation:
        return getSdkBasedExternalDir("DIRECTORY_DOWNLOADS");
    case QStandardPaths::GenericConfigLocation:
    case QStandardPaths::ConfigLocation:
    case QStandardPaths::AppConfigLocation:
        return getFilesDir() + testDir() + QLatin1String("/settings");
    case QStandardPaths::GenericDataLocation:
    {
        return QAndroidApplication::sdkVersion() >= 30 ?
                getExternalFilesDir() + testDir() : getExternalStorageDirectory() + testDir();
    }
    case QStandardPaths::AppDataLocation:
    case QStandardPaths::AppLocalDataLocation:
        return getFilesDir() + testDir();
    case QStandardPaths::GenericCacheLocation:
    case QStandardPaths::RuntimeLocation:
    case QStandardPaths::TempLocation:
    case QStandardPaths::CacheLocation:
        return getCacheDir() + testDir();
    case QStandardPaths::DesktopLocation:
    case QStandardPaths::HomeLocation:
        return getFilesDir();
    case QStandardPaths::ApplicationsLocation:
    case QStandardPaths::FontsLocation:
    default:
        break;
    }

    return QString();
}

QStringList QStandardPaths::standardLocations(StandardLocation type)
{
    QStringList locations;

    if (type == MusicLocation) {
        locations << getExternalFilesDir("DIRECTORY_MUSIC");
        // Place the public dirs before the app own dirs
        if (QNativeInterface::QAndroidApplication::sdkVersion() < 30) {
            locations << getExternalStoragePublicDirectory("DIRECTORY_PODCASTS")
                      << getExternalStoragePublicDirectory("DIRECTORY_NOTIFICATIONS")
                      << getExternalStoragePublicDirectory("DIRECTORY_ALARMS");
        }
        locations << getExternalFilesDir("DIRECTORY_PODCASTS")
                  << getExternalFilesDir("DIRECTORY_NOTIFICATIONS")
                  << getExternalFilesDir("DIRECTORY_ALARMS");
    } else if (type == MoviesLocation) {
        locations << getExternalFilesDir("DIRECTORY_MOVIES");
    } else if (type == PicturesLocation) {
        locations << getExternalFilesDir("DIRECTORY_PICTURES");
    } else if (type == DocumentsLocation) {
        locations << getExternalFilesDir("DIRECTORY_DOCUMENTS");
    } else if (type == DownloadLocation) {
        locations << getExternalFilesDir("DIRECTORY_DOWNLOADS");
    } else if (type == AppDataLocation || type == AppLocalDataLocation) {
        locations << getExternalFilesDir();
    } else if (type == CacheLocation) {
        locations << getExternalCacheDir();
    } else if (type == FontsLocation) {
        QString &fontLocation = (*androidDirCache)[QStringLiteral("FONT_LOCATION")];
        if (!fontLocation.isEmpty()) {
            locations << fontLocation;
        } else {
            const QByteArray ba = qgetenv("QT_ANDROID_FONT_LOCATION");
            if (!ba.isEmpty()) {
                locations << (fontLocation = QDir::cleanPath(QString::fromLocal8Bit(ba)));
            } else {
                // Don't cache the fallback, as we might just have been called before
                // QT_ANDROID_FONT_LOCATION has been set.
                locations << QLatin1String("/system/fonts");
            }
        }
    }

    const QString writable = writableLocation(type);
    if (!writable.isEmpty())
        locations.prepend(writable);

    locations.removeDuplicates();
    return locations;
}

QT_END_NAMESPACE

#endif // QT_NO_STANDARDPATHS<|MERGE_RESOLUTION|>--- conflicted
+++ resolved
@@ -1,10 +1,6 @@
 /****************************************************************************
 **
-<<<<<<< HEAD
-** Copyright (C) 2021 The Qt Company Ltd.
-=======
 ** Copyright (C) 2023 The Qt Company Ltd.
->>>>>>> ca128e25
 ** Contact: https://www.qt.io/licensing/
 **
 ** This file is part of the QtCore module of the Qt Toolkit.
