/****************************************************************************
**
** Copyright (C) 2016 The Qt Company Ltd.
** Contact: https://www.qt.io/licensing/
**
** This file is part of the QtCore module of the Qt Toolkit.
**
** $QT_BEGIN_LICENSE:LGPL$
** Commercial License Usage
** Licensees holding valid commercial Qt licenses may use this file in
** accordance with the commercial license agreement provided with the
** Software or, alternatively, in accordance with the terms contained in
** a written agreement between you and The Qt Company. For licensing terms
** and conditions see https://www.qt.io/terms-conditions. For further
** information use the contact form at https://www.qt.io/contact-us.
**
** GNU Lesser General Public License Usage
** Alternatively, this file may be used under the terms of the GNU Lesser
** General Public License version 3 as published by the Free Software
** Foundation and appearing in the file LICENSE.LGPL3 included in the
** packaging of this file. Please review the following information to
** ensure the GNU Lesser General Public License version 3 requirements
** will be met: https://www.gnu.org/licenses/lgpl-3.0.html.
**
** GNU General Public License Usage
** Alternatively, this file may be used under the terms of the GNU
** General Public License version 2.0 or (at your option) the GNU General
** Public license version 3 or any later version approved by the KDE Free
** Qt Foundation. The licenses are as published by the Free Software
** Foundation and appearing in the file LICENSE.GPL2 and LICENSE.GPL3
** included in the packaging of this file. Please review the following
** information to ensure the GNU General Public License requirements will
** be met: https://www.gnu.org/licenses/gpl-2.0.html and
** https://www.gnu.org/licenses/gpl-3.0.html.
**
** $QT_END_LICENSE$
**
****************************************************************************/

#include "qplatformdefs.h"
#include "qdir.h"
#include "qdir_p.h"
#include "qabstractfileengine_p.h"
#include "qfsfileengine_p.h"
#ifndef QT_NO_DEBUG_STREAM
#include "qdebug.h"
#endif
#include "qdiriterator.h"
#include "qdatetime.h"
#include "qstring.h"
#if QT_CONFIG(regularexpression)
#  include <qregularexpression.h>
#endif
#include "qvector.h"
#include "qvarlengtharray.h"
#include "qfilesystementry_p.h"
#include "qfilesystemmetadata_p.h"
#include "qfilesystemengine_p.h"
#include <qstringbuilder.h>

#ifdef QT_BUILD_CORE_LIB
#  include "qresource.h"
#  include "private/qcoreglobaldata_p.h"
#endif

#include <algorithm>
#include <stdlib.h>

QT_BEGIN_NAMESPACE

#if defined(Q_OS_WIN)
static QString driveSpec(const QString &path)
{
    if (path.size() < 2)
        return QString();
    char c = path.at(0).toLatin1();
    if ((c < 'a' || c > 'z') && (c < 'A' || c > 'Z'))
        return QString();
    if (path.at(1).toLatin1() != ':')
        return QString();
    return path.mid(0, 2);
}
#endif

enum {
#if defined(Q_OS_WIN) && !defined(Q_OS_WINRT)
    OSSupportsUncPaths = true
#else
    OSSupportsUncPaths = false
#endif
};

// Return the length of the root part of an absolute path, for use by cleanPath(), cd().
static int rootLength(const QString &name, bool allowUncPaths)
{
    const int len = name.length();
    // starts with double slash
    if (allowUncPaths && name.startsWith(QLatin1String("//"))) {
        // Server name '//server/path' is part of the prefix.
        const int nextSlash = name.indexOf(QLatin1Char('/'), 2);
        return nextSlash >= 0 ? nextSlash + 1 : len;
    }
#if defined(Q_OS_WINRT)
    const QString rootPath = QDir::rootPath(); // rootPath contains the trailing slash
    if (name.startsWith(rootPath, Qt::CaseInsensitive))
        return rootPath.size();
#endif // Q_OS_WINRT
#if defined(Q_OS_WIN)
    if (len >= 2 && name.at(1) == QLatin1Char(':')) {
        // Handle a possible drive letter
        return len > 2 && name.at(2) == QLatin1Char('/') ? 3 : 2;
    }
#endif
    if (name.at(0) == QLatin1Char('/'))
        return 1;
    return 0;
}

//************* QDirPrivate
QDirPrivate::QDirPrivate(const QString &path, const QStringList &nameFilters_, QDir::SortFlags sort_, QDir::Filters filters_)
    : QSharedData()
    , fileListsInitialized(false)
    , nameFilters(nameFilters_)
    , sort(sort_)
    , filters(filters_)
{
    setPath(path.isEmpty() ? QString::fromLatin1(".") : path);

    bool empty = nameFilters.isEmpty();
    if (!empty) {
        empty = true;
        for (int i = 0; i < nameFilters.size(); ++i) {
            if (!nameFilters.at(i).isEmpty()) {
                empty = false;
                break;
            }
        }
    }
    if (empty)
        nameFilters = QStringList(QString::fromLatin1("*"));
}

QDirPrivate::QDirPrivate(const QDirPrivate &copy)
    : QSharedData(copy)
    , fileListsInitialized(false)
    , nameFilters(copy.nameFilters)
    , sort(copy.sort)
    , filters(copy.filters)
    , dirEntry(copy.dirEntry)
    , metaData(copy.metaData)
{
}

bool QDirPrivate::exists() const
{
    if (fileEngine.isNull()) {
        QFileSystemEngine::fillMetaData(dirEntry, metaData,
                QFileSystemMetaData::ExistsAttribute | QFileSystemMetaData::DirectoryType); // always stat
        return metaData.exists() && metaData.isDirectory();
    }
    const QAbstractFileEngine::FileFlags info =
        fileEngine->fileFlags(QAbstractFileEngine::DirectoryType
                                       | QAbstractFileEngine::ExistsFlag
                                       | QAbstractFileEngine::Refresh);
    if (!(info & QAbstractFileEngine::DirectoryType))
        return false;
    return info & QAbstractFileEngine::ExistsFlag;
}

// static
inline QChar QDirPrivate::getFilterSepChar(const QString &nameFilter)
{
    QChar sep(QLatin1Char(';'));
    int i = nameFilter.indexOf(sep, 0);
    if (i == -1 && nameFilter.indexOf(QLatin1Char(' '), 0) != -1)
        sep = QChar(QLatin1Char(' '));
    return sep;
}

// static
inline QStringList QDirPrivate::splitFilters(const QString &nameFilter, QChar sep)
{
    if (sep.isNull())
        sep = getFilterSepChar(nameFilter);
    const QVector<QStringRef> split = nameFilter.splitRef(sep);
    QStringList ret;
    ret.reserve(split.size());
    for (const auto &e : split)
        ret.append(e.trimmed().toString());
    return ret;
}

inline void QDirPrivate::setPath(const QString &path)
{
    QString p = QDir::fromNativeSeparators(path);
    if (p.endsWith(QLatin1Char('/'))
            && p.length() > 1
#if defined(Q_OS_WIN)
#  if defined (Q_OS_WINRT)
        && (!(p.toLower() == QDir::rootPath().toLower()))
#  else
        && (!(p.length() == 3 && p.at(1).unicode() == ':' && p.at(0).isLetter()))
#  endif
#endif
    ) {
            p.truncate(p.length() - 1);
    }

    dirEntry = QFileSystemEntry(p, QFileSystemEntry::FromInternalPath());
    metaData.clear();
    initFileEngine();
    clearFileLists();
    absoluteDirEntry = QFileSystemEntry();
}

inline void QDirPrivate::clearFileLists()
{
    fileListsInitialized = false;
    files.clear();
    fileInfos.clear();
}

inline void QDirPrivate::resolveAbsoluteEntry() const
{
    if (!absoluteDirEntry.isEmpty() || dirEntry.isEmpty())
        return;

    QString absoluteName;
    if (fileEngine.isNull()) {
        if (!dirEntry.isRelative() && dirEntry.isClean()) {
            absoluteDirEntry = dirEntry;
            return;
        }

        absoluteName = QFileSystemEngine::absoluteName(dirEntry).filePath();
    } else {
        absoluteName = fileEngine->fileName(QAbstractFileEngine::AbsoluteName);
    }

    absoluteDirEntry = QFileSystemEntry(QDir::cleanPath(absoluteName), QFileSystemEntry::FromInternalPath());
}

/* For sorting */
struct QDirSortItem
{
    mutable QString filename_cache;
    mutable QString suffix_cache;
    QFileInfo item;
};


class QDirSortItemComparator
{
    int qt_cmp_si_sort_flags;
public:
    QDirSortItemComparator(int flags) : qt_cmp_si_sort_flags(flags) {}
    bool operator()(const QDirSortItem &, const QDirSortItem &) const;
};

bool QDirSortItemComparator::operator()(const QDirSortItem &n1, const QDirSortItem &n2) const
{
    const QDirSortItem* f1 = &n1;
    const QDirSortItem* f2 = &n2;

    if ((qt_cmp_si_sort_flags & QDir::DirsFirst) && (f1->item.isDir() != f2->item.isDir()))
        return f1->item.isDir();
    if ((qt_cmp_si_sort_flags & QDir::DirsLast) && (f1->item.isDir() != f2->item.isDir()))
        return !f1->item.isDir();

    qint64 r = 0;
    int sortBy = (qt_cmp_si_sort_flags & QDir::SortByMask)
                 | (qt_cmp_si_sort_flags & QDir::Type);

    switch (sortBy) {
      case QDir::Time: {
        QDateTime firstModified = f1->item.lastModified();
        QDateTime secondModified = f2->item.lastModified();

        // QDateTime by default will do all sorts of conversions on these to
        // find timezones, which is incredibly expensive. As we aren't
        // presenting these to the user, we don't care (at all) about the
        // local timezone, so force them to UTC to avoid that conversion.
        firstModified.setTimeSpec(Qt::UTC);
        secondModified.setTimeSpec(Qt::UTC);

        r = firstModified.msecsTo(secondModified);
        break;
      }
      case QDir::Size:
          r = f2->item.size() - f1->item.size();
        break;
      case QDir::Type:
      {
        bool ic = qt_cmp_si_sort_flags & QDir::IgnoreCase;

        if (f1->suffix_cache.isNull())
            f1->suffix_cache = ic ? f1->item.suffix().toLower()
                               : f1->item.suffix();
        if (f2->suffix_cache.isNull())
            f2->suffix_cache = ic ? f2->item.suffix().toLower()
                               : f2->item.suffix();

        r = qt_cmp_si_sort_flags & QDir::LocaleAware
            ? f1->suffix_cache.localeAwareCompare(f2->suffix_cache)
            : f1->suffix_cache.compare(f2->suffix_cache);
      }
        break;
      default:
        ;
    }

    if (r == 0 && sortBy != QDir::Unsorted) {
        // Still not sorted - sort by name
        bool ic = qt_cmp_si_sort_flags & QDir::IgnoreCase;

        if (f1->filename_cache.isNull())
            f1->filename_cache = ic ? f1->item.fileName().toLower()
                                    : f1->item.fileName();
        if (f2->filename_cache.isNull())
            f2->filename_cache = ic ? f2->item.fileName().toLower()
                                    : f2->item.fileName();

        r = qt_cmp_si_sort_flags & QDir::LocaleAware
            ? f1->filename_cache.localeAwareCompare(f2->filename_cache)
            : f1->filename_cache.compare(f2->filename_cache);
    }
    if (qt_cmp_si_sort_flags & QDir::Reversed)
        return r > 0;
    return r < 0;
}

inline void QDirPrivate::sortFileList(QDir::SortFlags sort, QFileInfoList &l,
                                      QStringList *names, QFileInfoList *infos)
{
    // names and infos are always empty lists or 0 here
    int n = l.size();
    if (n > 0) {
        if (n == 1 || (sort & QDir::SortByMask) == QDir::Unsorted) {
            if (infos)
                *infos = l;
            if (names) {
                for (int i = 0; i < n; ++i)
                    names->append(l.at(i).fileName());
            }
        } else {
            QScopedArrayPointer<QDirSortItem> si(new QDirSortItem[n]);
            for (int i = 0; i < n; ++i)
                si[i].item = l.at(i);
            std::sort(si.data(), si.data() + n, QDirSortItemComparator(sort));
            // put them back in the list(s)
            if (infos) {
                for (int i = 0; i < n; ++i)
                    infos->append(si[i].item);
            }
            if (names) {
                for (int i = 0; i < n; ++i)
                    names->append(si[i].item.fileName());
            }
        }
    }
}
inline void QDirPrivate::initFileLists(const QDir &dir) const
{
    if (!fileListsInitialized) {
        QFileInfoList l;
        QDirIterator it(dir);
        while (it.hasNext()) {
            it.next();
            l.append(it.fileInfo());
        }
        sortFileList(sort, l, &files, &fileInfos);
        fileListsInitialized = true;
    }
}

inline void QDirPrivate::initFileEngine()
{
    fileEngine.reset(QFileSystemEngine::resolveEntryAndCreateLegacyEngine(dirEntry, metaData));
}

/*!
    \class QDir
    \inmodule QtCore
    \brief The QDir class provides access to directory structures and their contents.

    \ingroup io
    \ingroup shared
    \reentrant


    A QDir is used to manipulate path names, access information
    regarding paths and files, and manipulate the underlying file
    system. It can also be used to access Qt's \l{resource system}.

    Qt uses "/" as a universal directory separator in the same way
    that "/" is used as a path separator in URLs. If you always use
    "/" as a directory separator, Qt will translate your paths to
    conform to the underlying operating system.

    A QDir can point to a file using either a relative or an absolute
    path. Absolute paths begin with the directory separator
    (optionally preceded by a drive specification under Windows).
    Relative file names begin with a directory name or a file name and
    specify a path relative to the current directory.

    Examples of absolute paths:

    \snippet code/src_corelib_io_qdir.cpp 0

    On Windows, the second example above will be translated to
    \c{C:\Documents and Settings} when used to access files.

    Examples of relative paths:

    \snippet code/src_corelib_io_qdir.cpp 1

    You can use the isRelative() or isAbsolute() functions to check if
    a QDir is using a relative or an absolute file path. Call
    makeAbsolute() to convert a relative QDir to an absolute one.

    \section1 Navigation and Directory Operations

    A directory's path can be obtained with the path() function, and
    a new path set with the setPath() function. The absolute path to
    a directory is found by calling absolutePath().

    The name of a directory is found using the dirName() function. This
    typically returns the last element in the absolute path that specifies
    the location of the directory. However, it can also return "." if
    the QDir represents the current directory.

    \snippet code/src_corelib_io_qdir.cpp 2

    The path for a directory can also be changed with the cd() and cdUp()
    functions, both of which operate like familiar shell commands.
    When cd() is called with the name of an existing directory, the QDir
    object changes directory so that it represents that directory instead.
    The cdUp() function changes the directory of the QDir object so that
    it refers to its parent directory; i.e. cd("..") is equivalent to
    cdUp().

    Directories can be created with mkdir(), renamed with rename(), and
    removed with rmdir().

    You can test for the presence of a directory with a given name by
    using exists(), and the properties of a directory can be tested with
    isReadable(), isAbsolute(), isRelative(), and isRoot().

    The refresh() function re-reads the directory's data from disk.

    \section1 Files and Directory Contents

    Directories contain a number of entries, representing files,
    directories, and symbolic links. The number of entries in a
    directory is returned by count().
    A string list of the names of all the entries in a directory can be
    obtained with entryList(). If you need information about each
    entry, use entryInfoList() to obtain a list of QFileInfo objects.

    Paths to files and directories within a directory can be
    constructed using filePath() and absoluteFilePath().
    The filePath() function returns a path to the specified file
    or directory relative to the path of the QDir object;
    absoluteFilePath() returns an absolute path to the specified
    file or directory. Neither of these functions checks for the
    existence of files or directory; they only construct paths.

    \snippet code/src_corelib_io_qdir.cpp 3

    Files can be removed by using the remove() function. Directories
    cannot be removed in the same way as files; use rmdir() to remove
    them instead.

    It is possible to reduce the number of entries returned by
    entryList() and entryInfoList() by applying filters to a QDir object.
    You can apply a name filter to specify a pattern with wildcards that
    file names need to match, an attribute filter that selects properties
    of entries and can distinguish between files and directories, and a
    sort order.

    Name filters are lists of strings that are passed to setNameFilters().
    Attribute filters consist of a bitwise OR combination of Filters, and
    these are specified when calling setFilter().
    The sort order is specified using setSorting() with a bitwise OR
    combination of SortFlags.

    You can test to see if a filename matches a filter using the match()
    function.

    Filter and sort order flags may also be specified when calling
    entryList() and entryInfoList() in order to override previously defined
    behavior.

    \section1 The Current Directory and Other Special Paths

    Access to some common directories is provided with a number of static
    functions that return QDir objects. There are also corresponding functions
    for these that return strings:

    \table
    \header \li QDir      \li QString         \li Return Value
    \row    \li current() \li currentPath()   \li The application's working directory
    \row    \li home()    \li homePath()      \li The user's home directory
    \row    \li root()    \li rootPath()      \li The root directory
    \row    \li temp()    \li tempPath()      \li The system's temporary directory
    \endtable

    The setCurrent() static function can also be used to set the application's
    working directory.

    If you want to find the directory containing the application's executable,
    see \l{QCoreApplication::applicationDirPath()}.

    The drives() static function provides a list of root directories for each
    device that contains a filing system. On Unix systems this returns a list
    containing a single root directory "/"; on Windows the list will usually
    contain \c{C:/}, and possibly other drive letters such as \c{D:/}, depending
    on the configuration of the user's system.

    \section1 Path Manipulation and Strings

    Paths containing "." elements that reference the current directory at that
    point in the path, ".." elements that reference the parent directory, and
    symbolic links can be reduced to a canonical form using the canonicalPath()
    function.

    Paths can also be simplified by using cleanPath() to remove redundant "/"
    and ".." elements.

    It is sometimes necessary to be able to show a path in the native
    representation for the user's platform. The static toNativeSeparators()
    function returns a copy of the specified path in which each directory
    separator is replaced by the appropriate separator for the underlying
    operating system.

    \section1 Examples

    Check if a directory exists:

    \snippet code/src_corelib_io_qdir.cpp 4

    (We could also use the static convenience function
    QFile::exists().)

    Traversing directories and reading a file:

    \snippet code/src_corelib_io_qdir.cpp 5

    A program that lists all the files in the current directory
    (excluding symbolic links), sorted by size, smallest first:

    \snippet qdir-listfiles/main.cpp 0

    \sa QFileInfo, QFile, QFileDialog, QCoreApplication::applicationDirPath(), {Find Files Example}
*/

/*!
    \fn QDir &QDir::operator=(QDir &&other)

    Move-assigns \a other to this QDir instance.

    \since 5.2
*/

/*!
    \internal
*/
QDir::QDir(QDirPrivate &p) : d_ptr(&p)
{
}

/*!
    Constructs a QDir pointing to the given directory \a path. If path
    is empty the program's working directory, ("."), is used.

    \sa currentPath()
*/
QDir::QDir(const QString &path) : d_ptr(new QDirPrivate(path))
{
}

/*!
    Constructs a QDir with path \a path, that filters its entries by
    name using \a nameFilter and by attributes using \a filters. It
    also sorts the names using \a sort.

    The default \a nameFilter is an empty string, which excludes
    nothing; the default \a filters is \l AllEntries, which also means
    exclude nothing. The default \a sort is \l Name | \l IgnoreCase,
    i.e. sort by name case-insensitively.

    If \a path is an empty string, QDir uses "." (the current
    directory). If \a nameFilter is an empty string, QDir uses the
    name filter "*" (all files).

    Note that \a path need not exist.

    \sa exists(), setPath(), setNameFilters(), setFilter(), setSorting()
*/
QDir::QDir(const QString &path, const QString &nameFilter,
           SortFlags sort, Filters filters)
    : d_ptr(new QDirPrivate(path, QDir::nameFiltersFromString(nameFilter), sort, filters))
{
}

/*!
    Constructs a QDir object that is a copy of the QDir object for
    directory \a dir.

    \sa operator=()
*/
QDir::QDir(const QDir &dir)
    : d_ptr(dir.d_ptr)
{
}

/*!
    Destroys the QDir object frees up its resources. This has no
    effect on the underlying directory in the file system.
*/
QDir::~QDir()
{
}

/*!
    Sets the path of the directory to \a path. The path is cleaned of
    redundant ".", ".." and of multiple separators. No check is made
    to see whether a directory with this path actually exists; but you
    can check for yourself using exists().

    The path can be either absolute or relative. Absolute paths begin
    with the directory separator "/" (optionally preceded by a drive
    specification under Windows). Relative file names begin with a
    directory name or a file name and specify a path relative to the
    current directory. An example of an absolute path is the string
    "/tmp/quartz", a relative path might look like "src/fatlib".

    \sa path(), absolutePath(), exists(), cleanPath(), dirName(),
      absoluteFilePath(), isRelative(), makeAbsolute()
*/
void QDir::setPath(const QString &path)
{
    d_ptr->setPath(path);
}

/*!
    Returns the path. This may contain symbolic links, but never
    contains redundant ".", ".." or multiple separators.

    The returned path can be either absolute or relative (see
    setPath()).

    \sa setPath(), absolutePath(), exists(), cleanPath(), dirName(),
    absoluteFilePath(), toNativeSeparators(), makeAbsolute()
*/
QString QDir::path() const
{
    const QDirPrivate* d = d_ptr.constData();
    return d->dirEntry.filePath();
}

/*!
    Returns the absolute path (a path that starts with "/" or with a
    drive specification), which may contain symbolic links, but never
    contains redundant ".", ".." or multiple separators.

    \sa setPath(), canonicalPath(), exists(), cleanPath(),
    dirName(), absoluteFilePath()
*/
QString QDir::absolutePath() const
{
    const QDirPrivate* d = d_ptr.constData();
    d->resolveAbsoluteEntry();
    return d->absoluteDirEntry.filePath();
}

/*!
    Returns the canonical path, i.e. a path without symbolic links or
    redundant "." or ".." elements.

    On systems that do not have symbolic links this function will
    always return the same string that absolutePath() returns. If the
    canonical path does not exist (normally due to dangling symbolic
    links) canonicalPath() returns an empty string.

    Example:

    \snippet code/src_corelib_io_qdir.cpp 6

    \sa path(), absolutePath(), exists(), cleanPath(), dirName(),
        absoluteFilePath()
*/
QString QDir::canonicalPath() const
{
    const QDirPrivate* d = d_ptr.constData();
    if (d->fileEngine.isNull()) {
        QFileSystemEntry answer = QFileSystemEngine::canonicalName(d->dirEntry, d->metaData);
        return answer.filePath();
    }
    return d->fileEngine->fileName(QAbstractFileEngine::CanonicalName);
}

/*!
    Returns the name of the directory; this is \e not the same as the
    path, e.g. a directory with the name "mail", might have the path
    "/var/spool/mail". If the directory has no name (e.g. it is the
    root directory) an empty string is returned.

    No check is made to ensure that a directory with this name
    actually exists; but see exists().

    \sa path(), filePath(), absolutePath(), absoluteFilePath()
*/
QString QDir::dirName() const
{
    const QDirPrivate* d = d_ptr.constData();
    return d->dirEntry.fileName();
}


#ifdef Q_OS_WIN
static int drivePrefixLength(const QString &path)
{
    // Used to extract path's drive for use as prefix for an "absolute except for drive" path
    const int size = path.length();
    int drive = 2; // length of drive prefix
    if (size > 1 && path.at(1).unicode() == ':') {
        if (Q_UNLIKELY(!path.at(0).isLetter()))
            return 0;
    } else if (path.startsWith(QLatin1String("//"))) {
        // UNC path; use its //server/share part as "drive" - it's as sane a
        // thing as we can do.
        for (int i = 2; i-- > 0; ) { // Scan two "path fragments":
            while (drive < size && path.at(drive).unicode() == '/')
                drive++;
            if (drive >= size) {
                qWarning("Base directory starts with neither a drive nor a UNC share: %s",
                         qUtf8Printable(QDir::toNativeSeparators(path)));
                return 0;
            }
            while (drive < size && path.at(drive).unicode() != '/')
                drive++;
        }
    } else {
        return 0;
    }
    return drive;
}
#endif // Q_OS_WIN

/*!
    Returns the path name of a file in the directory. Does \e not
    check if the file actually exists in the directory; but see
    exists(). If the QDir is relative the returned path name will also
    be relative. Redundant multiple separators or "." and ".."
    directories in \a fileName are not removed (see cleanPath()).

    \sa dirName(), absoluteFilePath(), isRelative(), canonicalPath()
*/
QString QDir::filePath(const QString &fileName) const
{
    const QDirPrivate* d = d_ptr.constData();
    // Mistrust our own isAbsolutePath() for real files; Q_OS_WIN needs a drive.
    if (fileName.startsWith(QLatin1Char(':')) // i.e. resource path
        ? isAbsolutePath(fileName) : QFileSystemEntry(fileName).isAbsolute()) {
        return fileName;
    }

    QString ret = d->dirEntry.filePath();
    if (fileName.isEmpty())
        return ret;

#ifdef Q_OS_WIN
    if (fileName.startsWith(QLatin1Char('/')) || fileName.startsWith(QLatin1Char('\\'))) {
        // Handle the "absolute except for drive" case (i.e. \blah not c:\blah):
        const int drive = drivePrefixLength(ret);
        return drive > 0 ? ret.leftRef(drive) % fileName : fileName;
    }
#endif // Q_OS_WIN

    if (ret.isEmpty() || ret.endsWith(QLatin1Char('/')))
        return ret % fileName;
    return ret % QLatin1Char('/') % fileName;
}

/*!
    Returns the absolute path name of a file in the directory. Does \e
    not check if the file actually exists in the directory; but see
    exists(). Redundant multiple separators or "." and ".."
    directories in \a fileName are not removed (see cleanPath()).

    \sa relativeFilePath(), filePath(), canonicalPath()
*/
QString QDir::absoluteFilePath(const QString &fileName) const
{
    const QDirPrivate* d = d_ptr.constData();
    // Mistrust our own isAbsolutePath() for real files; Q_OS_WIN needs a drive.
    if (fileName.startsWith(QLatin1Char(':')) // i.e. resource path
        ? isAbsolutePath(fileName) : QFileSystemEntry(fileName).isAbsolute()) {
        return fileName;
    }

    d->resolveAbsoluteEntry();
    const QString absoluteDirPath = d->absoluteDirEntry.filePath();
    if (fileName.isEmpty())
        return absoluteDirPath;
#ifdef Q_OS_WIN
    // Handle the "absolute except for drive" case (i.e. \blah not c:\blah):
    if (fileName.startsWith(QLatin1Char('/')) || fileName.startsWith(QLatin1Char('\\'))) {
        // Combine absoluteDirPath's drive with fileName
        const int drive = drivePrefixLength(absoluteDirPath);
        if (Q_LIKELY(drive))
            return absoluteDirPath.leftRef(drive) % fileName;

        qWarning("Base directory's drive is not a letter: %s",
                 qUtf8Printable(QDir::toNativeSeparators(absoluteDirPath)));
        return QString();
    }
#endif // Q_OS_WIN
    if (!absoluteDirPath.endsWith(QLatin1Char('/')))
        return absoluteDirPath % QLatin1Char('/') % fileName;
    return absoluteDirPath % fileName;
}

/*!
    Returns the path to \a fileName relative to the directory.

    \snippet code/src_corelib_io_qdir.cpp 7

    \sa absoluteFilePath(), filePath(), canonicalPath()
*/
QString QDir::relativeFilePath(const QString &fileName) const
{
    QString dir = cleanPath(absolutePath());
    QString file = cleanPath(fileName);

    if (isRelativePath(file) || isRelativePath(dir))
        return file;

#ifdef Q_OS_WIN
    QString dirDrive = driveSpec(dir);
    QString fileDrive = driveSpec(file);

    bool fileDriveMissing = false;
    if (fileDrive.isEmpty()) {
        fileDrive = dirDrive;
        fileDriveMissing = true;
    }

    if (fileDrive.toLower() != dirDrive.toLower()
        || (file.startsWith(QLatin1String("//"))
        && !dir.startsWith(QLatin1String("//"))))
        return file;

    dir.remove(0, dirDrive.size());
    if (!fileDriveMissing)
        file.remove(0, fileDrive.size());
#endif

    QString result;
    QVector<QStringRef> dirElts = dir.splitRef(QLatin1Char('/'), QString::SkipEmptyParts);
    QVector<QStringRef> fileElts = file.splitRef(QLatin1Char('/'), QString::SkipEmptyParts);

    int i = 0;
    while (i < dirElts.size() && i < fileElts.size() &&
#if defined(Q_OS_WIN)
           dirElts.at(i).compare(fileElts.at(i), Qt::CaseInsensitive) == 0)
#else
           dirElts.at(i) == fileElts.at(i))
#endif
        ++i;

    for (int j = 0; j < dirElts.size() - i; ++j)
        result += QLatin1String("../");

    for (int j = i; j < fileElts.size(); ++j) {
        result += fileElts.at(j);
        if (j < fileElts.size() - 1)
            result += QLatin1Char('/');
    }

    if (result.isEmpty())
        return QLatin1String(".");
    return result;
}

/*!
    \since 4.2

    Returns \a pathName with the '/' separators converted to
    separators that are appropriate for the underlying operating
    system.

    On Windows, toNativeSeparators("c:/winnt/system32") returns
    "c:\\winnt\\system32".

    The returned string may be the same as the argument on some
    operating systems, for example on Unix.

    \sa fromNativeSeparators(), separator()
*/
QString QDir::toNativeSeparators(const QString &pathName)
{
#if defined(Q_OS_WIN)
    int i = pathName.indexOf(QLatin1Char('/'));
    if (i != -1) {
        QString n(pathName);

        QChar * const data = n.data();
        data[i++] = QLatin1Char('\\');

        for (; i < n.length(); ++i) {
            if (data[i] == QLatin1Char('/'))
                data[i] = QLatin1Char('\\');
        }

        return n;
    }
#endif
    return pathName;
}

/*!
    \since 4.2

    Returns \a pathName using '/' as file separator. On Windows,
    for instance, fromNativeSeparators("\c{c:\\winnt\\system32}") returns
    "c:/winnt/system32".

    The returned string may be the same as the argument on some
    operating systems, for example on Unix.

    \sa toNativeSeparators(), separator()
*/
QString QDir::fromNativeSeparators(const QString &pathName)
{
#if defined(Q_OS_WIN)
    int i = pathName.indexOf(QLatin1Char('\\'));
    if (i != -1) {
        QString n(pathName);

        QChar * const data = n.data();
        data[i++] = QLatin1Char('/');

        for (; i < n.length(); ++i) {
            if (data[i] == QLatin1Char('\\'))
                data[i] = QLatin1Char('/');
        }

        return n;
    }
#endif
    return pathName;
}

static QString qt_cleanPath(const QString &path, bool *ok = nullptr);

/*!
    Changes the QDir's directory to \a dirName.

    Returns \c true if the new directory exists;
    otherwise returns \c false. Note that the logical cd() operation is
    not performed if the new directory does not exist.

    Calling cd("..") is equivalent to calling cdUp().

    \sa cdUp(), isReadable(), exists(), path()
*/
bool QDir::cd(const QString &dirName)
{
    // Don't detach just yet.
    const QDirPrivate * const d = d_ptr.constData();

    if (dirName.isEmpty() || dirName == QLatin1String("."))
        return true;
    QString newPath;
    if (isAbsolutePath(dirName)) {
        newPath = qt_cleanPath(dirName);
    } else {
        newPath = d->dirEntry.filePath();
        if (!newPath.endsWith(QLatin1Char('/')))
            newPath += QLatin1Char('/');
        newPath += dirName;
        if (dirName.indexOf(QLatin1Char('/')) >= 0
            || dirName == QLatin1String("..")
            || d->dirEntry.filePath() == QLatin1String(".")) {
            bool ok;
            newPath = qt_cleanPath(newPath, &ok);
            if (!ok)
                return false;
            /*
              If newPath starts with .., we convert it to absolute to
              avoid infinite looping on

                  QDir dir(".");
                  while (dir.cdUp())
                      ;
            */
            if (newPath.startsWith(QLatin1String(".."))) {
                newPath = QFileInfo(newPath).absoluteFilePath();
            }
        }
    }

    QScopedPointer<QDirPrivate> dir(new QDirPrivate(*d_ptr.constData()));
    dir->setPath(newPath);
    if (!dir->exists())
        return false;

    d_ptr = dir.take();
    return true;
}

/*!
    Changes directory by moving one directory up from the QDir's
    current directory.

    Returns \c true if the new directory exists;
    otherwise returns \c false. Note that the logical cdUp() operation is
    not performed if the new directory does not exist.

    \sa cd(), isReadable(), exists(), path()
*/
bool QDir::cdUp()
{
    return cd(QString::fromLatin1(".."));
}

/*!
    Returns the string list set by setNameFilters()
*/
QStringList QDir::nameFilters() const
{
    const QDirPrivate* d = d_ptr.constData();
    return d->nameFilters;
}

/*!
    Sets the name filters used by entryList() and entryInfoList() to the
    list of filters specified by \a nameFilters.

    Each name filter is a wildcard (globbing) filter that understands
<<<<<<< HEAD
    \c{*} and \c{?} wildcards. (See \l{Wildcard matching}.)
=======
    \c{*} and \c{?} wildcards. See \l{QRegularExpression#Wildcard matching}
    {QRegularExpression Wildcard Matching}.
>>>>>>> 41cba737

    For example, the following code sets three name filters on a QDir
    to ensure that only files with extensions typically used for C++
    source files are listed:

    \snippet qdir-namefilters/main.cpp 0

    \sa nameFilters(), setFilter()
*/
void QDir::setNameFilters(const QStringList &nameFilters)
{
    QDirPrivate* d = d_ptr.data();
    d->initFileEngine();
    d->clearFileLists();

    d->nameFilters = nameFilters;
}

/*!
    \obsolete

    Use QDir::addSearchPath() with a prefix instead.

    Adds \a path to the search paths searched in to find resources
    that are not specified with an absolute path. The default search
    path is to search only in the root (\c{:/}).

    \sa {The Qt Resource System}
*/
void QDir::addResourceSearchPath(const QString &path)
{
#ifdef QT_BUILD_CORE_LIB
    QResource::addSearchPath(path);
#else
    Q_UNUSED(path)
#endif
}

#ifdef QT_BUILD_CORE_LIB
/*!
    \since 4.3

    Sets or replaces Qt's search paths for file names with the prefix \a prefix
    to \a searchPaths.

    To specify a prefix for a file name, prepend the prefix followed by a single
    colon (e.g., "images:undo.png", "xmldocs:books.xml"). \a prefix can only
    contain letters or numbers (e.g., it cannot contain a colon, nor a slash).

    Qt uses this search path to locate files with a known prefix. The search
    path entries are tested in order, starting with the first entry.

    \snippet code/src_corelib_io_qdir.cpp 8

    File name prefix must be at least 2 characters long to avoid conflicts with
    Windows drive letters.

    Search paths may contain paths to \l{The Qt Resource System}.
*/
void QDir::setSearchPaths(const QString &prefix, const QStringList &searchPaths)
{
    if (prefix.length() < 2) {
        qWarning("QDir::setSearchPaths: Prefix must be longer than 1 character");
        return;
    }

    for (int i = 0; i < prefix.count(); ++i) {
        if (!prefix.at(i).isLetterOrNumber()) {
            qWarning("QDir::setSearchPaths: Prefix can only contain letters or numbers");
            return;
        }
    }

    QWriteLocker lock(&QCoreGlobalData::instance()->dirSearchPathsLock);
    QMap<QString, QStringList> &paths = QCoreGlobalData::instance()->dirSearchPaths;
    if (searchPaths.isEmpty()) {
        paths.remove(prefix);
    } else {
        paths.insert(prefix, searchPaths);
    }
}

/*!
    \since 4.3

    Adds \a path to the search path for \a prefix.

    \sa setSearchPaths()
*/
void QDir::addSearchPath(const QString &prefix, const QString &path)
{
    if (path.isEmpty())
        return;

    QWriteLocker lock(&QCoreGlobalData::instance()->dirSearchPathsLock);
    QCoreGlobalData::instance()->dirSearchPaths[prefix] += path;
}

/*!
    \since 4.3

    Returns the search paths for \a prefix.

    \sa setSearchPaths(), addSearchPath()
*/
QStringList QDir::searchPaths(const QString &prefix)
{
    QReadLocker lock(&QCoreGlobalData::instance()->dirSearchPathsLock);
    return QCoreGlobalData::instance()->dirSearchPaths.value(prefix);
}

#endif // QT_BUILD_CORE_LIB

/*!
    Returns the value set by setFilter()
*/
QDir::Filters QDir::filter() const
{
    const QDirPrivate* d = d_ptr.constData();
    return d->filters;
}

/*!
    \enum QDir::Filter

    This enum describes the filtering options available to QDir; e.g.
    for entryList() and entryInfoList(). The filter value is specified
    by combining values from the following list using the bitwise OR
    operator:

    \value Dirs    List directories that match the filters.
    \value AllDirs  List all directories; i.e. don't apply the filters
                    to directory names.
    \value Files   List files.
    \value Drives  List disk drives (ignored under Unix).
    \value NoSymLinks  Do not list symbolic links (ignored by operating
                       systems that don't support symbolic links).
    \value NoDotAndDotDot Do not list the special entries "." and "..".
    \value NoDot       Do not list the special entry ".".
    \value NoDotDot    Do not list the special entry "..".
    \value AllEntries  List directories, files, drives and symlinks (this does not list
                broken symlinks unless you specify System).
    \value Readable    List files for which the application has read
                       access. The Readable value needs to be combined
                       with Dirs or Files.
    \value Writable    List files for which the application has write
                       access. The Writable value needs to be combined
                       with Dirs or Files.
    \value Executable  List files for which the application has
                       execute access. The Executable value needs to be
                       combined with Dirs or Files.
    \value Modified  Only list files that have been modified (ignored
                     on Unix).
    \value Hidden  List hidden files (on Unix, files starting with a ".").
    \value System  List system files (on Unix, FIFOs, sockets and
                   device files are included; on Windows, \c {.lnk}
                   files are included)
    \value CaseSensitive  The filter should be case sensitive.

    \omitvalue TypeMask
    \omitvalue AccessMask
    \omitvalue PermissionMask
    \omitvalue NoFilter

    Functions that use Filter enum values to filter lists of files
    and directories will include symbolic links to files and directories
    unless you set the NoSymLinks value.

    A default constructed QDir will not filter out files based on
    their permissions, so entryList() and entryInfoList() will return
    all files that are readable, writable, executable, or any
    combination of the three.  This makes the default easy to write,
    and at the same time useful.

    For example, setting the \c Readable, \c Writable, and \c Files
    flags allows all files to be listed for which the application has read
    access, write access or both. If the \c Dirs and \c Drives flags are
    also included in this combination then all drives, directories, all
    files that the application can read, write, or execute, and symlinks
    to such files/directories can be listed.

    To retrieve the permissons for a directory, use the
    entryInfoList() function to get the associated QFileInfo objects
    and then use the QFileInfo::permissons() to obtain the permissions
    and ownership for each file.
*/

/*!
    Sets the filter used by entryList() and entryInfoList() to \a
    filters. The filter is used to specify the kind of files that
    should be returned by entryList() and entryInfoList(). See
    \l{QDir::Filter}.

    \sa filter(), setNameFilters()
*/
void QDir::setFilter(Filters filters)
{
    QDirPrivate* d = d_ptr.data();
    d->initFileEngine();
    d->clearFileLists();

    d->filters = filters;
}

/*!
    Returns the value set by setSorting()

    \sa setSorting(), SortFlag
*/
QDir::SortFlags QDir::sorting() const
{
    const QDirPrivate* d = d_ptr.constData();
    return d->sort;
}

/*!
    \enum QDir::SortFlag

    This enum describes the sort options available to QDir, e.g. for
    entryList() and entryInfoList(). The sort value is specified by
    OR-ing together values from the following list:

    \value Name  Sort by name.
    \value Time  Sort by time (modification time).
    \value Size  Sort by file size.
    \value Type  Sort by file type (extension).
    \value Unsorted  Do not sort.
    \value NoSort Not sorted by default.

    \value DirsFirst  Put the directories first, then the files.
    \value DirsLast Put the files first, then the directories.
    \value Reversed  Reverse the sort order.
    \value IgnoreCase  Sort case-insensitively.
    \value LocaleAware Sort items appropriately using the current locale settings.

    \omitvalue SortByMask

    You can only specify one of the first four.

    If you specify both DirsFirst and Reversed, directories are
    still put first, but in reverse order; the files will be listed
    after the directories, again in reverse order.
*/

/*!
    Sets the sort order used by entryList() and entryInfoList().

    The \a sort is specified by OR-ing values from the enum
    \l{QDir::SortFlag}.

    \sa sorting(), SortFlag
*/
void QDir::setSorting(SortFlags sort)
{
    QDirPrivate* d = d_ptr.data();
    d->initFileEngine();
    d->clearFileLists();

    d->sort = sort;
}

/*!
    Returns the total number of directories and files in the directory.

    Equivalent to entryList().count().

    \sa operator[](), entryList()
*/
uint QDir::count() const
{
    const QDirPrivate* d = d_ptr.constData();
    d->initFileLists(*this);
    return d->files.count();
}

/*!
    Returns the file name at position \a pos in the list of file
    names. Equivalent to entryList().at(index).
    \a pos must be a valid index position in the list (i.e., 0 <= pos < count()).

    \sa count(), entryList()
*/
QString QDir::operator[](int pos) const
{
    const QDirPrivate* d = d_ptr.constData();
    d->initFileLists(*this);
    return d->files[pos];
}

/*!
    \overload

    Returns a list of the names of all the files and directories in
    the directory, ordered according to the name and attribute filters
    previously set with setNameFilters() and setFilter(), and sorted according
    to the flags set with setSorting().

    The attribute filter and sorting specifications can be overridden using the
    \a filters and \a sort arguments.

    Returns an empty list if the directory is unreadable, does not
    exist, or if nothing matches the specification.

    \note To list symlinks that point to non existing files, \l System must be
     passed to the filter.

    \sa entryInfoList(), setNameFilters(), setSorting(), setFilter()
*/
QStringList QDir::entryList(Filters filters, SortFlags sort) const
{
    const QDirPrivate* d = d_ptr.constData();
    return entryList(d->nameFilters, filters, sort);
}


/*!
    \overload

    Returns a list of QFileInfo objects for all the files and directories in
    the directory, ordered according to the name and attribute filters
    previously set with setNameFilters() and setFilter(), and sorted according
    to the flags set with setSorting().

    The attribute filter and sorting specifications can be overridden using the
    \a filters and \a sort arguments.

    Returns an empty list if the directory is unreadable, does not
    exist, or if nothing matches the specification.

    \sa entryList(), setNameFilters(), setSorting(), setFilter(), isReadable(), exists()
*/
QFileInfoList QDir::entryInfoList(Filters filters, SortFlags sort) const
{
    const QDirPrivate* d = d_ptr.constData();
    return entryInfoList(d->nameFilters, filters, sort);
}

/*!
    Returns a list of the names of all the files and
    directories in the directory, ordered according to the name
    and attribute filters previously set with setNameFilters()
    and setFilter(), and sorted according to the flags set with
    setSorting().

    The name filter, file attribute filter, and sorting specification
    can be overridden using the \a nameFilters, \a filters, and \a sort
    arguments.

    Returns an empty list if the directory is unreadable, does not
    exist, or if nothing matches the specification.

    \sa entryInfoList(), setNameFilters(), setSorting(), setFilter()
*/
QStringList QDir::entryList(const QStringList &nameFilters, Filters filters,
                            SortFlags sort) const
{
    const QDirPrivate* d = d_ptr.constData();

    if (filters == NoFilter)
        filters = d->filters;
    if (sort == NoSort)
        sort = d->sort;

    if (filters == d->filters && sort == d->sort && nameFilters == d->nameFilters) {
        d->initFileLists(*this);
        return d->files;
    }

    QFileInfoList l;
    QDirIterator it(d->dirEntry.filePath(), nameFilters, filters);
    while (it.hasNext()) {
        it.next();
        l.append(it.fileInfo());
    }
    QStringList ret;
    d->sortFileList(sort, l, &ret, 0);
    return ret;
}

/*!
    Returns a list of QFileInfo objects for all the files and
    directories in the directory, ordered according to the name
    and attribute filters previously set with setNameFilters()
    and setFilter(), and sorted according to the flags set with
    setSorting().

    The name filter, file attribute filter, and sorting specification
    can be overridden using the \a nameFilters, \a filters, and \a sort
    arguments.

    Returns an empty list if the directory is unreadable, does not
    exist, or if nothing matches the specification.

    \sa entryList(), setNameFilters(), setSorting(), setFilter(), isReadable(), exists()
*/
QFileInfoList QDir::entryInfoList(const QStringList &nameFilters, Filters filters,
                                  SortFlags sort) const
{
    const QDirPrivate* d = d_ptr.constData();

    if (filters == NoFilter)
        filters = d->filters;
    if (sort == NoSort)
        sort = d->sort;

    if (filters == d->filters && sort == d->sort && nameFilters == d->nameFilters) {
        d->initFileLists(*this);
        return d->fileInfos;
    }

    QFileInfoList l;
    QDirIterator it(d->dirEntry.filePath(), nameFilters, filters);
    while (it.hasNext()) {
        it.next();
        l.append(it.fileInfo());
    }
    QFileInfoList ret;
    d->sortFileList(sort, l, 0, &ret);
    return ret;
}

/*!
    Creates a sub-directory called \a dirName.

    Returns \c true on success; otherwise returns \c false.

    If the directory already exists when this function is called, it will return false.

    \sa rmdir()
*/
bool QDir::mkdir(const QString &dirName) const
{
    const QDirPrivate* d = d_ptr.constData();

    if (dirName.isEmpty()) {
        qWarning("QDir::mkdir: Empty or null file name");
        return false;
    }

    QString fn = filePath(dirName);
    if (d->fileEngine.isNull())
        return QFileSystemEngine::createDirectory(QFileSystemEntry(fn), false);
    return d->fileEngine->mkdir(fn, false);
}

/*!
    Removes the directory specified by \a dirName.

    The directory must be empty for rmdir() to succeed.

    Returns \c true if successful; otherwise returns \c false.

    \sa mkdir()
*/
bool QDir::rmdir(const QString &dirName) const
{
    const QDirPrivate* d = d_ptr.constData();

    if (dirName.isEmpty()) {
        qWarning("QDir::rmdir: Empty or null file name");
        return false;
    }

    QString fn = filePath(dirName);
    if (d->fileEngine.isNull())
        return QFileSystemEngine::removeDirectory(QFileSystemEntry(fn), false);

    return d->fileEngine->rmdir(fn, false);
}

/*!
    Creates the directory path \a dirPath.

    The function will create all parent directories necessary to
    create the directory.

    Returns \c true if successful; otherwise returns \c false.

    If the path already exists when this function is called, it will return true.

    \sa rmpath()
*/
bool QDir::mkpath(const QString &dirPath) const
{
    const QDirPrivate* d = d_ptr.constData();

    if (dirPath.isEmpty()) {
        qWarning("QDir::mkpath: Empty or null file name");
        return false;
    }

    QString fn = filePath(dirPath);
    if (d->fileEngine.isNull())
        return QFileSystemEngine::createDirectory(QFileSystemEntry(fn), true);
    return d->fileEngine->mkdir(fn, true);
}

/*!
    Removes the directory path \a dirPath.

    The function will remove all parent directories in \a dirPath,
    provided that they are empty. This is the opposite of
    mkpath(dirPath).

    Returns \c true if successful; otherwise returns \c false.

    \sa mkpath()
*/
bool QDir::rmpath(const QString &dirPath) const
{
    const QDirPrivate* d = d_ptr.constData();

    if (dirPath.isEmpty()) {
        qWarning("QDir::rmpath: Empty or null file name");
        return false;
    }

    QString fn = filePath(dirPath);
    if (d->fileEngine.isNull())
        return QFileSystemEngine::removeDirectory(QFileSystemEntry(fn), true);
    return d->fileEngine->rmdir(fn, true);
}

/*!
    \since 5.0
    Removes the directory, including all its contents.

    Returns \c true if successful, otherwise false.

    If a file or directory cannot be removed, removeRecursively() keeps going
    and attempts to delete as many files and sub-directories as possible,
    then returns \c false.

    If the directory was already removed, the method returns \c true
    (expected result already reached).

    Note: this function is meant for removing a small application-internal
    directory (such as a temporary directory), but not user-visible
    directories. For user-visible operations, it is rather recommended
    to report errors more precisely to the user, to offer solutions
    in case of errors, to show progress during the deletion since it
    could take several minutes, etc.
*/
bool QDir::removeRecursively()
{
    if (!d_ptr->exists())
        return true;

    bool success = true;
    const QString dirPath = path();
    // not empty -- we must empty it first
    QDirIterator di(dirPath, QDir::AllEntries | QDir::Hidden | QDir::System | QDir::NoDotAndDotDot);
    while (di.hasNext()) {
        di.next();
        const QFileInfo& fi = di.fileInfo();
        const QString &filePath = di.filePath();
        bool ok;
        if (fi.isDir() && !fi.isSymLink()) {
            ok = QDir(filePath).removeRecursively(); // recursive
        } else {
            ok = QFile::remove(filePath);
            if (!ok) { // Read-only files prevent directory deletion on Windows, retry with Write permission.
                const QFile::Permissions permissions = QFile::permissions(filePath);
                if (!(permissions & QFile::WriteUser))
                    ok = QFile::setPermissions(filePath, permissions | QFile::WriteUser)
                        && QFile::remove(filePath);
            }
        }
        if (!ok)
            success = false;
    }

    if (success)
        success = rmdir(absolutePath());

    return success;
}

/*!
    Returns \c true if the directory is readable \e and we can open files
    by name; otherwise returns \c false.

    \warning A false value from this function is not a guarantee that
    files in the directory are not accessible.

    \sa QFileInfo::isReadable()
*/
bool QDir::isReadable() const
{
    const QDirPrivate* d = d_ptr.constData();

    if (d->fileEngine.isNull()) {
        if (!d->metaData.hasFlags(QFileSystemMetaData::UserReadPermission))
            QFileSystemEngine::fillMetaData(d->dirEntry, d->metaData, QFileSystemMetaData::UserReadPermission);

        return (d->metaData.permissions() & QFile::ReadUser) != 0;
    }

    const QAbstractFileEngine::FileFlags info =
        d->fileEngine->fileFlags(QAbstractFileEngine::DirectoryType
                                       | QAbstractFileEngine::PermsMask);
    if (!(info & QAbstractFileEngine::DirectoryType))
        return false;
    return info & QAbstractFileEngine::ReadUserPerm;
}

/*!
    \overload

    Returns \c true if the directory exists; otherwise returns \c false.
    (If a file with the same name is found this function will return false).

    The overload of this function that accepts an argument is used to test
    for the presence of files and directories within a directory.

    \sa QFileInfo::exists(), QFile::exists()
*/
bool QDir::exists() const
{
    return d_ptr->exists();
}

/*!
    Returns \c true if the directory is the root directory; otherwise
    returns \c false.

    Note: If the directory is a symbolic link to the root directory
    this function returns \c false. If you want to test for this use
    canonicalPath(), e.g.

    \snippet code/src_corelib_io_qdir.cpp 9

    \sa root(), rootPath()
*/
bool QDir::isRoot() const
{
    if (d_ptr->fileEngine.isNull())
        return d_ptr->dirEntry.isRoot();
    return d_ptr->fileEngine->fileFlags(QAbstractFileEngine::FlagsMask) & QAbstractFileEngine::RootFlag;
}

/*!
    \fn bool QDir::isAbsolute() const

    Returns \c true if the directory's path is absolute; otherwise
    returns \c false. See isAbsolutePath().

    \sa isRelative(), makeAbsolute(), cleanPath()
*/

/*!
   \fn bool QDir::isAbsolutePath(const QString &)

    Returns \c true if \a path is absolute; returns \c false if it is
    relative.

    \sa isAbsolute(), isRelativePath(), makeAbsolute(), cleanPath()
*/

/*!
    Returns \c true if the directory path is relative; otherwise returns
    false. (Under Unix a path is relative if it does not start with a
    "/").

    \sa makeAbsolute(), isAbsolute(), isAbsolutePath(), cleanPath()
*/
bool QDir::isRelative() const
{
    if (d_ptr->fileEngine.isNull())
        return d_ptr->dirEntry.isRelative();
    return d_ptr->fileEngine->isRelativePath();
}


/*!
    Converts the directory path to an absolute path. If it is already
    absolute nothing happens. Returns \c true if the conversion
    succeeded; otherwise returns \c false.

    \sa isAbsolute(), isAbsolutePath(), isRelative(), cleanPath()
*/
bool QDir::makeAbsolute()
{
    const QDirPrivate *d = d_ptr.constData();
    QScopedPointer<QDirPrivate> dir;
    if (!d->fileEngine.isNull()) {
        QString absolutePath = d->fileEngine->fileName(QAbstractFileEngine::AbsoluteName);
        if (QDir::isRelativePath(absolutePath))
            return false;

        dir.reset(new QDirPrivate(*d_ptr.constData()));
        dir->setPath(absolutePath);
    } else { // native FS
        d->resolveAbsoluteEntry();
        dir.reset(new QDirPrivate(*d_ptr.constData()));
        dir->setPath(d->absoluteDirEntry.filePath());
    }
    d_ptr = dir.take(); // actually detach
    return true;
}

/*!
    Returns \c true if directory \a dir and this directory have the same
    path and their sort and filter settings are the same; otherwise
    returns \c false.

    Example:

    \snippet code/src_corelib_io_qdir.cpp 10
*/
bool QDir::operator==(const QDir &dir) const
{
    const QDirPrivate *d = d_ptr.constData();
    const QDirPrivate *other = dir.d_ptr.constData();

    if (d == other)
        return true;
    Qt::CaseSensitivity sensitive;
    if (d->fileEngine.isNull() || other->fileEngine.isNull()) {
        if (d->fileEngine.data() != other->fileEngine.data()) // one is native, the other is a custom file-engine
            return false;

        sensitive = QFileSystemEngine::isCaseSensitive() ? Qt::CaseSensitive : Qt::CaseInsensitive;
    } else {
        if (d->fileEngine->caseSensitive() != other->fileEngine->caseSensitive())
            return false;
        sensitive = d->fileEngine->caseSensitive() ? Qt::CaseSensitive : Qt::CaseInsensitive;
    }

    if (d->filters == other->filters
       && d->sort == other->sort
       && d->nameFilters == other->nameFilters) {

        // Assume directories are the same if path is the same
        if (d->dirEntry.filePath() == other->dirEntry.filePath())
            return true;

        if (exists()) {
            if (!dir.exists())
                return false; //can't be equal if only one exists
            // Both exist, fallback to expensive canonical path computation
            return canonicalPath().compare(dir.canonicalPath(), sensitive) == 0;
        } else {
            if (dir.exists())
                return false; //can't be equal if only one exists
            // Neither exists, compare absolute paths rather than canonical (which would be empty strings)
            d->resolveAbsoluteEntry();
            other->resolveAbsoluteEntry();
            return d->absoluteDirEntry.filePath().compare(other->absoluteDirEntry.filePath(), sensitive) == 0;
        }
    }
    return false;
}

/*!
    Makes a copy of the \a dir object and assigns it to this QDir
    object.
*/
QDir &QDir::operator=(const QDir &dir)
{
    d_ptr = dir.d_ptr;
    return *this;
}

/*!
    \overload
    \obsolete

    Sets the directory path to the given \a path.

    Use setPath() instead.
*/
QDir &QDir::operator=(const QString &path)
{
    d_ptr->setPath(path);
    return *this;
}

/*!
    \fn void QDir::swap(QDir &other)
    \since 5.0

    Swaps this QDir instance with \a other. This function is very fast
    and never fails.
*/

/*!
    \fn bool QDir::operator!=(const QDir &dir) const

    Returns \c true if directory \a dir and this directory have different
    paths or different sort or filter settings; otherwise returns
    false.

    Example:

    \snippet code/src_corelib_io_qdir.cpp 11
*/

/*!
    Removes the file, \a fileName.

    Returns \c true if the file is removed successfully; otherwise
    returns \c false.
*/
bool QDir::remove(const QString &fileName)
{
    if (fileName.isEmpty()) {
        qWarning("QDir::remove: Empty or null file name");
        return false;
    }
    return QFile::remove(filePath(fileName));
}

/*!
    Renames a file or directory from \a oldName to \a newName, and returns
    true if successful; otherwise returns \c false.

    On most file systems, rename() fails only if \a oldName does not
    exist, or if a file with the new name already exists.
    However, there are also other reasons why rename() can
    fail. For example, on at least one file system rename() fails if
    \a newName points to an open file.

    If \a oldName is a file (not a directory) that can't be renamed
    right away, Qt will try to copy \a oldName to \a newName and remove
    \a oldName.

    \sa QFile::rename()
*/
bool QDir::rename(const QString &oldName, const QString &newName)
{
    if (oldName.isEmpty() || newName.isEmpty()) {
        qWarning("QDir::rename: Empty or null file name(s)");
        return false;
    }

    QFile file(filePath(oldName));
    if (!file.exists())
        return false;
    return file.rename(filePath(newName));
}

/*!
    Returns \c true if the file called \a name exists; otherwise returns
    false.

    Unless \a name contains an absolute file path, the file name is assumed
    to be relative to the directory itself, so this function is typically used
    to check for the presence of files within a directory.

    \sa QFileInfo::exists(), QFile::exists()
*/
bool QDir::exists(const QString &name) const
{
    if (name.isEmpty()) {
        qWarning("QDir::exists: Empty or null file name");
        return false;
    }
    return QFile::exists(filePath(name));
}

/*!
    Returns whether the directory is empty.

    Equivalent to \c{count() == 0} with filters
    \c{QDir::AllEntries | QDir::NoDotAndDotDot}, but faster as it just checks
    whether the directory contains at least one entry.

    \note Unless you set the \a filters flags to include \c{QDir::NoDotAndDotDot}
          (as the default value does), no directory is empty.

    \sa count(), entryList(), setFilter()
    \since 5.9
*/
bool QDir::isEmpty(Filters filters) const
{
    const auto d = d_ptr.constData();
    QDirIterator it(d->dirEntry.filePath(), d->nameFilters, filters);
    return !it.hasNext();
}

/*!
    Returns a list of the root directories on this system.

    On Windows this returns a list of QFileInfo objects containing "C:/",
    "D:/", etc. On other operating systems, it returns a list containing
    just one root directory (i.e. "/").

    \sa root(), rootPath()
*/
QFileInfoList QDir::drives()
{
#ifdef QT_NO_FSFILEENGINE
    return QFileInfoList();
#else
    return QFSFileEngine::drives();
#endif
}

/*!
    Returns the native directory separator: "/" under Unix
    and "\\" under Windows.

    You do not need to use this function to build file paths. If you
    always use "/", Qt will translate your paths to conform to the
    underlying operating system. If you want to display paths to the
    user using their operating system's separator use
    toNativeSeparators().

    \sa listSeparator()
*/
QChar QDir::separator()
{
#if defined(Q_OS_WIN)
    return QLatin1Char('\\');
#else
    return QLatin1Char('/');
#endif
}

/*!
    \fn QDir::listSeparator()
    \since 5.6

    Returns the native path list separator: ':' under Unix
    and ';' under Windows.

    \sa separator()
*/

/*!
    Sets the application's current working directory to \a path.
    Returns \c true if the directory was successfully changed; otherwise
    returns \c false.

    \sa current(), currentPath(), home(), root(), temp()
*/
bool QDir::setCurrent(const QString &path)
{
    return QFileSystemEngine::setCurrentPath(QFileSystemEntry(path));
}

/*!
    \fn QDir QDir::current()

    Returns the application's current directory.

    The directory is constructed using the absolute path of the current directory,
    ensuring that its path() will be the same as its absolutePath().

    \sa currentPath(), setCurrent(), home(), root(), temp()
*/

/*!
    Returns the absolute path of the application's current directory. The
    current directory is the last directory set with QDir::setCurrent() or, if
    that was never called, the directory at which this application was started
    at by the parent process.

    \sa current(), setCurrent(), homePath(), rootPath(), tempPath(), QCoreApplication::applicationDirPath()
*/
QString QDir::currentPath()
{
    return QFileSystemEngine::currentPath().filePath();
}

/*!
    \fn QDir QDir::home()

    Returns the user's home directory.

    The directory is constructed using the absolute path of the home directory,
    ensuring that its path() will be the same as its absolutePath().

    See homePath() for details.

    \sa drives(), current(), root(), temp()
*/

/*!
    Returns the absolute path of the user's home directory.

    Under Windows this function will return the directory of the
    current user's profile. Typically, this is:

    \snippet code/src_corelib_io_qdir.cpp 12

    Use the toNativeSeparators() function to convert the separators to
    the ones that are appropriate for the underlying operating system.

    If the directory of the current user's profile does not exist or
    cannot be retrieved, the following alternatives will be checked (in
    the given order) until an existing and available path is found:

    \list 1
    \li The path specified by the \c USERPROFILE environment variable.
    \li The path formed by concatenating the \c HOMEDRIVE and \c HOMEPATH
    environment variables.
    \li The path specified by the \c HOME environment variable.
    \li The path returned by the rootPath() function (which uses the \c SystemDrive
    environment variable)
    \li  The \c{C:/} directory.
    \endlist

    Under non-Windows operating systems the \c HOME environment
    variable is used if it exists, otherwise the path returned by the
    rootPath().

    \sa home(), currentPath(), rootPath(), tempPath()
*/
QString QDir::homePath()
{
    return QFileSystemEngine::homePath();
}

/*!
    \fn QDir QDir::temp()

    Returns the system's temporary directory.

    The directory is constructed using the absolute canonical path of the temporary directory,
    ensuring that its path() will be the same as its absolutePath().

    See tempPath() for details.

    \sa drives(), current(), home(), root()
*/

/*!
    Returns the absolute canonical path of the system's temporary directory.

    On Unix/Linux systems this is the path in the \c TMPDIR environment
    variable or \c{/tmp} if \c TMPDIR is not defined. On Windows this is
    usually the path in the \c TEMP or \c TMP environment
    variable.
    The path returned by this method doesn't end with a directory separator
    unless it is the root directory (of a drive).

    \sa temp(), currentPath(), homePath(), rootPath()
*/
QString QDir::tempPath()
{
    return QFileSystemEngine::tempPath();
}

/*!
    \fn QDir QDir::root()

    Returns the root directory.

    The directory is constructed using the absolute path of the root directory,
    ensuring that its path() will be the same as its absolutePath().

    See rootPath() for details.

    \sa drives(), current(), home(), temp()
*/

/*!
    Returns the absolute path of the root directory.

    For Unix operating systems this returns "/". For Windows file
    systems this normally returns "c:/".

    \sa root(), drives(), currentPath(), homePath(), tempPath()
*/
QString QDir::rootPath()
{
    return QFileSystemEngine::rootPath();
}

#if QT_CONFIG(regularexpression)
/*!
    \overload

    Returns \c true if the \a fileName matches any of the wildcard (glob)
    patterns in the list of \a filters; otherwise returns \c false. The
    matching is case insensitive.

<<<<<<< HEAD
    \sa {Wildcard matching}, QRegularExpression::wildcardToRegularExpression(),
      entryList(), entryInfoList()
=======
    \sa {QRegularExpression#Wildcard matching}{QRegularExpression Wildcard Matching},
        entryList(), entryInfoList()
>>>>>>> 41cba737
*/
bool QDir::match(const QStringList &filters, const QString &fileName)
{
    for (QStringList::ConstIterator sit = filters.constBegin(); sit != filters.constEnd(); ++sit) {
        QString wildcard = QRegularExpression::wildcardToRegularExpression(*sit);
        // Insensitive exact match
        // (see Notes for QRegExp Users in QRegularExpression's documentation)
        QRegularExpression rx(QRegularExpression::anchoredPattern(wildcard),
                              QRegularExpression::CaseInsensitiveOption);
        if (rx.match(fileName).hasMatch())
            return true;
    }
    return false;
}

/*!
    Returns \c true if the \a fileName matches the wildcard (glob)
    pattern \a filter; otherwise returns \c false. The \a filter may
    contain multiple patterns separated by spaces or semicolons.
    The matching is case insensitive.

<<<<<<< HEAD
    \sa {Wildcard matching}, QRegularExpression::wildcardToRegularExpression,
      entryList(), entryInfoList()
=======
    \sa {QRegularExpression#Wildcard matching}{QRegularExpression Wildcard Matching},
        entryList(), entryInfoList()
>>>>>>> 41cba737
*/
bool QDir::match(const QString &filter, const QString &fileName)
{
    return match(nameFiltersFromString(filter), fileName);
}
#endif // QT_CONFIG(regularexpression)

/*!
    \internal
    Returns \a path with redundant directory separators removed,
    and "."s and ".."s resolved (as far as possible).

    This method is shared with QUrl, so it doesn't deal with QDir::separator(),
    nor does it remove the trailing slash, if any.
*/
Q_AUTOTEST_EXPORT QString qt_normalizePathSegments(const QString &name, bool allowUncPaths,
                                                   bool *ok = nullptr)
{
    const int len = name.length();

    if (ok)
        *ok = false;

    if (len == 0)
        return name;

    int i = len - 1;
    QVarLengthArray<ushort> outVector(len);
    int used = len;
    ushort *out = outVector.data();
    const ushort *p = name.utf16();
    const ushort *prefix = p;
    int up = 0;

    const int prefixLength = rootLength(name, allowUncPaths);
    p += prefixLength;
    i -= prefixLength;

    // replicate trailing slash (i > 0 checks for emptiness of input string p)
    if (i > 0 && p[i] == '/') {
        out[--used] = '/';
        --i;
    }

    while (i >= 0) {
        // remove trailing slashes
        if (p[i] == '/') {
            --i;
            continue;
        }

        // remove current directory
        if (p[i] == '.' && (i == 0 || p[i-1] == '/')) {
            --i;
            continue;
        }

        // detect up dir
        if (i >= 1 && p[i] == '.' && p[i-1] == '.'
                && (i == 1 || (i >= 2 && p[i-2] == '/'))) {
            ++up;
            i -= 2;
            continue;
        }

        // prepend a slash before copying when not empty
        if (!up && used != len && out[used] != '/')
            out[--used] = '/';

        // skip or copy
        while (i >= 0) {
            if (p[i] == '/') { // do not copy slashes
                --i;
                break;
            }

            // actual copy
            if (!up)
                out[--used] = p[i];
            --i;
        }

        // decrement up after copying/skipping
        if (up)
            --up;
    }

    // Indicate failure when ".." are left over for an absolute path.
    if (ok)
        *ok = prefixLength == 0 || up == 0;

    // add remaining '..'
    while (up) {
        if (used != len && out[used] != '/') // is not empty and there isn't already a '/'
            out[--used] = '/';
        out[--used] = '.';
        out[--used] = '.';
        --up;
    }

    bool isEmpty = used == len;

    if (prefixLength) {
        if (!isEmpty && out[used] == '/') {
            // Eventhough there is a prefix the out string is a slash. This happens, if the input
            // string only consists of a prefix followed by one or more slashes. Just skip the slash.
            ++used;
        }
        for (int i = prefixLength - 1; i >= 0; --i)
            out[--used] = prefix[i];
    } else {
        if (isEmpty) {
            // After resolving the input path, the resulting string is empty (e.g. "foo/.."). Return
            // a dot in that case.
            out[--used] = '.';
        } else if (out[used] == '/') {
            // After parsing the input string, out only contains a slash. That happens whenever all
            // parts are resolved and there is a trailing slash ("./" or "foo/../" for example).
            // Prepend a dot to have the correct return value.
            out[--used] = '.';
        }
    }

    // If path was not modified return the original value
    if (used == 0)
        return name;
    return QString::fromUtf16(out + used, len - used);
}

static QString qt_cleanPath(const QString &path, bool *ok)
{
    if (path.isEmpty())
        return path;
    QString name = path;
    QChar dir_separator = QDir::separator();
    if (dir_separator != QLatin1Char('/'))
       name.replace(dir_separator, QLatin1Char('/'));

    QString ret = qt_normalizePathSegments(name, OSSupportsUncPaths, ok);

    // Strip away last slash except for root directories
    if (ret.length() > 1 && ret.endsWith(QLatin1Char('/'))) {
#if defined (Q_OS_WIN)
#  if defined(Q_OS_WINRT)
        if (!((ret.length() == 3 || ret.length() == QDir::rootPath().length()) && ret.at(1) == QLatin1Char(':')))
#  else
        if (!(ret.length() == 3 && ret.at(1) == QLatin1Char(':')))
#  endif
#endif
            ret.chop(1);
    }

    return ret;
}

/*!
    Returns \a path with directory separators normalized (converted to "/") and
    redundant ones removed, and "."s and ".."s resolved (as far as possible).

    Symbolic links are kept. This function does not return the
    canonical path, but rather the simplest version of the input.
    For example, "./local" becomes "local", "local/../bin" becomes
    "bin" and "/local/usr/../bin" becomes "/local/bin".

    \sa absolutePath(), canonicalPath()
*/
QString QDir::cleanPath(const QString &path)
{
    return qt_cleanPath(path);
}

/*!
    Returns \c true if \a path is relative; returns \c false if it is
    absolute.

    \sa isRelative(), isAbsolutePath(), makeAbsolute()
*/
bool QDir::isRelativePath(const QString &path)
{
    return QFileInfo(path).isRelative();
}

/*!
    Refreshes the directory information.
*/
void QDir::refresh() const
{
    QDirPrivate *d = const_cast<QDir*>(this)->d_ptr.data();
    d->metaData.clear();
    d->initFileEngine();
    d->clearFileLists();
}

/*!
    \internal
*/
QDirPrivate* QDir::d_func()
{
    return d_ptr.data();
}

/*!
    \internal

    Returns a list of name filters from the given \a nameFilter. (If
    there is more than one filter, each pair of filters is separated
    by a space or by a semicolon.)
*/
QStringList QDir::nameFiltersFromString(const QString &nameFilter)
{
    return QDirPrivate::splitFilters(nameFilter);
}

/*!
    \macro void Q_INIT_RESOURCE(name)
    \relates QDir

    Initializes the resources specified by the \c .qrc file with the
    specified base \a name. Normally, when resources are built as part
    of the application, the resources are loaded automatically at
    startup. The Q_INIT_RESOURCE() macro is necessary on some platforms
    for resources stored in a static library.

    For example, if your application's resources are listed in a file
    called \c myapp.qrc, you can ensure that the resources are
    initialized at startup by adding this line to your \c main()
    function:

    \snippet code/src_corelib_io_qdir.cpp 13

    If the file name contains characters that cannot be part of a valid C++ function name
    (such as '-'), they have to be replaced by the underscore character ('_').

    Note: This macro cannot be used in a namespace. It should be called from
    main(). If that is not possible, the following workaround can be used
    to init the resource \c myapp from the function \c{MyNamespace::myFunction}:

    \snippet code/src_corelib_io_qdir.cpp 14

    \sa Q_CLEANUP_RESOURCE(), {The Qt Resource System}
*/

/*!
    \since 4.1
    \macro void Q_CLEANUP_RESOURCE(name)
    \relates QDir

    Unloads the resources specified by the \c .qrc file with the base
    name \a name.

    Normally, Qt resources are unloaded automatically when the
    application terminates, but if the resources are located in a
    plugin that is being unloaded, call Q_CLEANUP_RESOURCE() to force
    removal of your resources.

    Note: This macro cannot be used in a namespace. Please see the
    Q_INIT_RESOURCE documentation for a workaround.

    Example:

    \snippet code/src_corelib_io_qdir.cpp 15

    \sa Q_INIT_RESOURCE(), {The Qt Resource System}
*/


#ifndef QT_NO_DEBUG_STREAM
QDebug operator<<(QDebug debug, QDir::Filters filters)
{
    QDebugStateSaver save(debug);
    debug.resetFormat();
    QStringList flags;
    if (filters == QDir::NoFilter) {
        flags << QLatin1String("NoFilter");
    } else {
        if (filters & QDir::Dirs) flags << QLatin1String("Dirs");
        if (filters & QDir::AllDirs) flags << QLatin1String("AllDirs");
        if (filters & QDir::Files) flags << QLatin1String("Files");
        if (filters & QDir::Drives) flags << QLatin1String("Drives");
        if (filters & QDir::NoSymLinks) flags << QLatin1String("NoSymLinks");
        if (filters & QDir::NoDot) flags << QLatin1String("NoDot");
        if (filters & QDir::NoDotDot) flags << QLatin1String("NoDotDot");
        if ((filters & QDir::AllEntries) == QDir::AllEntries) flags << QLatin1String("AllEntries");
        if (filters & QDir::Readable) flags << QLatin1String("Readable");
        if (filters & QDir::Writable) flags << QLatin1String("Writable");
        if (filters & QDir::Executable) flags << QLatin1String("Executable");
        if (filters & QDir::Modified) flags << QLatin1String("Modified");
        if (filters & QDir::Hidden) flags << QLatin1String("Hidden");
        if (filters & QDir::System) flags << QLatin1String("System");
        if (filters & QDir::CaseSensitive) flags << QLatin1String("CaseSensitive");
    }
    debug.noquote() << "QDir::Filters(" << flags.join(QLatin1Char('|')) << ')';
    return debug;
}

static QDebug operator<<(QDebug debug, QDir::SortFlags sorting)
{
    QDebugStateSaver save(debug);
    debug.resetFormat();
    if (sorting == QDir::NoSort) {
        debug << "QDir::SortFlags(NoSort)";
    } else {
        QString type;
        if ((sorting & 3) == QDir::Name) type = QLatin1String("Name");
        if ((sorting & 3) == QDir::Time) type = QLatin1String("Time");
        if ((sorting & 3) == QDir::Size) type = QLatin1String("Size");
        if ((sorting & 3) == QDir::Unsorted) type = QLatin1String("Unsorted");

        QStringList flags;
        if (sorting & QDir::DirsFirst) flags << QLatin1String("DirsFirst");
        if (sorting & QDir::DirsLast) flags << QLatin1String("DirsLast");
        if (sorting & QDir::IgnoreCase) flags << QLatin1String("IgnoreCase");
        if (sorting & QDir::LocaleAware) flags << QLatin1String("LocaleAware");
        if (sorting & QDir::Type) flags << QLatin1String("Type");
        debug.noquote() << "QDir::SortFlags(" << type << '|' << flags.join(QLatin1Char('|')) << ')';
    }
    return debug;
}

QDebug operator<<(QDebug debug, const QDir &dir)
{
    QDebugStateSaver save(debug);
    debug.resetFormat();
    debug << "QDir(" << dir.path() << ", nameFilters = {"
          << dir.nameFilters().join(QLatin1Char(','))
          << "}, "
          << dir.sorting()
          << ','
          << dir.filter()
          << ')';
    return debug;
}
#endif // QT_NO_DEBUG_STREAM

QT_END_NAMESPACE<|MERGE_RESOLUTION|>--- conflicted
+++ resolved
@@ -1040,12 +1040,8 @@
     list of filters specified by \a nameFilters.
 
     Each name filter is a wildcard (globbing) filter that understands
-<<<<<<< HEAD
-    \c{*} and \c{?} wildcards. (See \l{Wildcard matching}.)
-=======
     \c{*} and \c{?} wildcards. See \l{QRegularExpression#Wildcard matching}
     {QRegularExpression Wildcard Matching}.
->>>>>>> 41cba737
 
     For example, the following code sets three name filters on a QDir
     to ensure that only files with extensions typically used for C++
@@ -2125,13 +2121,8 @@
     patterns in the list of \a filters; otherwise returns \c false. The
     matching is case insensitive.
 
-<<<<<<< HEAD
-    \sa {Wildcard matching}, QRegularExpression::wildcardToRegularExpression(),
-      entryList(), entryInfoList()
-=======
     \sa {QRegularExpression#Wildcard matching}{QRegularExpression Wildcard Matching},
         entryList(), entryInfoList()
->>>>>>> 41cba737
 */
 bool QDir::match(const QStringList &filters, const QString &fileName)
 {
@@ -2153,13 +2144,8 @@
     contain multiple patterns separated by spaces or semicolons.
     The matching is case insensitive.
 
-<<<<<<< HEAD
-    \sa {Wildcard matching}, QRegularExpression::wildcardToRegularExpression,
-      entryList(), entryInfoList()
-=======
     \sa {QRegularExpression#Wildcard matching}{QRegularExpression Wildcard Matching},
         entryList(), entryInfoList()
->>>>>>> 41cba737
 */
 bool QDir::match(const QString &filter, const QString &fileName)
 {
