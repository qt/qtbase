--- conflicted
+++ resolved
@@ -149,13 +149,9 @@
         mac {
             SOURCES += io/qsettings_mac.cpp
             OBJECTIVE_SOURCES += io/qurl_mac.mm
-<<<<<<< HEAD
-
-=======
         }
         freebsd: LIBS_PRIVATE += -lutil         # qlockfile_unix.cpp requires this
         mac {
->>>>>>> 1e39c712
             osx {
                 OBJECTIVE_SOURCES += io/qfilesystemwatcher_fsevents.mm
                 HEADERS += io/qfilesystemwatcher_fsevents_p.h
