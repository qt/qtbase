# Qt core io module

HEADERS +=  \
        io/qabstractfileengine_p.h \
        io/qbuffer.h \
        io/qdatastream.h \
        io/qdatastream_p.h \
        io/qdataurl_p.h \
        io/qdebug.h \
        io/qdebug_p.h \
        io/qdir.h \
        io/qdir_p.h \
        io/qdiriterator.h \
        io/qfile.h \
        io/qfiledevice.h \
        io/qfiledevice_p.h \
        io/qfileinfo.h \
        io/qfileinfo_p.h \
        io/qipaddress_p.h \
        io/qiodevice.h \
        io/qiodevice_p.h \
        io/qlockfile.h \
        io/qlockfile_p.h \
        io/qnoncontiguousbytedevice_p.h \
        io/qprocess.h \
        io/qprocess_p.h \
        io/qtextstream.h \
        io/qtextstream_p.h \
        io/qtemporarydir.h \
        io/qtemporaryfile.h \
        io/qtemporaryfile_p.h \
        io/qresource_p.h \
        io/qresource_iterator_p.h \
        io/qsavefile.h \
        io/qstandardpaths.h \
        io/qstorageinfo.h \
        io/qstorageinfo_p.h \
        io/qurl.h \
        io/qurl_p.h \
        io/qurlquery.h \
        io/qurltlds_p.h \
        io/qtldurl_p.h \
        io/qsettings.h \
        io/qsettings_p.h \
        io/qfsfileengine_p.h \
        io/qfsfileengine_iterator_p.h \
        io/qfilesystemwatcher.h \
        io/qfilesystemwatcher_p.h \
        io/qfilesystemwatcher_polling_p.h \
        io/qfilesystementry_p.h \
        io/qfilesystemengine_p.h \
        io/qfilesystemmetadata_p.h \
        io/qfilesystemiterator_p.h \
        io/qfileselector.h \
        io/qfileselector_p.h \
        io/qloggingcategory.h \
        io/qloggingregistry_p.h

SOURCES += \
        io/qabstractfileengine.cpp \
        io/qbuffer.cpp \
        io/qdatastream.cpp \
        io/qdataurl.cpp \
        io/qtldurl.cpp \
        io/qdebug.cpp \
        io/qdir.cpp \
        io/qdiriterator.cpp \
        io/qfile.cpp \
        io/qfiledevice.cpp \
        io/qfileinfo.cpp \
        io/qipaddress.cpp \
        io/qiodevice.cpp \
        io/qlockfile.cpp \
        io/qnoncontiguousbytedevice.cpp \
        io/qprocess.cpp \
        io/qstorageinfo.cpp \
        io/qtextstream.cpp \
        io/qtemporarydir.cpp \
        io/qtemporaryfile.cpp \
        io/qresource.cpp \
        io/qresource_iterator.cpp \
        io/qsavefile.cpp \
        io/qstandardpaths.cpp \
        io/qurl.cpp \
        io/qurlidna.cpp \
        io/qurlquery.cpp \
        io/qurlrecode.cpp \
        io/qsettings.cpp \
        io/qfsfileengine.cpp \
        io/qfsfileengine_iterator.cpp \
        io/qfilesystemwatcher.cpp \
        io/qfilesystemwatcher_polling.cpp \
        io/qfilesystementry.cpp \
        io/qfilesystemengine.cpp \
        io/qfileselector.cpp \
        io/qloggingcategory.cpp \
        io/qloggingregistry.cpp

win32 {
        SOURCES += io/qfsfileengine_win.cpp
        SOURCES += io/qlockfile_win.cpp

        SOURCES += io/qfilesystemwatcher_win.cpp
        HEADERS += io/qfilesystemwatcher_win_p.h
        SOURCES += io/qfilesystemengine_win.cpp
        SOURCES += io/qfilesystemiterator_win.cpp

    !winrt {
        SOURCES += io/qsettings_win.cpp
        HEADERS += io/qwindowspipewriter_p.h
        SOURCES += io/qwindowspipewriter.cpp
        SOURCES += io/qstandardpaths_win.cpp

        wince* {
            SOURCES += io/qprocess_wince.cpp \
                io/qstorageinfo_stub.cpp
        } else {
            HEADERS += \
                io/qwinoverlappedionotifier_p.h \
                io/qwindowspipereader_p.h
            SOURCES += \
                io/qprocess_win.cpp \
                io/qwinoverlappedionotifier.cpp \
                io/qwindowspipereader.cpp \
                io/qstorageinfo_win.cpp
            LIBS += -lmpr
        }
    } else {
        SOURCES += \
                io/qstandardpaths_winrt.cpp \
                io/qsettings_winrt.cpp \
                io/qstorageinfo_stub.cpp
    }
} else:unix|integrity {
        SOURCES += \
                io/qfsfileengine_unix.cpp \
                io/qfilesystemengine_unix.cpp \
                io/qlockfile_unix.cpp \
                io/qprocess_unix.cpp \
                io/qfilesystemiterator_unix.cpp \
                io/forkfd_qt.cpp
        HEADERS += \
                ../3rdparty/forkfd/forkfd.h
        INCLUDEPATH += ../3rdparty/forkfd

        !nacl:mac: {
            SOURCES += io/qsettings_mac.cpp
            OBJECTIVE_SOURCES += io/qurl_mac.mm
        }
        freebsd: LIBS_PRIVATE += -lutil         # qlockfile_unix.cpp requires this
        mac {
            SOURCES += io/qstorageinfo_mac.cpp
            OBJECTIVE_SOURCES += io/qstandardpaths_mac.mm
            osx {
                OBJECTIVE_SOURCES += io/qfilesystemwatcher_fsevents.mm
                HEADERS += io/qfilesystemwatcher_fsevents_p.h
                LIBS += -framework DiskArbitration -framework IOKit
<<<<<<< HEAD
=======
            } else:ios {
                OBJECTIVE_SOURCES += io/qstandardpaths_ios.mm
                SOURCES += io/qstorageinfo_mac.cpp
                LIBS += -framework MobileCoreServices
            } else {
                SOURCES += io/qstandardpaths_unix.cpp
>>>>>>> 462f355e
            }
        } else:blackberry {
            SOURCES += \
                io/qstandardpaths_blackberry.cpp \
                io/qstorageinfo_unix.cpp
        } else:android:!android-no-sdk {
            SOURCES += \
                io/qstandardpaths_android.cpp \
                io/qstorageinfo_unix.cpp
        } else:haiku {
            SOURCES += \
                io/qstandardpaths_haiku.cpp \
                io/qstorageinfo_unix.cpp
            LIBS += -lbe
        } else {
            SOURCES += \
                io/qstandardpaths_unix.cpp \
                io/qstorageinfo_unix.cpp
        }

        linux|if(qnx:contains(QT_CONFIG, inotify)) {
            SOURCES += io/qfilesystemwatcher_inotify.cpp
            HEADERS += io/qfilesystemwatcher_inotify_p.h
        }

        !nacl {
            freebsd-*|mac|darwin-*|openbsd-*|netbsd-*:{
                SOURCES += io/qfilesystemwatcher_kqueue.cpp
                HEADERS += io/qfilesystemwatcher_kqueue_p.h
            }
        }
}
<|MERGE_RESOLUTION|>--- conflicted
+++ resolved
@@ -155,15 +155,8 @@
                 OBJECTIVE_SOURCES += io/qfilesystemwatcher_fsevents.mm
                 HEADERS += io/qfilesystemwatcher_fsevents_p.h
                 LIBS += -framework DiskArbitration -framework IOKit
-<<<<<<< HEAD
-=======
             } else:ios {
-                OBJECTIVE_SOURCES += io/qstandardpaths_ios.mm
-                SOURCES += io/qstorageinfo_mac.cpp
                 LIBS += -framework MobileCoreServices
-            } else {
-                SOURCES += io/qstandardpaths_unix.cpp
->>>>>>> 462f355e
             }
         } else:blackberry {
             SOURCES += \
