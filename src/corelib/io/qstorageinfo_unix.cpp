/****************************************************************************
**
** Copyright (C) 2014 Ivan Komissarov <ABBAPOH@gmail.com>
** Contact: http://www.qt.io/licensing/
**
** This file is part of the QtCore module of the Qt Toolkit.
**
** $QT_BEGIN_LICENSE:LGPL21$
** Commercial License Usage
** Licensees holding valid commercial Qt licenses may use this file in
** accordance with the commercial license agreement provided with the
** Software or, alternatively, in accordance with the terms contained in
** a written agreement between you and The Qt Company. For licensing terms
** and conditions see http://www.qt.io/terms-conditions. For further
** information use the contact form at http://www.qt.io/contact-us.
**
** GNU Lesser General Public License Usage
** Alternatively, this file may be used under the terms of the GNU Lesser
** General Public License version 2.1 or version 3 as published by the Free
** Software Foundation and appearing in the file LICENSE.LGPLv21 and
** LICENSE.LGPLv3 included in the packaging of this file. Please review the
** following information to ensure the GNU Lesser General Public License
** requirements will be met: https://www.gnu.org/licenses/lgpl.html and
** http://www.gnu.org/licenses/old-licenses/lgpl-2.1.html.
**
** As a special exception, The Qt Company gives you certain additional
** rights. These rights are described in The Qt Company LGPL Exception
** version 1.1, included in the file LGPL_EXCEPTION.txt in this package.
**
** $QT_END_LICENSE$
**
****************************************************************************/

#include "qstorageinfo_p.h"

#include <QtCore/qdiriterator.h>
#include <QtCore/qfileinfo.h>
#include <QtCore/qtextstream.h>

#include <QtCore/private/qcore_unix_p.h>

#include <errno.h>
#include <sys/stat.h>

#if defined(Q_OS_BSD4)
#  include <sys/mount.h>
#  include <sys/statvfs.h>
#elif defined(Q_OS_ANDROID)
#  include <sys/mount.h>
#  include <sys/vfs.h>
#  include <mntent.h>
#elif defined(Q_OS_LINUX)
#  include <mntent.h>
#  include <sys/statvfs.h>
#elif defined(Q_OS_SOLARIS)
#  include <sys/mnttab.h>
<<<<<<< HEAD
#elif defined(Q_OS_HAIKU)
#  include <Directory.h>
#  include <Path.h>
#  include <Volume.h>
#  include <VolumeRoster.h>
#  include <fs_info.h>
=======
>>>>>>> edd55542
#  include <sys/statvfs.h>
#else
#  include <sys/statvfs.h>
#endif

#if defined(Q_OS_BSD4)
#  define QT_STATFSBUF struct statvfs
#  define QT_STATFS    ::statvfs
#elif defined(Q_OS_ANDROID)
#  define QT_STATFS    ::statfs
#  define QT_STATFSBUF struct statfs
#  if !defined(ST_RDONLY)
#    define ST_RDONLY 1 // hack for missing define on Android
#  endif
#elif defined(Q_OS_HAIKU)
#  define QT_STATFSBUF struct statvfs
#  define QT_STATFS    ::statvfs
#else
#  if defined(QT_LARGEFILE_SUPPORT)
#    define QT_STATFSBUF struct statvfs64
#    define QT_STATFS    ::statvfs64
#  else
#    define QT_STATFSBUF struct statvfs
#    define QT_STATFS    ::statvfs
#  endif // QT_LARGEFILE_SUPPORT
#endif // Q_OS_BSD4

QT_BEGIN_NAMESPACE

static bool isPseudoFs(const QString &mountDir, const QByteArray &type)
{
    if (mountDir.startsWith(QLatin1String("/dev"))
        || mountDir.startsWith(QLatin1String("/proc"))
        || mountDir.startsWith(QLatin1String("/sys"))
        || mountDir.startsWith(QLatin1String("/var/run"))
        || mountDir.startsWith(QLatin1String("/var/lock"))) {
        return true;
    }
    if (type == "tmpfs")
        return true;
#if defined(Q_OS_LINUX)
    if (type == "rootfs" || type == "rpc_pipefs")
        return true;
#endif

    return false;
}

class QStorageIterator
{
public:
    QStorageIterator();
    ~QStorageIterator();

    inline bool isValid() const;
    inline bool next();
    inline QString rootPath() const;
    inline QByteArray fileSystemType() const;
    inline QByteArray device() const;
private:
#if defined(Q_OS_BSD4)
    struct statfs *stat_buf;
    int entryCount;
    int currentIndex;
#elif defined(Q_OS_SOLARIS)
    FILE *fp;
    mnttab mnt;
#elif defined(Q_OS_ANDROID)
    QFile file;
    QByteArray m_rootPath;
    QByteArray m_fileSystemType;
    QByteArray m_device;
#elif defined(Q_OS_LINUX)
    FILE *fp;
    mntent mnt;
    QByteArray buffer;
#elif defined(Q_OS_HAIKU)
    BVolumeRoster m_volumeRoster;

    QByteArray m_rootPath;
    QByteArray m_fileSystemType;
    QByteArray m_device;
#endif
};

#if defined(Q_OS_BSD4)

inline QStorageIterator::QStorageIterator()
    : entryCount(::getmntinfo(&stat_buf, 0)),
      currentIndex(-1)
{
}

inline QStorageIterator::~QStorageIterator()
{
}

inline bool QStorageIterator::isValid() const
{
    return entryCount != -1;
}

inline bool QStorageIterator::next()
{
    return ++currentIndex < entryCount;
}

inline QString QStorageIterator::rootPath() const
{
    return QFile::decodeName(stat_buf[currentIndex].f_mntonname);
}

inline QByteArray QStorageIterator::fileSystemType() const
{
    return QByteArray(stat_buf[currentIndex].f_fstypename);
}

inline QByteArray QStorageIterator::device() const
{
    return QByteArray(stat_buf[currentIndex].f_mntfromname);
}

#elif defined(Q_OS_SOLARIS)

static const char pathMounted[] = "/etc/mnttab";

inline QStorageIterator::QStorageIterator()
{
    const int fd = qt_safe_open(pathMounted, O_RDONLY);
    fp = ::fdopen(fd, "r");
}

inline QStorageIterator::~QStorageIterator()
{
    if (fp)
        ::fclose(fp);
}

inline bool QStorageIterator::isValid() const
{
    return fp != Q_NULLPTR;
}

inline bool QStorageIterator::next()
{
    return ::getmntent(fp, &mnt) == Q_NULLPTR;
}

inline QString QStorageIterator::rootPath() const
{
    return QFile::decodeName(mnt.mnt_mountp);
}

inline QByteArray QStorageIterator::fileSystemType() const
{
    return QByteArray(mnt.mnt_fstype);
}

inline QByteArray QStorageIterator::device() const
{
    return QByteArray(mnt.mnt_mntopts);
}

#elif defined(Q_OS_ANDROID)

static const char pathMounted[] = "/proc/mounts";

inline QStorageIterator::QStorageIterator()
{
    file.setFileName(pathMounted);
    file.open(QIODevice::ReadOnly | QIODevice::Text);
}

inline QStorageIterator::~QStorageIterator()
{
}

inline bool QStorageIterator::isValid() const
{
    return file.isOpen();
}

inline bool QStorageIterator::next()
{
    QList<QByteArray> data;
    do {
        const QByteArray line = file.readLine();
        data = line.split(' ');
    } while (data.count() < 3 && !file.atEnd());

    if (file.atEnd())
        return false;
    m_device = data.at(0);
    m_rootPath = data.at(1);
    m_fileSystemType = data.at(2);

    return true;
}

inline QString QStorageIterator::rootPath() const
{
    return QFile::decodeName(m_rootPath);
}

inline QByteArray QStorageIterator::fileSystemType() const
{
    return m_fileSystemType;
}

inline QByteArray QStorageIterator::device() const
{
    return m_device;
}

#elif defined(Q_OS_LINUX)

static const char pathMounted[] = "/etc/mtab";
static const int bufferSize = 3*PATH_MAX; // 2 paths (mount point+device) and metainfo

inline QStorageIterator::QStorageIterator() :
    buffer(QByteArray(bufferSize, 0))
{
    fp = ::setmntent(pathMounted, "r");
}

inline QStorageIterator::~QStorageIterator()
{
    if (fp)
        ::endmntent(fp);
}

inline bool QStorageIterator::isValid() const
{
    return fp != Q_NULLPTR;
}

inline bool QStorageIterator::next()
{
    return ::getmntent_r(fp, &mnt, buffer.data(), buffer.size()) != Q_NULLPTR;
}

inline QString QStorageIterator::rootPath() const
{
    return QFile::decodeName(mnt.mnt_dir);
}

inline QByteArray QStorageIterator::fileSystemType() const
{
    return QByteArray(mnt.mnt_type);
}

inline QByteArray QStorageIterator::device() const
{
    return QByteArray(mnt.mnt_fsname);
}

#elif defined(Q_OS_HAIKU)
inline QStorageIterator::QStorageIterator()
{
}

inline QStorageIterator::~QStorageIterator()
{
}

inline bool QStorageIterator::isValid() const
{
    return true;
}

inline bool QStorageIterator::next()
{
    BVolume volume;

    if (m_volumeRoster.GetNextVolume(&volume) != B_OK)
        return false;

    BDirectory directory;
    if (volume.GetRootDirectory(&directory) != B_OK)
        return false;

    const BPath path(&directory);

    fs_info fsInfo;
    memset(&fsInfo, 0, sizeof(fsInfo));

    if (fs_stat_dev(volume.Device(), &fsInfo) != 0)
        return false;

    m_rootPath = path.Path();
    m_fileSystemType = QByteArray(fsInfo.fsh_name);

    const QByteArray deviceName(fsInfo.device_name);
    m_device = (deviceName.isEmpty() ? QByteArray::number(qint32(volume.Device())) : deviceName);

    return true;
}

inline QString QStorageIterator::rootPath() const
{
    return QFile::decodeName(m_rootPath);
}

inline QByteArray QStorageIterator::fileSystemType() const
{
    return m_fileSystemType;
}

inline QByteArray QStorageIterator::device() const
{
    return m_device;
}

#else

inline QStorageIterator::QStorageIterator()
{
}

inline QStorageIterator::~QStorageIterator()
{
}

inline bool QStorageIterator::isValid() const
{
    return false;
}

inline bool QStorageIterator::next()
{
    return false;
}

inline QString QStorageIterator::rootPath() const
{
    return QString();
}

inline QByteArray QStorageIterator::fileSystemType() const
{
    return QByteArray();
}

inline QByteArray QStorageIterator::device() const
{
    return QByteArray();
}

#endif

void QStorageInfoPrivate::initRootPath()
{
    rootPath = QFileInfo(rootPath).canonicalFilePath();

    if (rootPath.isEmpty())
        return;

    QStorageIterator it;
    if (!it.isValid()) {
        rootPath = QStringLiteral("/");
        return;
    }

    int maxLength = 0;
    const QString oldRootPath = rootPath;
    rootPath.clear();

    while (it.next()) {
        const QString mountDir = it.rootPath();
        const QByteArray fsName = it.fileSystemType();
        if (isPseudoFs(mountDir, fsName))
            continue;
        // we try to find most suitable entry
        if (oldRootPath.startsWith(mountDir) && maxLength < mountDir.length()) {
            maxLength = mountDir.length();
            rootPath = mountDir;
            device = it.device();
            fileSystemType = fsName;
        }
    }
}

static inline QString retrieveLabel(const QByteArray &device)
{
#ifdef Q_OS_LINUX
    static const char pathDiskByLabel[] = "/dev/disk/by-label";

    QDirIterator it(QLatin1String(pathDiskByLabel), QDir::NoDotAndDotDot);
    while (it.hasNext()) {
        it.next();
        QFileInfo fileInfo(it.fileInfo());
        if (fileInfo.isSymLink() && fileInfo.symLinkTarget().toLocal8Bit() == device)
            return fileInfo.fileName();
    }
#elif defined Q_OS_HAIKU
    fs_info fsInfo;
    memset(&fsInfo, 0, sizeof(fsInfo));

    int32 pos = 0;
    dev_t dev;
    while ((dev = next_dev(&pos)) >= 0) {
        if (fs_stat_dev(dev, &fsInfo) != 0)
            continue;

        if (qstrcmp(fsInfo.device_name, device.constData()) == 0)
            return QString::fromLocal8Bit(fsInfo.volume_name);
    }
#else
    Q_UNUSED(device);
#endif

    return QString();
}

void QStorageInfoPrivate::doStat()
{
    initRootPath();
    if (rootPath.isEmpty())
        return;

    retrieveVolumeInfo();
    name = retrieveLabel(device);
}

void QStorageInfoPrivate::retrieveVolumeInfo()
{
    QT_STATFSBUF statfs_buf;
    int result;
    EINTR_LOOP(result, QT_STATFS(QFile::encodeName(rootPath).constData(), &statfs_buf));
    if (result == 0) {
        valid = true;
        ready = true;

        bytesTotal = statfs_buf.f_blocks * statfs_buf.f_bsize;
        bytesFree = statfs_buf.f_bfree * statfs_buf.f_bsize;
        bytesAvailable = statfs_buf.f_bavail * statfs_buf.f_bsize;
#if defined(Q_OS_ANDROID)
#if defined(_STATFS_F_FLAGS)
        readOnly = (statfs_buf.f_flags & ST_RDONLY) != 0;
#endif
#else
        readOnly = (statfs_buf.f_flag & ST_RDONLY) != 0;
#endif
    }
}

QList<QStorageInfo> QStorageInfoPrivate::mountedVolumes()
{
    QStorageIterator it;
    if (!it.isValid())
        return QList<QStorageInfo>() << root();

    QList<QStorageInfo> volumes;

    while (it.next()) {
        const QString mountDir = it.rootPath();
        const QByteArray fsName = it.fileSystemType();
        if (isPseudoFs(mountDir, fsName))
            continue;

        volumes.append(QStorageInfo(mountDir));
    }

    return volumes;
}

QStorageInfo QStorageInfoPrivate::root()
{
    return QStorageInfo(QStringLiteral("/"));
}

QT_END_NAMESPACE<|MERGE_RESOLUTION|>--- conflicted
+++ resolved
@@ -54,15 +54,13 @@
 #  include <sys/statvfs.h>
 #elif defined(Q_OS_SOLARIS)
 #  include <sys/mnttab.h>
-<<<<<<< HEAD
+#  include <sys/statvfs.h>
 #elif defined(Q_OS_HAIKU)
 #  include <Directory.h>
 #  include <Path.h>
 #  include <Volume.h>
 #  include <VolumeRoster.h>
 #  include <fs_info.h>
-=======
->>>>>>> edd55542
 #  include <sys/statvfs.h>
 #else
 #  include <sys/statvfs.h>
