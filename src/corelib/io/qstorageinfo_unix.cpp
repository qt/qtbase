/****************************************************************************
**
** Copyright (C) 2014 Ivan Komissarov <ABBAPOH@gmail.com>
** Copyright (C) 2016 Intel Corporation.
** Contact: https://www.qt.io/licensing/
**
** This file is part of the QtCore module of the Qt Toolkit.
**
** $QT_BEGIN_LICENSE:LGPL$
** Commercial License Usage
** Licensees holding valid commercial Qt licenses may use this file in
** accordance with the commercial license agreement provided with the
** Software or, alternatively, in accordance with the terms contained in
** a written agreement between you and The Qt Company. For licensing terms
** and conditions see https://www.qt.io/terms-conditions. For further
** information use the contact form at https://www.qt.io/contact-us.
**
** GNU Lesser General Public License Usage
** Alternatively, this file may be used under the terms of the GNU Lesser
** General Public License version 3 as published by the Free Software
** Foundation and appearing in the file LICENSE.LGPL3 included in the
** packaging of this file. Please review the following information to
** ensure the GNU Lesser General Public License version 3 requirements
** will be met: https://www.gnu.org/licenses/lgpl-3.0.html.
**
** GNU General Public License Usage
** Alternatively, this file may be used under the terms of the GNU
** General Public License version 2.0 or (at your option) the GNU General
** Public license version 3 or any later version approved by the KDE Free
** Qt Foundation. The licenses are as published by the Free Software
** Foundation and appearing in the file LICENSE.GPL2 and LICENSE.GPL3
** included in the packaging of this file. Please review the following
** information to ensure the GNU General Public License requirements will
** be met: https://www.gnu.org/licenses/gpl-2.0.html and
** https://www.gnu.org/licenses/gpl-3.0.html.
**
** $QT_END_LICENSE$
**
****************************************************************************/

#include "qstorageinfo_p.h"

#include <QtCore/qdiriterator.h>
#include <QtCore/qfileinfo.h>
#include <QtCore/qtextstream.h>

#include <QtCore/private/qcore_unix_p.h>
#include <QtCore/private/qlocale_tools_p.h>

#include <errno.h>
#include <sys/stat.h>

#if defined(Q_OS_BSD4)
#  include <sys/mount.h>
#  include <sys/statvfs.h>
#elif defined(Q_OS_ANDROID)
#  include <sys/mount.h>
#  include <sys/vfs.h>
#  include <mntent.h>
#elif defined(Q_OS_LINUX) || defined(Q_OS_HURD)
#  include <mntent.h>
#  include <sys/statvfs.h>
#elif defined(Q_OS_SOLARIS)
#  include <sys/mnttab.h>
#  include <sys/statvfs.h>
#elif defined(Q_OS_HAIKU)
#  include <Directory.h>
#  include <Path.h>
#  include <Volume.h>
#  include <VolumeRoster.h>
#  include <fs_info.h>
#  include <sys/statvfs.h>
#else
#  include <sys/statvfs.h>
#endif

#if defined(Q_OS_BSD4)
#  if defined(Q_OS_NETBSD)
#    define QT_STATFSBUF struct statvfs
#    define QT_STATFS    ::statvfs
#  else
#    define QT_STATFSBUF struct statfs
#    define QT_STATFS    ::statfs
#  endif

#  if !defined(ST_RDONLY)
#    define ST_RDONLY MNT_RDONLY
#  endif
#  if !defined(_STATFS_F_FLAGS) && !defined(Q_OS_NETBSD)
#    define _STATFS_F_FLAGS 1
#  endif
#elif defined(Q_OS_ANDROID)
#  define QT_STATFS    ::statfs
#  define QT_STATFSBUF struct statfs
#  if !defined(ST_RDONLY)
#    define ST_RDONLY 1 // hack for missing define on Android
#  endif
#elif defined(Q_OS_HAIKU)
#  define QT_STATFSBUF struct statvfs
#  define QT_STATFS    ::statvfs
#else
#  if defined(QT_LARGEFILE_SUPPORT)
#    define QT_STATFSBUF struct statvfs64
#    define QT_STATFS    ::statvfs64
#  else
#    define QT_STATFSBUF struct statvfs
#    define QT_STATFS    ::statvfs
#  endif // QT_LARGEFILE_SUPPORT
#endif // Q_OS_BSD4

#if QT_HAS_INCLUDE(<paths.h>)
#  include <paths.h>
#endif
#ifndef _PATH_MOUNTED
#  define _PATH_MOUNTED     "/etc/mnttab"
#endif

QT_BEGIN_NAMESPACE

class QStorageIterator
{
public:
    QStorageIterator();
    ~QStorageIterator();

    inline bool isValid() const;
    inline bool next();
    inline QString rootPath() const;
    inline QByteArray fileSystemType() const;
    inline QByteArray device() const;
    inline QByteArray options() const;
    inline QByteArray subvolume() const;
private:
#if defined(Q_OS_BSD4)
    QT_STATFSBUF *stat_buf;
    int entryCount;
    int currentIndex;
#elif defined(Q_OS_SOLARIS)
    FILE *fp;
    mnttab mnt;
#elif defined(Q_OS_ANDROID)
    QFile file;
    QByteArray m_rootPath;
    QByteArray m_fileSystemType;
    QByteArray m_device;
    QByteArray m_options;
#elif defined(Q_OS_LINUX) || defined(Q_OS_HURD)
    struct mountinfoent : public mntent {
        // Details from proc(5) section from /proc/<pid>/mountinfo:
        //(1)  mount ID: a unique ID for the mount (may be reused after umount(2)).
        int mount_id;
        //(2)  parent ID: the ID of the parent mount (or of self for the top of the mount tree).
//      int parent_id;
        //(3)  major:minor: the value of st_dev for files on this filesystem (see stat(2)).
//      dev_t rdev;
        //(4)  root: the pathname of the directory in the filesystem which forms the root of this mount.
        char *subvolume;
        //(5)  mount point: the pathname of the mount point relative to the process's root directory.
//      char *mnt_dir;      // in mntent
        //(6)  mount options: per-mount options.
//      char *mnt_opts;     // in mntent
        //(7)  optional fields: zero or more fields of the form "tag[:value]"; see below.
//      int flags;
        //(8)  separator: the end of the optional fields is marked by a single hyphen.

        //(9)  filesystem type: the filesystem type in the form "type[.subtype]".
//      char *mnt_type;     // in mntent
        //(10) mount source: filesystem-specific information or "none".
//      char *mnt_fsname;   // in mntent
        //(11) super options: per-superblock options.
        char *superopts;
    };

    FILE *fp;
    QByteArray buffer;
    mountinfoent mnt;
    bool usingMountinfo;
#elif defined(Q_OS_HAIKU)
    BVolumeRoster m_volumeRoster;

    QByteArray m_rootPath;
    QByteArray m_fileSystemType;
    QByteArray m_device;
#endif
};

template <typename String>
static bool isParentOf(const String &parent, const QString &dirName)
{
    return dirName.startsWith(parent) &&
            (dirName.size() == parent.size() || dirName.at(parent.size()) == QLatin1Char('/') ||
             parent.size() == 1);
}

static bool shouldIncludeFs(const QStorageIterator &it)
{
    /*
     * This function implements a heuristic algorithm to determine whether a
     * given mount should be reported to the user. Our objective is to list
     * only entries that the end-user would find useful.
     *
     * We therefore ignore:
     *  - mounted in /dev, /proc, /sys: special mounts
     *    (this will catch /sys/fs/cgroup, /proc/sys/fs/binfmt_misc, /dev/pts,
     *    some of which are tmpfs on Linux)
     *  - mounted in /var/run or /var/lock: most likely pseudofs
     *    (on earlier systemd versions, /var/run was a bind-mount of /run, so
     *    everything would be unnecessarily duplicated)
     *  - filesystem type is "rootfs": artifact of the root-pivot on some Linux
     *    initrd
     *  - if the filesystem total size is zero, it's a pseudo-fs (not checked here).
     */

    QString mountDir = it.rootPath();
    if (isParentOf(QLatin1String("/dev"), mountDir)
        || isParentOf(QLatin1String("/proc"), mountDir)
        || isParentOf(QLatin1String("/sys"), mountDir)
        || isParentOf(QLatin1String("/var/run"), mountDir)
        || isParentOf(QLatin1String("/var/lock"), mountDir)) {
        return false;
    }

#ifdef Q_OS_LINUX
    if (it.fileSystemType() == "rootfs")
        return false;
#endif

    // size checking in mountedVolumes()
    return true;
}

#if defined(Q_OS_BSD4)

#ifndef MNT_NOWAIT
#  define MNT_NOWAIT 0
#endif

inline QStorageIterator::QStorageIterator()
    : entryCount(::getmntinfo(&stat_buf, MNT_NOWAIT)),
      currentIndex(-1)
{
}

inline QStorageIterator::~QStorageIterator()
{
}

inline bool QStorageIterator::isValid() const
{
    return entryCount != -1;
}

inline bool QStorageIterator::next()
{
    return ++currentIndex < entryCount;
}

inline QString QStorageIterator::rootPath() const
{
    return QFile::decodeName(stat_buf[currentIndex].f_mntonname);
}

inline QByteArray QStorageIterator::fileSystemType() const
{
    return QByteArray(stat_buf[currentIndex].f_fstypename);
}

inline QByteArray QStorageIterator::device() const
{
    return QByteArray(stat_buf[currentIndex].f_mntfromname);
}

inline QByteArray QStorageIterator::options() const
{
    return QByteArray();
}

inline QByteArray QStorageIterator::subvolume() const
{
    return QByteArray();
}
#elif defined(Q_OS_SOLARIS)

inline QStorageIterator::QStorageIterator()
{
    const int fd = qt_safe_open(_PATH_MOUNTED, O_RDONLY);
    fp = ::fdopen(fd, "r");
}

inline QStorageIterator::~QStorageIterator()
{
    if (fp)
        ::fclose(fp);
}

inline bool QStorageIterator::isValid() const
{
    return fp != nullptr;
}

inline bool QStorageIterator::next()
{
    return ::getmntent(fp, &mnt) == 0;
}

inline QString QStorageIterator::rootPath() const
{
    return QFile::decodeName(mnt.mnt_mountp);
}

inline QByteArray QStorageIterator::fileSystemType() const
{
    return QByteArray(mnt.mnt_fstype);
}

inline QByteArray QStorageIterator::device() const
{
    return QByteArray(mnt.mnt_mntopts);
}

inline QByteArray QStorageIterator::subvolume() const
{
    return QByteArray();
}
#elif defined(Q_OS_ANDROID)

inline QStorageIterator::QStorageIterator()
{
    file.setFileName(_PATH_MOUNTED);
    file.open(QIODevice::ReadOnly | QIODevice::Text);
}

inline QStorageIterator::~QStorageIterator()
{
}

inline bool QStorageIterator::isValid() const
{
    return file.isOpen();
}

inline bool QStorageIterator::next()
{
    QList<QByteArray> data;
    do {
        const QByteArray line = file.readLine();
        data = line.split(' ');
    } while (data.count() < 3 && !file.atEnd());

    if (file.atEnd())
        return false;
    m_device = data.at(0);
    m_rootPath = data.at(1);
    m_fileSystemType = data.at(2);
    m_options = data.at(3);

    return true;
}

inline QString QStorageIterator::rootPath() const
{
    return QFile::decodeName(m_rootPath);
}

inline QByteArray QStorageIterator::fileSystemType() const
{
    return m_fileSystemType;
}

inline QByteArray QStorageIterator::device() const
{
    return m_device;
}

inline QByteArray QStorageIterator::options() const
{
    return m_options;
}

inline QByteArray QStorageIterator::subvolume() const
{
    return QByteArray();
}
#elif defined(Q_OS_LINUX) || defined(Q_OS_HURD)

static const int bufferSize = 1024; // 2 paths (mount point+device) and metainfo;
                                    // should be enough

inline QStorageIterator::QStorageIterator() :
    buffer(QByteArray(bufferSize, 0))
{
    fp = nullptr;

#ifdef Q_OS_LINUX
    // first, try to open /proc/self/mountinfo, which has more details
    fp = ::fopen("/proc/self/mountinfo", "re");
#endif
    if (fp) {
        usingMountinfo = true;
    } else {
        usingMountinfo = false;
        fp = ::setmntent(_PATH_MOUNTED, "r");
    }
}

inline QStorageIterator::~QStorageIterator()
{
    if (fp) {
        if (usingMountinfo)
            ::fclose(fp);
        else
            ::endmntent(fp);
    }
}

inline bool QStorageIterator::isValid() const
{
    return fp != nullptr;
}

inline bool QStorageIterator::next()
{
    mnt.subvolume = nullptr;
    mnt.superopts = nullptr;
    if (!usingMountinfo)
        return ::getmntent_r(fp, &mnt, buffer.data(), buffer.size()) != nullptr;

    // Helper function to parse paths that the kernel inserts escape sequences
    // for. The unescaped string is left at \a src and is properly
    // NUL-terminated. Returns a pointer to the delimiter that terminated the
    // path, or nullptr if it failed.
    auto parseMangledPath = [](char *src) {
        // The kernel escapes with octal the following characters:
        //  space ' ', tab '\t', backslask '\\', and newline '\n'
        char *dst = src;
        while (*src) {
            switch (*src) {
            case ' ':
                // Unescaped space: end of the field.
                *dst = '\0';
                return src;

            default:
                *dst++ = *src++;
                break;

            case '\\':
                // It always uses exactly three octal characters.
                ++src;
                char c = (*src++ - '0') << 6;
                c |= (*src++ - '0') << 3;
                c |= (*src++ - '0');
                *dst++ = c;
                break;
            }
        }

        // Found a NUL before the end of the field.
        src = nullptr;
        return src;
    };

    char *ptr = buffer.data();
    if (fgets(ptr, buffer.size(), fp) == nullptr)
        return false;

    size_t len = strlen(buffer.data());
    if (len == 0)
        return false;
    if (ptr[len - 1] == '\n')
        ptr[len - 1] = '\0';

    // parse the line
    bool ok;
    mnt.mnt_freq = 0;
    mnt.mnt_passno = 0;

    mnt.mount_id = qstrtoll(ptr, const_cast<const char **>(&ptr), 10, &ok);
    if (!ptr || !ok)
        return false;

    int parent_id = qstrtoll(ptr, const_cast<const char **>(&ptr), 10, &ok);
    Q_UNUSED(parent_id);
    if (!ptr || !ok)
        return false;

    int rdevmajor = qstrtoll(ptr, const_cast<const char **>(&ptr), 10, &ok);
    if (!ptr || !ok)
        return false;
    if (*ptr != ':')
        return false;
    int rdevminor = qstrtoll(ptr + 1, const_cast<const char **>(&ptr), 10, &ok);
    if (!ptr || !ok)
        return false;
    Q_UNUSED(rdevmajor);
    Q_UNUSED(rdevminor);

    if (*ptr != ' ')
        return false;

    mnt.subvolume = ++ptr;
    ptr = parseMangledPath(ptr);
    if (!ptr)
        return false;

    // unset a subvolume of "/" -- it's not a *sub* volume
    if (mnt.subvolume + 1 == ptr)
        *mnt.subvolume = '\0';

    mnt.mnt_dir = ++ptr;
    ptr = parseMangledPath(ptr);
    if (!ptr)
        return false;

    mnt.mnt_opts = ++ptr;
    ptr = strchr(ptr, ' ');
    if (!ptr)
        return false;

    // we don't parse the flags, so just find the separator
    if (char *const dashed = strstr(ptr, " - ")) {
        *ptr = '\0';
        ptr = dashed + strlen(" - ") - 1;
    } else {
        return false;
    }

    mnt.mnt_type = ++ptr;
    ptr = strchr(ptr, ' ');
    if (!ptr)
        return false;
    *ptr = '\0';

    mnt.mnt_fsname = ++ptr;
    ptr = parseMangledPath(ptr);
    if (!ptr)
        return false;

    mnt.superopts = ++ptr;
    ptr += strcspn(ptr, " \n");
    *ptr = '\0';

    return true;
}

inline QString QStorageIterator::rootPath() const
{
    return QFile::decodeName(mnt.mnt_dir);
}

inline QByteArray QStorageIterator::fileSystemType() const
{
    return QByteArray(mnt.mnt_type);
}

inline QByteArray QStorageIterator::device() const
{
    return QByteArray(mnt.mnt_fsname);
}

inline QByteArray QStorageIterator::options() const
{
    // Merge the two options, starting with the superblock options and letting
    // the per-mount options override.
    const char *superopts = mnt.superopts;

    // Both mnt_opts and superopts start with "ro" or "rw", so we can skip the
    // superblock's field (see show_mountinfo() in fs/proc_namespace.c).
    if (superopts && superopts[0] == 'r') {
        if (superopts[2] == '\0')       // no other superopts besides "ro" / "rw"?
            superopts = nullptr;
        else if (superopts[2] == ',')
            superopts += 3;
    }

    if (superopts)
        return QByteArray(superopts) + ',' + mnt.mnt_opts;
    return QByteArray(mnt.mnt_opts);
}

inline QByteArray QStorageIterator::subvolume() const
{
    return QByteArray(mnt.subvolume);
}
#elif defined(Q_OS_HAIKU)
inline QStorageIterator::QStorageIterator()
{
}

inline QStorageIterator::~QStorageIterator()
{
}

inline bool QStorageIterator::isValid() const
{
    return true;
}

inline bool QStorageIterator::next()
{
    BVolume volume;

    if (m_volumeRoster.GetNextVolume(&volume) != B_OK)
        return false;

    BDirectory directory;
    if (volume.GetRootDirectory(&directory) != B_OK)
        return false;

    const BPath path(&directory);

    fs_info fsInfo;
    memset(&fsInfo, 0, sizeof(fsInfo));

    if (fs_stat_dev(volume.Device(), &fsInfo) != 0)
        return false;

    m_rootPath = path.Path();
    m_fileSystemType = QByteArray(fsInfo.fsh_name);

    const QByteArray deviceName(fsInfo.device_name);
    m_device = (deviceName.isEmpty() ? QByteArray::number(qint32(volume.Device())) : deviceName);

    return true;
}

inline QString QStorageIterator::rootPath() const
{
    return QFile::decodeName(m_rootPath);
}

inline QByteArray QStorageIterator::fileSystemType() const
{
    return m_fileSystemType;
}

inline QByteArray QStorageIterator::device() const
{
    return m_device;
}

inline QByteArray QStorageIterator::options() const
{
    return QByteArray();
}

inline QByteArray QStorageIterator::subvolume() const
{
    return QByteArray();
}
#else

inline QStorageIterator::QStorageIterator()
{
}

inline QStorageIterator::~QStorageIterator()
{
}

inline bool QStorageIterator::isValid() const
{
    return false;
}

inline bool QStorageIterator::next()
{
    return false;
}

inline QString QStorageIterator::rootPath() const
{
    return QString();
}

inline QByteArray QStorageIterator::fileSystemType() const
{
    return QByteArray();
}

inline QByteArray QStorageIterator::device() const
{
    return QByteArray();
}

inline QByteArray QStorageIterator::options() const
{
    return QByteArray();
}

inline QByteArray QStorageIterator::subvolume() const
{
<<<<<<< HEAD
#ifdef Q_OS_LINUX
    if (it.fileSystemType() == "btrfs") {
        const QByteArrayList opts = it.options().split(',');
        QByteArray id;
        for (const QByteArray &opt : opts) {
            static const char subvol[] = "subvol=";
            static const char subvolid[] = "subvolid=";
            if (opt.startsWith(subvol))
                return std::move(opt).mid(strlen(subvol));
            if (opt.startsWith(subvolid))
                id = std::move(opt).mid(strlen(subvolid));
        }

        // if we didn't find the subvolume name, return the subvolume ID
        return id;
    }
#else
    Q_UNUSED(it)
#endif
=======
>>>>>>> e5a6e9bb
    return QByteArray();
}
#endif

void QStorageInfoPrivate::initRootPath()
{
    rootPath = QFileInfo(rootPath).canonicalFilePath();

    if (rootPath.isEmpty())
        return;

    QStorageIterator it;
    if (!it.isValid()) {
        rootPath = QStringLiteral("/");
        return;
    }

    int maxLength = 0;
    const QString oldRootPath = rootPath;
    rootPath.clear();

    while (it.next()) {
        const QString mountDir = it.rootPath();
        const QByteArray fsName = it.fileSystemType();
        // we try to find most suitable entry
        if (isParentOf(mountDir, oldRootPath) && maxLength < mountDir.length()) {
            maxLength = mountDir.length();
            rootPath = mountDir;
            device = it.device();
            fileSystemType = fsName;
            subvolume = it.subvolume();
        }
    }
}

#ifdef Q_OS_LINUX
// udev encodes the labels with ID_LABEL_FS_ENC which is done with
// blkid_encode_string(). Within this function some 1-byte utf-8
// characters not considered safe (e.g. '\' or ' ') are encoded as hex
static QString decodeFsEncString(const QString &str)
{
    QString decoded;
    decoded.reserve(str.size());

    int i = 0;
    while (i < str.size()) {
        if (i <= str.size() - 4) {    // we need at least four characters \xAB
            if (str.at(i) == QLatin1Char('\\') &&
                str.at(i+1) == QLatin1Char('x')) {
                bool bOk;
                const int code = str.midRef(i+2, 2).toInt(&bOk, 16);
                // only decode characters between 0x20 and 0x7f but not
                // the backslash to prevent collisions
                if (bOk && code >= 0x20 && code < 0x80 && code != '\\') {
                    decoded += QChar(code);
                    i += 4;
                    continue;
                }
            }
        }
        decoded += str.at(i);
        ++i;
    }
    return decoded;
}
#endif

static inline QString retrieveLabel(const QByteArray &device)
{
#ifdef Q_OS_LINUX
    static const char pathDiskByLabel[] = "/dev/disk/by-label";

    QFileInfo devinfo(QFile::decodeName(device));
    QString devicePath = devinfo.canonicalFilePath();

    QDirIterator it(QLatin1String(pathDiskByLabel), QDir::NoDotAndDotDot);
    while (it.hasNext()) {
        it.next();
        QFileInfo fileInfo(it.fileInfo());
        if (fileInfo.isSymLink() && fileInfo.symLinkTarget() == devicePath)
            return decodeFsEncString(fileInfo.fileName());
    }
#elif defined Q_OS_HAIKU
    fs_info fsInfo;
    memset(&fsInfo, 0, sizeof(fsInfo));

    int32 pos = 0;
    dev_t dev;
    while ((dev = next_dev(&pos)) >= 0) {
        if (fs_stat_dev(dev, &fsInfo) != 0)
            continue;

        if (qstrcmp(fsInfo.device_name, device.constData()) == 0)
            return QString::fromLocal8Bit(fsInfo.volume_name);
    }
#else
    Q_UNUSED(device);
#endif

    return QString();
}

void QStorageInfoPrivate::doStat()
{
    initRootPath();
    if (rootPath.isEmpty())
        return;

    retrieveVolumeInfo();
    name = retrieveLabel(device);
}

void QStorageInfoPrivate::retrieveVolumeInfo()
{
    QT_STATFSBUF statfs_buf;
    int result;
    EINTR_LOOP(result, QT_STATFS(QFile::encodeName(rootPath).constData(), &statfs_buf));
    if (result == 0) {
        valid = true;
        ready = true;

#if defined(Q_OS_INTEGRITY) || (defined(Q_OS_BSD4) && !defined(Q_OS_NETBSD))
        bytesTotal = statfs_buf.f_blocks * statfs_buf.f_bsize;
        bytesFree = statfs_buf.f_bfree * statfs_buf.f_bsize;
        bytesAvailable = statfs_buf.f_bavail * statfs_buf.f_bsize;
#else
        bytesTotal = statfs_buf.f_blocks * statfs_buf.f_frsize;
        bytesFree = statfs_buf.f_bfree * statfs_buf.f_frsize;
        bytesAvailable = statfs_buf.f_bavail * statfs_buf.f_frsize;
#endif
        blockSize = statfs_buf.f_bsize;
#if defined(Q_OS_ANDROID) || defined(Q_OS_BSD4) || defined(Q_OS_INTEGRITY)
#if defined(_STATFS_F_FLAGS)
        readOnly = (statfs_buf.f_flags & ST_RDONLY) != 0;
#endif
#else
        readOnly = (statfs_buf.f_flag & ST_RDONLY) != 0;
#endif
    }
}

QList<QStorageInfo> QStorageInfoPrivate::mountedVolumes()
{
    QStorageIterator it;
    if (!it.isValid())
        return QList<QStorageInfo>() << root();

    QList<QStorageInfo> volumes;

    while (it.next()) {
        if (!shouldIncludeFs(it))
            continue;

        const QString mountDir = it.rootPath();
        QStorageInfo info(mountDir);
        if (info.bytesTotal() == 0)
            continue;
        volumes.append(info);
    }

    return volumes;
}

QStorageInfo QStorageInfoPrivate::root()
{
    return QStorageInfo(QStringLiteral("/"));
}

QT_END_NAMESPACE<|MERGE_RESOLUTION|>--- conflicted
+++ resolved
@@ -690,28 +690,6 @@
 
 inline QByteArray QStorageIterator::subvolume() const
 {
-<<<<<<< HEAD
-#ifdef Q_OS_LINUX
-    if (it.fileSystemType() == "btrfs") {
-        const QByteArrayList opts = it.options().split(',');
-        QByteArray id;
-        for (const QByteArray &opt : opts) {
-            static const char subvol[] = "subvol=";
-            static const char subvolid[] = "subvolid=";
-            if (opt.startsWith(subvol))
-                return std::move(opt).mid(strlen(subvol));
-            if (opt.startsWith(subvolid))
-                id = std::move(opt).mid(strlen(subvolid));
-        }
-
-        // if we didn't find the subvolume name, return the subvolume ID
-        return id;
-    }
-#else
-    Q_UNUSED(it)
-#endif
-=======
->>>>>>> e5a6e9bb
     return QByteArray();
 }
 #endif
