/****************************************************************************
**
** Copyright (C) 2014 Ivan Komissarov <ABBAPOH@gmail.com>
** Copyright (C) 2016 Intel Corporation.
** Contact: https://www.qt.io/licensing/
**
** This file is part of the QtCore module of the Qt Toolkit.
**
** $QT_BEGIN_LICENSE:LGPL$
** Commercial License Usage
** Licensees holding valid commercial Qt licenses may use this file in
** accordance with the commercial license agreement provided with the
** Software or, alternatively, in accordance with the terms contained in
** a written agreement between you and The Qt Company. For licensing terms
** and conditions see https://www.qt.io/terms-conditions. For further
** information use the contact form at https://www.qt.io/contact-us.
**
** GNU Lesser General Public License Usage
** Alternatively, this file may be used under the terms of the GNU Lesser
** General Public License version 3 as published by the Free Software
** Foundation and appearing in the file LICENSE.LGPL3 included in the
** packaging of this file. Please review the following information to
** ensure the GNU Lesser General Public License version 3 requirements
** will be met: https://www.gnu.org/licenses/lgpl-3.0.html.
**
** GNU General Public License Usage
** Alternatively, this file may be used under the terms of the GNU
** General Public License version 2.0 or (at your option) the GNU General
** Public license version 3 or any later version approved by the KDE Free
** Qt Foundation. The licenses are as published by the Free Software
** Foundation and appearing in the file LICENSE.GPL2 and LICENSE.GPL3
** included in the packaging of this file. Please review the following
** information to ensure the GNU General Public License requirements will
** be met: https://www.gnu.org/licenses/gpl-2.0.html and
** https://www.gnu.org/licenses/gpl-3.0.html.
**
** $QT_END_LICENSE$
**
****************************************************************************/

#include "qstorageinfo_p.h"

#include <QtCore/qdiriterator.h>
#include <QtCore/qfileinfo.h>
#include <QtCore/qtextstream.h>

#include <QtCore/private/qcore_unix_p.h>
#include <QtCore/private/qlocale_tools_p.h>

#include <errno.h>
#include <sys/stat.h>

#if defined(Q_OS_BSD4)
#  include <sys/mount.h>
#  include <sys/statvfs.h>
#elif defined(Q_OS_ANDROID)
#  include <sys/mount.h>
#  include <sys/vfs.h>
#  include <mntent.h>
#elif defined(Q_OS_LINUX) || defined(Q_OS_HURD)
#  include <mntent.h>
#  include <sys/statvfs.h>
#elif defined(Q_OS_SOLARIS)
#  include <sys/mnttab.h>
#  include <sys/statvfs.h>
#elif defined(Q_OS_HAIKU)
#  include <Directory.h>
#  include <Path.h>
#  include <Volume.h>
#  include <VolumeRoster.h>
#  include <fs_info.h>
#  include <sys/statvfs.h>
#else
#  include <sys/statvfs.h>
#endif

#if defined(Q_OS_BSD4)
#  if defined(Q_OS_NETBSD)
#    define QT_STATFSBUF struct statvfs
#    define QT_STATFS    ::statvfs
#  else
#    define QT_STATFSBUF struct statfs
#    define QT_STATFS    ::statfs
#  endif

#  if !defined(ST_RDONLY)
#    define ST_RDONLY MNT_RDONLY
#  endif
#  if !defined(_STATFS_F_FLAGS) && !defined(Q_OS_NETBSD)
#    define _STATFS_F_FLAGS 1
#  endif
#elif defined(Q_OS_ANDROID)
#  define QT_STATFS    ::statfs
#  define QT_STATFSBUF struct statfs
#  if !defined(ST_RDONLY)
#    define ST_RDONLY 1 // hack for missing define on Android
#  endif
#elif defined(Q_OS_HAIKU)
#  define QT_STATFSBUF struct statvfs
#  define QT_STATFS    ::statvfs
#else
#  if defined(QT_LARGEFILE_SUPPORT)
#    define QT_STATFSBUF struct statvfs64
#    define QT_STATFS    ::statvfs64
#  else
#    define QT_STATFSBUF struct statvfs
#    define QT_STATFS    ::statvfs
#  endif // QT_LARGEFILE_SUPPORT
#endif // Q_OS_BSD4

#if QT_HAS_INCLUDE(<paths.h>)
#  include <paths.h>
#endif
#ifndef _PATH_MOUNTED
#  define _PATH_MOUNTED     "/etc/mnttab"
#endif

QT_BEGIN_NAMESPACE

class QStorageIterator
{
public:
    QStorageIterator();
    ~QStorageIterator();

    inline bool isValid() const;
    inline bool next();
    inline QString rootPath() const;
    inline QByteArray fileSystemType() const;
    inline QByteArray device() const;
    inline QByteArray options() const;
    inline QByteArray subvolume() const;
private:
#if defined(Q_OS_BSD4)
    QT_STATFSBUF *stat_buf;
    int entryCount;
    int currentIndex;
#elif defined(Q_OS_SOLARIS)
    FILE *fp;
    mnttab mnt;
#elif defined(Q_OS_ANDROID)
    QFile file;
    QByteArray m_rootPath;
    QByteArray m_fileSystemType;
    QByteArray m_device;
    QByteArray m_options;
#elif defined(Q_OS_LINUX) || defined(Q_OS_HURD)
    struct mountinfoent : public mntent {
        // Details from proc(5) section from /proc/<pid>/mountinfo:
        //(1)  mount ID: a unique ID for the mount (may be reused after umount(2)).
        int mount_id;
        //(2)  parent ID: the ID of the parent mount (or of self for the top of the mount tree).
//      int parent_id;
        //(3)  major:minor: the value of st_dev for files on this filesystem (see stat(2)).
//      dev_t rdev;
        //(4)  root: the pathname of the directory in the filesystem which forms the root of this mount.
        char *subvolume;
        //(5)  mount point: the pathname of the mount point relative to the process's root directory.
//      char *mnt_dir;      // in mntent
        //(6)  mount options: per-mount options.
//      char *mnt_opts;     // in mntent
        //(7)  optional fields: zero or more fields of the form "tag[:value]"; see below.
//      int flags;
        //(8)  separator: the end of the optional fields is marked by a single hyphen.

        //(9)  filesystem type: the filesystem type in the form "type[.subtype]".
//      char *mnt_type;     // in mntent
        //(10) mount source: filesystem-specific information or "none".
//      char *mnt_fsname;   // in mntent
        //(11) super options: per-superblock options.
        char *superopts;
    };

    FILE *fp;
    QByteArray buffer;
    mountinfoent mnt;
    bool usingMountinfo;
#elif defined(Q_OS_HAIKU)
    BVolumeRoster m_volumeRoster;

    QByteArray m_rootPath;
    QByteArray m_fileSystemType;
    QByteArray m_device;
#endif
};

template <typename String>
static bool isParentOf(const String &parent, const QString &dirName)
{
    return dirName.startsWith(parent) &&
            (dirName.size() == parent.size() || dirName.at(parent.size()) == QLatin1Char('/') ||
             parent.size() == 1);
}

static bool shouldIncludeFs(const QStorageIterator &it)
{
    /*
     * This function implements a heuristic algorithm to determine whether a
     * given mount should be reported to the user. Our objective is to list
     * only entries that the end-user would find useful.
     *
     * We therefore ignore:
     *  - mounted in /dev, /proc, /sys: special mounts
     *    (this will catch /sys/fs/cgroup, /proc/sys/fs/binfmt_misc, /dev/pts,
     *    some of which are tmpfs on Linux)
     *  - mounted in /var/run or /var/lock: most likely pseudofs
     *    (on earlier systemd versions, /var/run was a bind-mount of /run, so
     *    everything would be unnecessarily duplicated)
     *  - filesystem type is "rootfs": artifact of the root-pivot on some Linux
     *    initrd
     *  - if the filesystem total size is zero, it's a pseudo-fs (not checked here).
     */

    QString mountDir = it.rootPath();
    if (isParentOf(QLatin1String("/dev"), mountDir)
        || isParentOf(QLatin1String("/proc"), mountDir)
        || isParentOf(QLatin1String("/sys"), mountDir)
        || isParentOf(QLatin1String("/var/run"), mountDir)
        || isParentOf(QLatin1String("/var/lock"), mountDir)) {
        return false;
    }

#if defined(Q_OS_LINUX) && !defined(Q_OS_ANDROID)
    if (it.fileSystemType() == "rootfs")
        return false;
#endif

    // size checking in mountedVolumes()
    return true;
}

#if defined(Q_OS_BSD4)

#ifndef MNT_NOWAIT
#  define MNT_NOWAIT 0
#endif

inline QStorageIterator::QStorageIterator()
    : entryCount(::getmntinfo(&stat_buf, MNT_NOWAIT)),
      currentIndex(-1)
{
}

inline QStorageIterator::~QStorageIterator()
{
}

inline bool QStorageIterator::isValid() const
{
    return entryCount != -1;
}

inline bool QStorageIterator::next()
{
    return ++currentIndex < entryCount;
}

inline QString QStorageIterator::rootPath() const
{
    return QFile::decodeName(stat_buf[currentIndex].f_mntonname);
}

inline QByteArray QStorageIterator::fileSystemType() const
{
    return QByteArray(stat_buf[currentIndex].f_fstypename);
}

inline QByteArray QStorageIterator::device() const
{
    return QByteArray(stat_buf[currentIndex].f_mntfromname);
}

inline QByteArray QStorageIterator::options() const
{
    return QByteArray();
}

inline QByteArray QStorageIterator::subvolume() const
{
    return QByteArray();
}
#elif defined(Q_OS_SOLARIS)

inline QStorageIterator::QStorageIterator()
{
    const int fd = qt_safe_open(_PATH_MOUNTED, O_RDONLY);
    fp = ::fdopen(fd, "r");
}

inline QStorageIterator::~QStorageIterator()
{
    if (fp)
        ::fclose(fp);
}

inline bool QStorageIterator::isValid() const
{
    return fp != nullptr;
}

inline bool QStorageIterator::next()
{
    return ::getmntent(fp, &mnt) == 0;
}

inline QString QStorageIterator::rootPath() const
{
    return QFile::decodeName(mnt.mnt_mountp);
}

inline QByteArray QStorageIterator::fileSystemType() const
{
    return QByteArray(mnt.mnt_fstype);
}

inline QByteArray QStorageIterator::device() const
{
    return QByteArray(mnt.mnt_mntopts);
}

inline QByteArray QStorageIterator::subvolume() const
{
    return QByteArray();
}
#elif defined(Q_OS_ANDROID)

inline QStorageIterator::QStorageIterator()
{
    file.setFileName(_PATH_MOUNTED);
    file.open(QIODevice::ReadOnly | QIODevice::Text);
}

inline QStorageIterator::~QStorageIterator()
{
}

inline bool QStorageIterator::isValid() const
{
    return file.isOpen();
}

inline bool QStorageIterator::next()
{
    QList<QByteArray> data;
    // If file is virtual, file.readLine() may succeed even when file.atEnd().
    do {
        const QByteArray line = file.readLine();
        if (line.isEmpty() && file.atEnd())
            return false;
        data = line.split(' ');
    } while (data.count() < 4);

    m_device = data.at(0);
    m_rootPath = data.at(1);
    m_fileSystemType = data.at(2);
    m_options = data.at(3);

    return true;
}

inline QString QStorageIterator::rootPath() const
{
    return QFile::decodeName(m_rootPath);
}

inline QByteArray QStorageIterator::fileSystemType() const
{
    return m_fileSystemType;
}

inline QByteArray QStorageIterator::device() const
{
    return m_device;
}

inline QByteArray QStorageIterator::options() const
{
    return m_options;
}

inline QByteArray QStorageIterator::subvolume() const
{
    return QByteArray();
}
#elif defined(Q_OS_LINUX) || defined(Q_OS_HURD)

static const int bufferSize = 1024; // 2 paths (mount point+device) and metainfo;
                                    // should be enough

inline QStorageIterator::QStorageIterator() :
    buffer(QByteArray(bufferSize, 0))
{
    fp = nullptr;

#ifdef Q_OS_LINUX
    // first, try to open /proc/self/mountinfo, which has more details
    fp = ::fopen("/proc/self/mountinfo", "re");
#endif
    if (fp) {
        usingMountinfo = true;
    } else {
        usingMountinfo = false;
        fp = ::setmntent(_PATH_MOUNTED, "r");
    }
}

inline QStorageIterator::~QStorageIterator()
{
    if (fp) {
        if (usingMountinfo)
            ::fclose(fp);
        else
            ::endmntent(fp);
    }
}

inline bool QStorageIterator::isValid() const
{
    return fp != nullptr;
}

inline bool QStorageIterator::next()
{
    mnt.subvolume = nullptr;
    mnt.superopts = nullptr;
    if (!usingMountinfo)
        return ::getmntent_r(fp, &mnt, buffer.data(), buffer.size()) != nullptr;

    // Helper function to parse paths that the kernel inserts escape sequences
    // for. The unescaped string is left at \a src and is properly
    // NUL-terminated. Returns a pointer to the delimiter that terminated the
    // path, or nullptr if it failed.
    auto parseMangledPath = [](char *src) {
        // The kernel escapes with octal the following characters:
        //  space ' ', tab '\t', backslask '\\', and newline '\n'
        char *dst = src;
        while (*src) {
            switch (*src) {
            case ' ':
                // Unescaped space: end of the field.
                *dst = '\0';
                return src;

            default:
                *dst++ = *src++;
                break;

            case '\\':
                // It always uses exactly three octal characters.
                ++src;
                char c = (*src++ - '0') << 6;
                c |= (*src++ - '0') << 3;
                c |= (*src++ - '0');
                *dst++ = c;
                break;
            }
        }

        // Found a NUL before the end of the field.
        src = nullptr;
        return src;
    };

    char *ptr = buffer.data();
    if (fgets(ptr, buffer.size(), fp) == nullptr)
        return false;

    size_t len = strlen(buffer.data());
    if (len == 0)
        return false;
    if (ptr[len - 1] == '\n')
        ptr[len - 1] = '\0';

    // parse the line
    bool ok;
    mnt.mnt_freq = 0;
    mnt.mnt_passno = 0;

    mnt.mount_id = qstrtoll(ptr, const_cast<const char **>(&ptr), 10, &ok);
    if (!ptr || !ok)
        return false;

    int parent_id = qstrtoll(ptr, const_cast<const char **>(&ptr), 10, &ok);
    Q_UNUSED(parent_id);
    if (!ptr || !ok)
        return false;

    int rdevmajor = qstrtoll(ptr, const_cast<const char **>(&ptr), 10, &ok);
    if (!ptr || !ok)
        return false;
    if (*ptr != ':')
        return false;
    int rdevminor = qstrtoll(ptr + 1, const_cast<const char **>(&ptr), 10, &ok);
    if (!ptr || !ok)
        return false;
    Q_UNUSED(rdevmajor);
    Q_UNUSED(rdevminor);

    if (*ptr != ' ')
        return false;

    mnt.subvolume = ++ptr;
    ptr = parseMangledPath(ptr);
    if (!ptr)
        return false;

    // unset a subvolume of "/" -- it's not a *sub* volume
    if (mnt.subvolume + 1 == ptr)
        *mnt.subvolume = '\0';

    mnt.mnt_dir = ++ptr;
    ptr = parseMangledPath(ptr);
    if (!ptr)
        return false;

    mnt.mnt_opts = ++ptr;
    ptr = strchr(ptr, ' ');
    if (!ptr)
        return false;

    // we don't parse the flags, so just find the separator
    if (char *const dashed = strstr(ptr, " - ")) {
        *ptr = '\0';
        ptr = dashed + strlen(" - ") - 1;
    } else {
        return false;
    }

    mnt.mnt_type = ++ptr;
    ptr = strchr(ptr, ' ');
    if (!ptr)
        return false;
    *ptr = '\0';

    mnt.mnt_fsname = ++ptr;
    ptr = parseMangledPath(ptr);
    if (!ptr)
        return false;

    mnt.superopts = ++ptr;
    ptr += strcspn(ptr, " \n");
    *ptr = '\0';

    return true;
}

inline QString QStorageIterator::rootPath() const
{
    return QFile::decodeName(mnt.mnt_dir);
}

inline QByteArray QStorageIterator::fileSystemType() const
{
    return QByteArray(mnt.mnt_type);
}

inline QByteArray QStorageIterator::device() const
{
    return QByteArray(mnt.mnt_fsname);
}

inline QByteArray QStorageIterator::options() const
{
    // Merge the two options, starting with the superblock options and letting
    // the per-mount options override.
    const char *superopts = mnt.superopts;

    // Both mnt_opts and superopts start with "ro" or "rw", so we can skip the
    // superblock's field (see show_mountinfo() in fs/proc_namespace.c).
    if (superopts && superopts[0] == 'r') {
        if (superopts[2] == '\0')       // no other superopts besides "ro" / "rw"?
            superopts = nullptr;
        else if (superopts[2] == ',')
            superopts += 3;
    }

    if (superopts)
        return QByteArray(superopts) + ',' + mnt.mnt_opts;
    return QByteArray(mnt.mnt_opts);
}

inline QByteArray QStorageIterator::subvolume() const
{
    return QByteArray(mnt.subvolume);
}
#elif defined(Q_OS_HAIKU)
inline QStorageIterator::QStorageIterator()
{
}

inline QStorageIterator::~QStorageIterator()
{
}

inline bool QStorageIterator::isValid() const
{
    return true;
}

inline bool QStorageIterator::next()
{
    BVolume volume;

    if (m_volumeRoster.GetNextVolume(&volume) != B_OK)
        return false;

    BDirectory directory;
    if (volume.GetRootDirectory(&directory) != B_OK)
        return false;

    const BPath path(&directory);

    fs_info fsInfo;
    memset(&fsInfo, 0, sizeof(fsInfo));

    if (fs_stat_dev(volume.Device(), &fsInfo) != 0)
        return false;

    m_rootPath = path.Path();
    m_fileSystemType = QByteArray(fsInfo.fsh_name);

    const QByteArray deviceName(fsInfo.device_name);
    m_device = (deviceName.isEmpty() ? QByteArray::number(qint32(volume.Device())) : deviceName);

    return true;
}

inline QString QStorageIterator::rootPath() const
{
    return QFile::decodeName(m_rootPath);
}

inline QByteArray QStorageIterator::fileSystemType() const
{
    return m_fileSystemType;
}

inline QByteArray QStorageIterator::device() const
{
    return m_device;
}

inline QByteArray QStorageIterator::options() const
{
    return QByteArray();
}

inline QByteArray QStorageIterator::subvolume() const
{
    return QByteArray();
}
#else

inline QStorageIterator::QStorageIterator()
{
}

inline QStorageIterator::~QStorageIterator()
{
}

inline bool QStorageIterator::isValid() const
{
    return false;
}

inline bool QStorageIterator::next()
{
    return false;
}

inline QString QStorageIterator::rootPath() const
{
    return QString();
}

inline QByteArray QStorageIterator::fileSystemType() const
{
    return QByteArray();
}

inline QByteArray QStorageIterator::device() const
{
    return QByteArray();
}

inline QByteArray QStorageIterator::options() const
{
    return QByteArray();
}

inline QByteArray QStorageIterator::subvolume() const
{
    return QByteArray();
}
#endif

void QStorageInfoPrivate::initRootPath()
{
    rootPath = QFileInfo(rootPath).canonicalFilePath();

    if (rootPath.isEmpty())
        return;

    QStorageIterator it;
    if (!it.isValid()) {
        rootPath = QStringLiteral("/");
        return;
    }

    int maxLength = 0;
    const QString oldRootPath = rootPath;
    rootPath.clear();

    while (it.next()) {
        const QString mountDir = it.rootPath();
        const QByteArray fsName = it.fileSystemType();
        // we try to find most suitable entry
        if (isParentOf(mountDir, oldRootPath) && maxLength < mountDir.length()) {
            maxLength = mountDir.length();
            rootPath = mountDir;
            device = it.device();
            fileSystemType = fsName;
            subvolume = it.subvolume();
        }
    }
}

#ifdef Q_OS_LINUX
// udev encodes the labels with ID_LABEL_FS_ENC which is done with
// blkid_encode_string(). Within this function some 1-byte utf-8
// characters not considered safe (e.g. '\' or ' ') are encoded as hex
static QString decodeFsEncString(const QString &str)
{
    QString decoded;
    decoded.reserve(str.size());

    int i = 0;
    while (i < str.size()) {
        if (i <= str.size() - 4) {    // we need at least four characters \xAB
            if (str.at(i) == QLatin1Char('\\') &&
                str.at(i+1) == QLatin1Char('x')) {
                bool bOk;
                const int code = str.midRef(i+2, 2).toInt(&bOk, 16);
                // only decode characters between 0x20 and 0x7f but not
                // the backslash to prevent collisions
                if (bOk && code >= 0x20 && code < 0x80 && code != '\\') {
                    decoded += QChar(code);
                    i += 4;
                    continue;
                }
            }
        }
        decoded += str.at(i);
        ++i;
    }
    return decoded;
}
#endif

static inline QString retrieveLabel(const QByteArray &device)
{
#ifdef Q_OS_LINUX
    static const char pathDiskByLabel[] = "/dev/disk/by-label";

    QFileInfo devinfo(QFile::decodeName(device));
    QString devicePath = devinfo.canonicalFilePath();

    QDirIterator it(QLatin1String(pathDiskByLabel), QDir::NoDotAndDotDot);
    while (it.hasNext()) {
        it.next();
        QFileInfo fileInfo(it.fileInfo());
        if (fileInfo.isSymLink() && fileInfo.symLinkTarget() == devicePath)
            return decodeFsEncString(fileInfo.fileName());
    }
#elif defined Q_OS_HAIKU
    fs_info fsInfo;
    memset(&fsInfo, 0, sizeof(fsInfo));

    int32 pos = 0;
    dev_t dev;
    while ((dev = next_dev(&pos)) >= 0) {
        if (fs_stat_dev(dev, &fsInfo) != 0)
            continue;

        if (qstrcmp(fsInfo.device_name, device.constData()) == 0)
            return QString::fromLocal8Bit(fsInfo.volume_name);
    }
#else
    Q_UNUSED(device);
#endif

    return QString();
}

void QStorageInfoPrivate::doStat()
{
    initRootPath();
    if (rootPath.isEmpty())
        return;

    retrieveVolumeInfo();
    name = retrieveLabel(device);
}

void QStorageInfoPrivate::retrieveVolumeInfo()
{
    QT_STATFSBUF statfs_buf;
    int result;
    EINTR_LOOP(result, QT_STATFS(QFile::encodeName(rootPath).constData(), &statfs_buf));
    if (result == 0) {
        valid = true;
        ready = true;

#if defined(Q_OS_INTEGRITY) || (defined(Q_OS_BSD4) && !defined(Q_OS_NETBSD))
        bytesTotal = statfs_buf.f_blocks * statfs_buf.f_bsize;
        bytesFree = statfs_buf.f_bfree * statfs_buf.f_bsize;
        bytesAvailable = statfs_buf.f_bavail * statfs_buf.f_bsize;
#else
        bytesTotal = statfs_buf.f_blocks * statfs_buf.f_frsize;
        bytesFree = statfs_buf.f_bfree * statfs_buf.f_frsize;
        bytesAvailable = statfs_buf.f_bavail * statfs_buf.f_frsize;
#endif
        blockSize = statfs_buf.f_bsize;
#if defined(Q_OS_ANDROID) || defined(Q_OS_BSD4) || defined(Q_OS_INTEGRITY)
#if defined(_STATFS_F_FLAGS)
        readOnly = (statfs_buf.f_flags & ST_RDONLY) != 0;
#endif
#else
        readOnly = (statfs_buf.f_flag & ST_RDONLY) != 0;
#endif
    }
}

QList<QStorageInfo> QStorageInfoPrivate::mountedVolumes()
{
    QStorageIterator it;
    if (!it.isValid())
        return QList<QStorageInfo>() << root();

    QList<QStorageInfo> volumes;

    while (it.next()) {
        if (!shouldIncludeFs(it))
            continue;

        const QString mountDir = it.rootPath();
        QStorageInfo info(mountDir);
<<<<<<< HEAD
        if (info.bytesTotal() == 0 && info != root())
=======
        info.d->device = it.device();
        info.d->fileSystemType = it.fileSystemType();
        info.d->subvolume = it.subvolume();
        if (info.bytesTotal() == 0)
>>>>>>> f6db2596
            continue;
        volumes.append(info);
    }

    return volumes;
}

QStorageInfo QStorageInfoPrivate::root()
{
    return QStorageInfo(QStringLiteral("/"));
}

QT_END_NAMESPACE<|MERGE_RESOLUTION|>--- conflicted
+++ resolved
@@ -846,14 +846,10 @@
 
         const QString mountDir = it.rootPath();
         QStorageInfo info(mountDir);
-<<<<<<< HEAD
-        if (info.bytesTotal() == 0 && info != root())
-=======
         info.d->device = it.device();
         info.d->fileSystemType = it.fileSystemType();
         info.d->subvolume = it.subvolume();
-        if (info.bytesTotal() == 0)
->>>>>>> f6db2596
+        if (info.bytesTotal() == 0 && info != root())
             continue;
         volumes.append(info);
     }
