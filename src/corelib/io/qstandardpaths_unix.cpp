/****************************************************************************
**
** Copyright (C) 2016 The Qt Company Ltd.
** Contact: https://www.qt.io/licensing/
**
** This file is part of the QtCore module of the Qt Toolkit.
**
** $QT_BEGIN_LICENSE:LGPL$
** Commercial License Usage
** Licensees holding valid commercial Qt licenses may use this file in
** accordance with the commercial license agreement provided with the
** Software or, alternatively, in accordance with the terms contained in
** a written agreement between you and The Qt Company. For licensing terms
** and conditions see https://www.qt.io/terms-conditions. For further
** information use the contact form at https://www.qt.io/contact-us.
**
** GNU Lesser General Public License Usage
** Alternatively, this file may be used under the terms of the GNU Lesser
** General Public License version 3 as published by the Free Software
** Foundation and appearing in the file LICENSE.LGPL3 included in the
** packaging of this file. Please review the following information to
** ensure the GNU Lesser General Public License version 3 requirements
** will be met: https://www.gnu.org/licenses/lgpl-3.0.html.
**
** GNU General Public License Usage
** Alternatively, this file may be used under the terms of the GNU
** General Public License version 2.0 or (at your option) the GNU General
** Public license version 3 or any later version approved by the KDE Free
** Qt Foundation. The licenses are as published by the Free Software
** Foundation and appearing in the file LICENSE.GPL2 and LICENSE.GPL3
** included in the packaging of this file. Please review the following
** information to ensure the GNU General Public License requirements will
** be met: https://www.gnu.org/licenses/gpl-2.0.html and
** https://www.gnu.org/licenses/gpl-3.0.html.
**
** $QT_END_LICENSE$
**
****************************************************************************/

#include "qstandardpaths.h"
#include <qdir.h>
#include <qfile.h>
#include <qhash.h>
#include <qtextstream.h>
#if QT_CONFIG(regularexpression)
#include <qregularexpression.h>
#endif
#include <private/qfilesystemengine_p.h>
#include <errno.h>
#include <stdlib.h>

#ifndef QT_BOOTSTRAPPED
#include <qcoreapplication.h>
#endif

#ifndef QT_NO_STANDARDPATHS

QT_BEGIN_NAMESPACE

static void appendOrganizationAndApp(QString &path)
{
#ifndef QT_BOOTSTRAPPED
    const QString org = QCoreApplication::organizationName();
    if (!org.isEmpty())
        path += QLatin1Char('/') + org;
    const QString appName = QCoreApplication::applicationName();
    if (!appName.isEmpty())
        path += QLatin1Char('/') + appName;
#else
    Q_UNUSED(path);
#endif
}

#if QT_CONFIG(regularexpression)
static QLatin1String xdg_key_name(QStandardPaths::StandardLocation type)
{
    switch (type) {
    case QStandardPaths::DesktopLocation:
        return QLatin1String("DESKTOP");
    case QStandardPaths::DocumentsLocation:
        return QLatin1String("DOCUMENTS");
    case QStandardPaths::PicturesLocation:
        return QLatin1String("PICTURES");
    case QStandardPaths::MusicLocation:
        return QLatin1String("MUSIC");
    case QStandardPaths::MoviesLocation:
        return QLatin1String("VIDEOS");
    case QStandardPaths::DownloadLocation:
        return QLatin1String("DOWNLOAD");
    default:
        return QLatin1String();
    }
}
#endif

QString QStandardPaths::writableLocation(StandardLocation type)
{
    switch (type) {
    case HomeLocation:
        return QDir::homePath();
    case TempLocation:
        return QDir::tempPath();
    case CacheLocation:
    case GenericCacheLocation:
    {
        // http://standards.freedesktop.org/basedir-spec/basedir-spec-0.6.html
        QString xdgCacheHome = QFile::decodeName(qgetenv("XDG_CACHE_HOME"));
        if (isTestModeEnabled())
            xdgCacheHome = QDir::homePath() + QLatin1String("/.qttest/cache");
        if (xdgCacheHome.isEmpty())
            xdgCacheHome = QDir::homePath() + QLatin1String("/.cache");
        if (type == QStandardPaths::CacheLocation)
            appendOrganizationAndApp(xdgCacheHome);
        return xdgCacheHome;
    }
    case AppDataLocation:
    case AppLocalDataLocation:
    case GenericDataLocation:
    {
        QString xdgDataHome = QFile::decodeName(qgetenv("XDG_DATA_HOME"));
        if (isTestModeEnabled())
            xdgDataHome = QDir::homePath() + QLatin1String("/.qttest/share");
        if (xdgDataHome.isEmpty())
            xdgDataHome = QDir::homePath() + QLatin1String("/.local/share");
        if (type == AppDataLocation || type == AppLocalDataLocation)
            appendOrganizationAndApp(xdgDataHome);
        return xdgDataHome;
    }
    case ConfigLocation:
    case GenericConfigLocation:
    case AppConfigLocation:
    {
        // http://standards.freedesktop.org/basedir-spec/latest/
        QString xdgConfigHome = QFile::decodeName(qgetenv("XDG_CONFIG_HOME"));
        if (isTestModeEnabled())
            xdgConfigHome = QDir::homePath() + QLatin1String("/.qttest/config");
        if (xdgConfigHome.isEmpty())
            xdgConfigHome = QDir::homePath() + QLatin1String("/.config");
        if (type == AppConfigLocation)
            appendOrganizationAndApp(xdgConfigHome);
        return xdgConfigHome;
    }
    case RuntimeLocation:
    {
        // http://standards.freedesktop.org/basedir-spec/latest/
        const uint myUid = uint(geteuid());
        // since the current user is the owner, set both xxxUser and xxxOwner
        const QFile::Permissions wantedPerms = QFile::ReadUser | QFile::WriteUser | QFile::ExeUser
                                               | QFile::ReadOwner | QFile::WriteOwner | QFile::ExeOwner;
        QFileInfo fileInfo;
        QString xdgRuntimeDir = QFile::decodeName(qgetenv("XDG_RUNTIME_DIR"));
        if (xdgRuntimeDir.isEmpty()) {
            const QString userName = QFileSystemEngine::resolveUserName(myUid);
            xdgRuntimeDir = QDir::tempPath() + QLatin1String("/runtime-") + userName;
            fileInfo.setFile(xdgRuntimeDir);
<<<<<<< HEAD
            if (!fileInfo.isDir()) {
                if (!QDir().mkdir(xdgRuntimeDir)) {
                    qErrnoWarning("QStandardPaths: error creating runtime directory %ls",
                                  qUtf16Printable(xdgRuntimeDir));
                    return QString();
                }
            }
=======
>>>>>>> b61c6164
#ifndef Q_OS_WASM
            qWarning("QStandardPaths: XDG_RUNTIME_DIR not set, defaulting to '%ls'", qUtf16Printable(xdgRuntimeDir));
#endif
        } else {
            fileInfo.setFile(xdgRuntimeDir);
<<<<<<< HEAD
            if (!fileInfo.exists()) {
                qWarning("QStandardPaths: XDG_RUNTIME_DIR points to non-existing path '%ls', "
                         "please create it with 0700 permissions.", qUtf16Printable(xdgRuntimeDir));
                return QString();
            }
=======
        }
        if (fileInfo.exists()) {
>>>>>>> b61c6164
            if (!fileInfo.isDir()) {
                qWarning("QStandardPaths: XDG_RUNTIME_DIR points to '%ls' which is not a directory",
                         qUtf16Printable(xdgRuntimeDir));
                return QString();
            }
        } else {
            QFileSystemEntry entry(xdgRuntimeDir);
            if (!QFileSystemEngine::createDirectory(entry, false)) {
                if (errno != EEXIST) {
                    qWarning("QStandardPaths: error creating runtime directory %s: %s",
                             qPrintable(xdgRuntimeDir), qPrintable(qt_error_string(errno)));
                    return QString();
                }
            } else {
                QSystemError error;
                if (!QFileSystemEngine::setPermissions(entry, wantedPerms, error)) {
                    qWarning("QStandardPaths: could not set correct permissions on runtime directory %s: %s",
                             qPrintable(xdgRuntimeDir), qPrintable(error.toString()));
                    return QString();
                }
            }
        }
        // "The directory MUST be owned by the user"
        if (fileInfo.ownerId() != myUid) {
<<<<<<< HEAD
            qWarning("QStandardPaths: wrong ownership on runtime directory %ls, %d instead of %d",
                     qUtf16Printable(xdgRuntimeDir),
                     fileInfo.ownerId(), myUid);
=======
            qWarning("QStandardPaths: wrong ownership on runtime directory %s, %d instead of %d",
                        qPrintable(xdgRuntimeDir), fileInfo.ownerId(), myUid);
>>>>>>> b61c6164
            return QString();
        }
        // "and he MUST be the only one having read and write access to it. Its Unix access mode MUST be 0700."
        if (fileInfo.permissions() != wantedPerms) {
<<<<<<< HEAD
            QFile file(xdgRuntimeDir);
            if (!file.setPermissions(wantedPerms)) {
                qWarning("QStandardPaths: could not set correct permissions on runtime directory %ls: %ls",
                         qUtf16Printable(xdgRuntimeDir), qUtf16Printable(file.errorString()));
                return QString();
            }
=======
            qWarning("QStandardPaths: wrong permissions on runtime directory %s, %x instead of %x",
                        qPrintable(xdgRuntimeDir), uint(fileInfo.permissions()), uint(wantedPerms));
            return QString();
>>>>>>> b61c6164
        }

        return xdgRuntimeDir;
    }
    default:
        break;
    }

#if QT_CONFIG(regularexpression)
    // http://www.freedesktop.org/wiki/Software/xdg-user-dirs
    QString xdgConfigHome = QFile::decodeName(qgetenv("XDG_CONFIG_HOME"));
    if (xdgConfigHome.isEmpty())
        xdgConfigHome = QDir::homePath() + QLatin1String("/.config");
    QFile file(xdgConfigHome + QLatin1String("/user-dirs.dirs"));
    const QLatin1String key = xdg_key_name(type);
    if (!key.isEmpty() && !isTestModeEnabled() && file.open(QIODevice::ReadOnly)) {
        QTextStream stream(&file);
        // Only look for lines like: XDG_DESKTOP_DIR="$HOME/Desktop"
        QRegularExpression exp(QLatin1String("^XDG_(.*)_DIR=(.*)$"));
        QString result;
        while (!stream.atEnd()) {
            const QString &line = stream.readLine();
            QRegularExpressionMatch match = exp.match(line);
            if (match.hasMatch() && match.capturedView(1) == key) {
                QStringView value = match.capturedView(2);
                if (value.length() > 2
                    && value.startsWith(QLatin1Char('\"'))
                    && value.endsWith(QLatin1Char('\"')))
                    value = value.mid(1, value.length() - 2);
                // value can start with $HOME
                if (value.startsWith(QLatin1String("$HOME")))
                    result = QDir::homePath() + value.mid(5);
                else
                    result = value.toString();
                if (result.length() > 1 && result.endsWith(QLatin1Char('/')))
                    result.chop(1);
            }
        }
        if (!result.isNull())
            return result;
    }
#endif // QT_CONFIG(regularexpression)

    QString path;
    switch (type) {
    case DesktopLocation:
        path = QDir::homePath() + QLatin1String("/Desktop");
        break;
    case DocumentsLocation:
        path = QDir::homePath() + QLatin1String("/Documents");
       break;
    case PicturesLocation:
        path = QDir::homePath() + QLatin1String("/Pictures");
        break;

    case FontsLocation:
        path = writableLocation(GenericDataLocation) + QLatin1String("/fonts");
        break;

    case MusicLocation:
        path = QDir::homePath() + QLatin1String("/Music");
        break;

    case MoviesLocation:
        path = QDir::homePath() + QLatin1String("/Videos");
        break;
    case DownloadLocation:
        path = QDir::homePath() + QLatin1String("/Downloads");
        break;
    case ApplicationsLocation:
        path = writableLocation(GenericDataLocation) + QLatin1String("/applications");
        break;

    default:
        break;
    }

    return path;
}

static QStringList xdgDataDirs()
{
    QStringList dirs;
    // http://standards.freedesktop.org/basedir-spec/latest/
    QString xdgDataDirsEnv = QFile::decodeName(qgetenv("XDG_DATA_DIRS"));
    if (xdgDataDirsEnv.isEmpty()) {
        dirs.append(QString::fromLatin1("/usr/local/share"));
        dirs.append(QString::fromLatin1("/usr/share"));
    } else {
        const auto parts = xdgDataDirsEnv.splitRef(QLatin1Char(':'), QString::SkipEmptyParts);

        // Normalize paths, skip relative paths
        for (const QStringRef &dir : parts) {
            if (dir.startsWith(QLatin1Char('/')))
                dirs.push_back(QDir::cleanPath(dir.toString()));
        }

        // Remove duplicates from the list, there's no use for duplicated
        // paths in XDG_DATA_DIRS - if it's not found in the given
        // directory the first time, it won't be there the second time.
        // Plus duplicate paths causes problems for example for mimetypes,
        // where duplicate paths here lead to duplicated mime types returned
        // for a file, eg "text/plain,text/plain" instead of "text/plain"
        dirs.removeDuplicates();
    }
    return dirs;
}

static QStringList xdgConfigDirs()
{
    QStringList dirs;
    // http://standards.freedesktop.org/basedir-spec/latest/
    const QString xdgConfigDirs = QFile::decodeName(qgetenv("XDG_CONFIG_DIRS"));
    if (xdgConfigDirs.isEmpty())
        dirs.append(QString::fromLatin1("/etc/xdg"));
    else
        dirs = xdgConfigDirs.split(QLatin1Char(':'));
    return dirs;
}

QStringList QStandardPaths::standardLocations(StandardLocation type)
{
    QStringList dirs;
    switch (type) {
    case ConfigLocation:
    case GenericConfigLocation:
        dirs = xdgConfigDirs();
        break;
    case AppConfigLocation:
        dirs = xdgConfigDirs();
        for (int i = 0; i < dirs.count(); ++i)
            appendOrganizationAndApp(dirs[i]);
        break;
    case GenericDataLocation:
        dirs = xdgDataDirs();
        break;
    case ApplicationsLocation:
        dirs = xdgDataDirs();
        for (int i = 0; i < dirs.count(); ++i)
            dirs[i].append(QLatin1String("/applications"));
        break;
    case AppDataLocation:
    case AppLocalDataLocation:
        dirs = xdgDataDirs();
        for (int i = 0; i < dirs.count(); ++i)
            appendOrganizationAndApp(dirs[i]);
        break;
    case FontsLocation:
        dirs += QDir::homePath() + QLatin1String("/.fonts");
        dirs += xdgDataDirs();
        for (int i = 1; i < dirs.count(); ++i)
            dirs[i].append(QLatin1String("/fonts"));
        break;
    default:
        break;
    }
    const QString localDir = writableLocation(type);
    dirs.prepend(localDir);
    return dirs;
}

QT_END_NAMESPACE

#endif // QT_NO_STANDARDPATHS<|MERGE_RESOLUTION|>--- conflicted
+++ resolved
@@ -153,31 +153,13 @@
             const QString userName = QFileSystemEngine::resolveUserName(myUid);
             xdgRuntimeDir = QDir::tempPath() + QLatin1String("/runtime-") + userName;
             fileInfo.setFile(xdgRuntimeDir);
-<<<<<<< HEAD
-            if (!fileInfo.isDir()) {
-                if (!QDir().mkdir(xdgRuntimeDir)) {
-                    qErrnoWarning("QStandardPaths: error creating runtime directory %ls",
-                                  qUtf16Printable(xdgRuntimeDir));
-                    return QString();
-                }
-            }
-=======
->>>>>>> b61c6164
 #ifndef Q_OS_WASM
             qWarning("QStandardPaths: XDG_RUNTIME_DIR not set, defaulting to '%ls'", qUtf16Printable(xdgRuntimeDir));
 #endif
         } else {
             fileInfo.setFile(xdgRuntimeDir);
-<<<<<<< HEAD
-            if (!fileInfo.exists()) {
-                qWarning("QStandardPaths: XDG_RUNTIME_DIR points to non-existing path '%ls', "
-                         "please create it with 0700 permissions.", qUtf16Printable(xdgRuntimeDir));
-                return QString();
-            }
-=======
         }
         if (fileInfo.exists()) {
->>>>>>> b61c6164
             if (!fileInfo.isDir()) {
                 qWarning("QStandardPaths: XDG_RUNTIME_DIR points to '%ls' which is not a directory",
                          qUtf16Printable(xdgRuntimeDir));
@@ -187,45 +169,31 @@
             QFileSystemEntry entry(xdgRuntimeDir);
             if (!QFileSystemEngine::createDirectory(entry, false)) {
                 if (errno != EEXIST) {
-                    qWarning("QStandardPaths: error creating runtime directory %s: %s",
-                             qPrintable(xdgRuntimeDir), qPrintable(qt_error_string(errno)));
+                    qErrnoWarning("QStandardPaths: error creating runtime directory %ls",
+                                  qUtf16Printable(xdgRuntimeDir));
                     return QString();
                 }
             } else {
                 QSystemError error;
                 if (!QFileSystemEngine::setPermissions(entry, wantedPerms, error)) {
-                    qWarning("QStandardPaths: could not set correct permissions on runtime directory %s: %s",
-                             qPrintable(xdgRuntimeDir), qPrintable(error.toString()));
+                    qWarning("QStandardPaths: could not set correct permissions on runtime directory %ls: %ls",
+                             qUtf16Printable(xdgRuntimeDir), qUtf16Printable(error.toString()));
                     return QString();
                 }
             }
         }
         // "The directory MUST be owned by the user"
         if (fileInfo.ownerId() != myUid) {
-<<<<<<< HEAD
             qWarning("QStandardPaths: wrong ownership on runtime directory %ls, %d instead of %d",
                      qUtf16Printable(xdgRuntimeDir),
                      fileInfo.ownerId(), myUid);
-=======
-            qWarning("QStandardPaths: wrong ownership on runtime directory %s, %d instead of %d",
-                        qPrintable(xdgRuntimeDir), fileInfo.ownerId(), myUid);
->>>>>>> b61c6164
             return QString();
         }
         // "and he MUST be the only one having read and write access to it. Its Unix access mode MUST be 0700."
         if (fileInfo.permissions() != wantedPerms) {
-<<<<<<< HEAD
-            QFile file(xdgRuntimeDir);
-            if (!file.setPermissions(wantedPerms)) {
-                qWarning("QStandardPaths: could not set correct permissions on runtime directory %ls: %ls",
-                         qUtf16Printable(xdgRuntimeDir), qUtf16Printable(file.errorString()));
-                return QString();
-            }
-=======
-            qWarning("QStandardPaths: wrong permissions on runtime directory %s, %x instead of %x",
-                        qPrintable(xdgRuntimeDir), uint(fileInfo.permissions()), uint(wantedPerms));
+            qWarning("QStandardPaths: wrong permissions on runtime directory %ls, %x instead of %x",
+                     qUtf16Printable(xdgRuntimeDir), uint(fileInfo.permissions()), uint(wantedPerms));
             return QString();
->>>>>>> b61c6164
         }
 
         return xdgRuntimeDir;
