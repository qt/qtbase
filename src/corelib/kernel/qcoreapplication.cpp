/****************************************************************************
**
** Copyright (C) 2016 The Qt Company Ltd.
** Copyright (C) 2016 Intel Corporation.
** Contact: https://www.qt.io/licensing/
**
** This file is part of the QtCore module of the Qt Toolkit.
**
** $QT_BEGIN_LICENSE:LGPL$
** Commercial License Usage
** Licensees holding valid commercial Qt licenses may use this file in
** accordance with the commercial license agreement provided with the
** Software or, alternatively, in accordance with the terms contained in
** a written agreement between you and The Qt Company. For licensing terms
** and conditions see https://www.qt.io/terms-conditions. For further
** information use the contact form at https://www.qt.io/contact-us.
**
** GNU Lesser General Public License Usage
** Alternatively, this file may be used under the terms of the GNU Lesser
** General Public License version 3 as published by the Free Software
** Foundation and appearing in the file LICENSE.LGPL3 included in the
** packaging of this file. Please review the following information to
** ensure the GNU Lesser General Public License version 3 requirements
** will be met: https://www.gnu.org/licenses/lgpl-3.0.html.
**
** GNU General Public License Usage
** Alternatively, this file may be used under the terms of the GNU
** General Public License version 2.0 or (at your option) the GNU General
** Public license version 3 or any later version approved by the KDE Free
** Qt Foundation. The licenses are as published by the Free Software
** Foundation and appearing in the file LICENSE.GPL2 and LICENSE.GPL3
** included in the packaging of this file. Please review the following
** information to ensure the GNU General Public License requirements will
** be met: https://www.gnu.org/licenses/gpl-2.0.html and
** https://www.gnu.org/licenses/gpl-3.0.html.
**
** $QT_END_LICENSE$
**
****************************************************************************/

#include "qcoreapplication.h"
#include "qcoreapplication_p.h"

#ifndef QT_NO_QOBJECT
#include "qabstracteventdispatcher.h"
#include "qcoreevent.h"
#include "qeventloop.h"
#endif
#include "qcorecmdlineargs_p.h"
#include <qdatastream.h>
#include <qdebug.h>
#include <qdir.h>
#include <qfile.h>
#include <qfileinfo.h>
#include <qmutex.h>
#include <private/qloggingregistry_p.h>
#include <qstandardpaths.h>
#include <qtextcodec.h>
#ifndef QT_NO_QOBJECT
#include <qthread.h>
#include <qthreadpool.h>
#include <qthreadstorage.h>
#include <private/qthread_p.h>
#endif
#include <qelapsedtimer.h>
#include <qlibraryinfo.h>
#include <qvarlengtharray.h>
#include <private/qfactoryloader_p.h>
#include <private/qfunctions_p.h>
#include <private/qlocale_p.h>
#include <private/qhooks_p.h>

#ifndef QT_NO_QOBJECT
#if defined(Q_OS_UNIX)
# if defined(Q_OS_DARWIN)
#  include "qeventdispatcher_cf_p.h"
# else
#  if !defined(QT_NO_GLIB)
#   include "qeventdispatcher_glib_p.h"
#  endif
# endif
# include "qeventdispatcher_unix_p.h"
#endif
#ifdef Q_OS_WIN
# ifdef Q_OS_WINRT
#  include "qeventdispatcher_winrt_p.h"
#  include "qfunctions_winrt.h"
#  include <wrl.h>
#  include <Windows.ApplicationModel.core.h>
   using namespace ABI::Windows::ApplicationModel::Core;
   using namespace Microsoft::WRL;
# else
#  include "qeventdispatcher_win_p.h"
# endif
#endif
#endif // QT_NO_QOBJECT

#if defined(Q_OS_ANDROID) && !defined(Q_OS_ANDROID_EMBEDDED)
#  include <private/qjni_p.h>
#  include <private/qjnihelpers_p.h>
#endif

#ifdef Q_OS_MAC
#  include "qcore_mac_p.h"
#endif

#include <stdlib.h>

#ifdef Q_OS_UNIX
#  include <locale.h>
#  include <unistd.h>
#  include <sys/types.h>
#endif

#ifdef Q_OS_VXWORKS
#  include <taskLib.h>
#endif

<<<<<<< HEAD
#ifdef Q_OS_HTML5
#include <emscripten.h>
=======
#ifdef QT_BOOTSTRAPPED
#include <private/qtrace_p.h>
#else
#include <qtcore_tracepoints_p.h>
>>>>>>> e5a6e9bb
#endif

#include <algorithm>
#include <iostream>

QT_BEGIN_NAMESPACE

#ifndef QT_NO_QOBJECT
class QMutexUnlocker
{
public:
    inline explicit QMutexUnlocker(QMutex *m)
        : mtx(m)
    { }
    inline ~QMutexUnlocker() { unlock(); }
    inline void unlock() { if (mtx) mtx->unlock(); mtx = 0; }

private:
    Q_DISABLE_COPY(QMutexUnlocker)

    QMutex *mtx;
};
#endif

#if defined(Q_OS_WIN) || defined(Q_OS_MAC)
extern QString qAppFileName();
#endif

#if QT_VERSION >= 0x060000
# error "Bump QCoreApplicatoinPrivate::app_compile_version to 0x060000"
#endif
int QCoreApplicationPrivate::app_compile_version = 0x050000; //we don't know exactly, but it's at least 5.0.0

bool QCoreApplicationPrivate::setuidAllowed = false;

#if !defined(Q_OS_WIN)
#ifdef Q_OS_DARWIN
QString QCoreApplicationPrivate::infoDictionaryStringProperty(const QString &propertyName)
{
    QString bundleName;
    QCFString cfPropertyName = propertyName.toCFString();
    CFTypeRef string = CFBundleGetValueForInfoDictionaryKey(CFBundleGetMainBundle(),
                                                            cfPropertyName);
    if (string)
        bundleName = QString::fromCFString(static_cast<CFStringRef>(string));
    return bundleName;
}
#endif
QString QCoreApplicationPrivate::appName() const
{
    QString applicationName;
#ifdef Q_OS_DARWIN
    applicationName = infoDictionaryStringProperty(QStringLiteral("CFBundleName"));
#endif
    if (applicationName.isEmpty() && argv[0]) {
        char *p = strrchr(argv[0], '/');
        applicationName = QString::fromLocal8Bit(p ? p + 1 : argv[0]);
    }

    return applicationName;
}
QString QCoreApplicationPrivate::appVersion() const
{
    QString applicationVersion;
#ifndef QT_BOOTSTRAPPED
#  ifdef Q_OS_DARWIN
    applicationVersion = infoDictionaryStringProperty(QStringLiteral("CFBundleVersion"));
#  elif defined(Q_OS_ANDROID) && !defined(Q_OS_ANDROID_EMBEDDED)
    QJNIObjectPrivate context(QtAndroidPrivate::context());
    if (context.isValid()) {
        QJNIObjectPrivate pm = context.callObjectMethod(
            "getPackageManager", "()Landroid/content/pm/PackageManager;");
        QJNIObjectPrivate pn = context.callObjectMethod<jstring>("getPackageName");
        if (pm.isValid() && pn.isValid()) {
            QJNIObjectPrivate packageInfo = pm.callObjectMethod(
                "getPackageInfo", "(Ljava/lang/String;I)Landroid/content/pm/PackageInfo;",
                pn.object(), 0);
            if (packageInfo.isValid()) {
                QJNIObjectPrivate versionName = packageInfo.getObjectField(
                    "versionName", "Ljava/lang/String;");
                if (versionName.isValid())
                    return versionName.toString();
            }
        }
    }
#  endif
#endif
    return applicationVersion;
}
#endif

QString *QCoreApplicationPrivate::cachedApplicationFilePath = 0;

bool QCoreApplicationPrivate::checkInstance(const char *function)
{
    bool b = (QCoreApplication::self != 0);
    if (!b)
        qWarning("QApplication::%s: Please instantiate the QApplication object first", function);
    return b;
}

void QCoreApplicationPrivate::processCommandLineArguments()
{
    int j = argc ? 1 : 0;
    for (int i = 1; i < argc; ++i) {
        if (!argv[i])
            continue;
        if (*argv[i] != '-') {
            argv[j++] = argv[i];
            continue;
        }
        const char *arg = argv[i];
        if (arg[1] == '-') // startsWith("--")
            ++arg;
        if (strncmp(arg, "-qmljsdebugger=", 15) == 0) {
            qmljs_debug_arguments = QString::fromLocal8Bit(arg + 15);
        } else if (strcmp(arg, "-qmljsdebugger") == 0 && i < argc - 1) {
            ++i;
            qmljs_debug_arguments = QString::fromLocal8Bit(argv[i]);
        } else {
            argv[j++] = argv[i];
        }
    }

    if (j < argc) {
        argv[j] = 0;
        argc = j;
    }
}

// Support for introspection

#ifndef QT_NO_QOBJECT
QSignalSpyCallbackSet Q_CORE_EXPORT qt_signal_spy_callback_set = { 0, 0, 0, 0 };

void qt_register_signal_spy_callbacks(const QSignalSpyCallbackSet &callback_set)
{
    qt_signal_spy_callback_set = callback_set;
}
#endif

extern "C" void Q_CORE_EXPORT qt_startup_hook()
{
}

typedef QList<QtStartUpFunction> QStartUpFuncList;
Q_GLOBAL_STATIC(QStartUpFuncList, preRList)
typedef QList<QtCleanUpFunction> QVFuncList;
Q_GLOBAL_STATIC(QVFuncList, postRList)
#ifndef QT_NO_QOBJECT
static QBasicMutex globalRoutinesMutex;
#endif

/*!
    \internal

    Adds a global routine that will be called from the QCoreApplication
    constructor. The public API is Q_COREAPP_STARTUP_FUNCTION.
*/
void qAddPreRoutine(QtStartUpFunction p)
{
    QStartUpFuncList *list = preRList();
    if (!list)
        return;

    if (QCoreApplication::instance())
        p();

    // Due to C++11 parallel dynamic initialization, this can be called
    // from multiple threads.
#ifndef QT_NO_THREAD
    QMutexLocker locker(&globalRoutinesMutex);
#endif
    list->prepend(p); // in case QCoreApplication is re-created, see qt_call_pre_routines
}

void qAddPostRoutine(QtCleanUpFunction p)
{
    QVFuncList *list = postRList();
    if (!list)
        return;
#ifndef QT_NO_THREAD
    QMutexLocker locker(&globalRoutinesMutex);
#endif
    list->prepend(p);
}

void qRemovePostRoutine(QtCleanUpFunction p)
{
    QVFuncList *list = postRList();
    if (!list)
        return;
#ifndef QT_NO_THREAD
    QMutexLocker locker(&globalRoutinesMutex);
#endif
    list->removeAll(p);
}

static void qt_call_pre_routines()
{
    if (!preRList.exists())
        return;

    QVFuncList list;
    {
#ifndef QT_NO_THREAD
        QMutexLocker locker(&globalRoutinesMutex);
#endif
        // Unlike qt_call_post_routines, we don't empty the list, because
        // Q_COREAPP_STARTUP_FUNCTION is a macro, so the user expects
        // the function to be executed every time QCoreApplication is created.
        list = *preRList;
    }
    for (int i = 0; i < list.count(); ++i)
        list.at(i)();
}

void Q_CORE_EXPORT qt_call_post_routines()
{
    if (!postRList.exists())
        return;

    forever {
        QVFuncList list;
        {
            // extract the current list and make the stored list empty
#ifndef QT_NO_THREAD
            QMutexLocker locker(&globalRoutinesMutex);
#endif
            qSwap(*postRList, list);
        }

        if (list.isEmpty())
            break;
        for (QtCleanUpFunction f : qAsConst(list))
            f();
    }
}


// initialized in qcoreapplication and in qtextstream autotest when setlocale is called.
static bool qt_locale_initialized = false;

#ifndef QT_NO_QOBJECT

// app starting up if false
bool QCoreApplicationPrivate::is_app_running = false;
 // app closing down if true
bool QCoreApplicationPrivate::is_app_closing = false;

Q_CORE_EXPORT uint qGlobalPostedEventsCount()
{
    QThreadData *currentThreadData = QThreadData::current();
    return currentThreadData->postEventList.size() - currentThreadData->postEventList.startOffset;
}

QAbstractEventDispatcher *QCoreApplicationPrivate::eventDispatcher = 0;

#endif // QT_NO_QOBJECT

QCoreApplication *QCoreApplication::self = 0;
uint QCoreApplicationPrivate::attribs =
    (1 << Qt::AA_SynthesizeMouseForUnhandledTouchEvents) |
    (1 << Qt::AA_SynthesizeMouseForUnhandledTabletEvents);

struct QCoreApplicationData {
    QCoreApplicationData() Q_DECL_NOTHROW {
        applicationNameSet = false;
        applicationVersionSet = false;
    }
    ~QCoreApplicationData() {
#ifndef QT_NO_QOBJECT
        // cleanup the QAdoptedThread created for the main() thread
        if (QCoreApplicationPrivate::theMainThread) {
            QThreadData *data = QThreadData::get2(QCoreApplicationPrivate::theMainThread);
            data->deref(); // deletes the data and the adopted thread
        }
#endif
    }

    QString orgName, orgDomain;
    QString application; // application name, initially from argv[0], can then be modified.
    QString applicationVersion;
    bool applicationNameSet; // true if setApplicationName was called
    bool applicationVersionSet; // true if setApplicationVersion was called

#if QT_CONFIG(library)
    QScopedPointer<QStringList> app_libpaths;
    QScopedPointer<QStringList> manual_libpaths;
#endif

};

Q_GLOBAL_STATIC(QCoreApplicationData, coreappdata)

#ifndef QT_NO_QOBJECT
static bool quitLockRefEnabled = true;
#endif

#if defined(Q_OS_WIN) && !defined(Q_OS_WINRT)
// Check whether the command line arguments match those passed to main()
// by comparing to the global __argv/__argc (MS extension).
// Deep comparison is required since argv/argc is rebuilt by WinMain for
// GUI apps or when using MinGW due to its globbing.
static inline bool isArgvModified(int argc, char **argv)
{
    if (__argc != argc || !__argv /* wmain() */)
        return true;
    if (__argv == argv)
        return false;
    for (int a = 0; a < argc; ++a) {
        if (argv[a] != __argv[a] && strcmp(argv[a], __argv[a]))
            return true;
    }
    return false;
}

static inline bool contains(int argc, char **argv, const char *needle)
{
    for (int a = 0; a < argc; ++a) {
        if (!strcmp(argv[a], needle))
            return true;
    }
    return false;
}
#endif // Q_OS_WIN && !Q_OS_WINRT

QCoreApplicationPrivate::QCoreApplicationPrivate(int &aargc, char **aargv, uint flags)
    :
#ifndef QT_NO_QOBJECT
      QObjectPrivate(),
#endif
      argc(aargc)
    , argv(aargv)
#if defined(Q_OS_WIN) && !defined(Q_OS_WINRT)
    , origArgc(0)
    , origArgv(nullptr)
#endif
    , application_type(QCoreApplicationPrivate::Tty)
#ifndef QT_NO_QOBJECT
    , in_exec(false)
    , aboutToQuitEmitted(false)
    , threadData_clean(false)
#else
    , q_ptr(0)
#endif
{
#if defined(Q_OS_DARWIN)
    qt_apple_check_os_version();
#endif
    app_compile_version = flags & 0xffffff;
    static const char *const empty = "";
    if (argc == 0 || argv == 0) {
        argc = 0;
        argv = const_cast<char **>(&empty);
    }
#if defined(Q_OS_WIN) && !defined(Q_OS_WINRT)
    if (!isArgvModified(argc, argv)) {
        origArgc = argc;
        origArgv = new char *[argc];
        std::copy(argv, argv + argc, QT_MAKE_CHECKED_ARRAY_ITERATOR(origArgv, argc));
    }
#endif // Q_OS_WIN && !Q_OS_WINRT

#ifndef QT_NO_QOBJECT
    QCoreApplicationPrivate::is_app_closing = false;

#  if defined(Q_OS_UNIX)
    if (Q_UNLIKELY(!setuidAllowed && (geteuid() != getuid())))
        qFatal("FATAL: The application binary appears to be running setuid, this is a security hole.");
#  endif // Q_OS_UNIX

    QThread *cur = QThread::currentThread(); // note: this may end up setting theMainThread!
    if (cur != theMainThread)
        qWarning("WARNING: QApplication was not created in the main() thread.");
#endif
}

QCoreApplicationPrivate::~QCoreApplicationPrivate()
{
#ifdef Q_OS_HTML5
        EM_ASM(
        //unmount persistent directory as IDBFS
              FS.unmount('/home/web_user');
              Module.print("unmount persisted file system..");
         );
#endif
#ifndef QT_NO_QOBJECT
    cleanupThreadData();
#endif
#if defined(Q_OS_WIN) && !defined(Q_OS_WINRT)
    delete [] origArgv;
#endif
    QCoreApplicationPrivate::clearApplicationFilePath();
}

#ifndef QT_NO_QOBJECT

void QCoreApplicationPrivate::cleanupThreadData()
{
    if (threadData && !threadData_clean) {
#ifndef QT_NO_THREAD
        void *data = &threadData->tls;
        QThreadStorageData::finish((void **)data);
#endif

        // need to clear the state of the mainData, just in case a new QCoreApplication comes along.
        QMutexLocker locker(&threadData->postEventList.mutex);
        for (int i = 0; i < threadData->postEventList.size(); ++i) {
            const QPostEvent &pe = threadData->postEventList.at(i);
            if (pe.event) {
                --pe.receiver->d_func()->postedEvents;
                pe.event->posted = false;
                delete pe.event;
            }
        }
        threadData->postEventList.clear();
        threadData->postEventList.recursion = 0;
        threadData->quitNow = false;
        threadData_clean = true;
    }
}

void QCoreApplicationPrivate::createEventDispatcher()
{
    Q_Q(QCoreApplication);
    QThreadData *data = QThreadData::current();
    Q_ASSERT(!data->hasEventDispatcher());
    eventDispatcher = QThreadPrivate::createEventDispatcher(data);
    eventDispatcher->setParent(q);
}

void QCoreApplicationPrivate::eventDispatcherReady()
{
}

QBasicAtomicPointer<QThread> QCoreApplicationPrivate::theMainThread = Q_BASIC_ATOMIC_INITIALIZER(0);
QThread *QCoreApplicationPrivate::mainThread()
{
    Q_ASSERT(theMainThread.load() != 0);
    return theMainThread.load();
}

bool QCoreApplicationPrivate::threadRequiresCoreApplication()
{
    QThreadData *data = QThreadData::current(false);
    if (!data)
        return true;    // default setting
    return data->requiresCoreApplication;
}

void QCoreApplicationPrivate::checkReceiverThread(QObject *receiver)
{
    QThread *currentThread = QThread::currentThread();
    QThread *thr = receiver->thread();
    Q_ASSERT_X(currentThread == thr || !thr,
               "QCoreApplication::sendEvent",
               QString::asprintf("Cannot send events to objects owned by a different thread. "
                                 "Current thread 0x%p. Receiver '%ls' (of type '%s') was created in thread 0x%p",
                                 currentThread, qUtf16Printable(receiver->objectName()),
                                 receiver->metaObject()->className(), thr)
               .toLocal8Bit().data());
    Q_UNUSED(currentThread);
    Q_UNUSED(thr);
}

#endif // QT_NO_QOBJECT

void QCoreApplicationPrivate::appendApplicationPathToLibraryPaths()
{
#if QT_CONFIG(library)
    QStringList *app_libpaths = coreappdata()->app_libpaths.data();
    if (!app_libpaths)
        coreappdata()->app_libpaths.reset(app_libpaths = new QStringList);
    QString app_location = QCoreApplication::applicationFilePath();
    app_location.truncate(app_location.lastIndexOf(QLatin1Char('/')));
#ifdef Q_OS_WINRT
    if (app_location.isEmpty())
        app_location.append(QLatin1Char('/'));
#endif
    app_location = QDir(app_location).canonicalPath();
    if (QFile::exists(app_location) && !app_libpaths->contains(app_location))
        app_libpaths->append(app_location);
#endif
}

QString qAppName()
{
    if (!QCoreApplicationPrivate::checkInstance("qAppName"))
        return QString();
    return QCoreApplication::instance()->d_func()->appName();
}

void QCoreApplicationPrivate::initLocale()
{
    if (qt_locale_initialized)
        return;
    qt_locale_initialized = true;
#if defined(Q_OS_UNIX) && !defined(QT_BOOTSTRAPPED)
    setlocale(LC_ALL, "");
#endif
}


/*!
    \class QCoreApplication
    \inmodule QtCore
    \brief The QCoreApplication class provides an event loop for Qt
    applications without UI.

    This class is used by non-GUI applications to provide their event
    loop. For non-GUI application that uses Qt, there should be exactly
    one QCoreApplication object. For GUI applications, see
    QGuiApplication. For applications that use the Qt Widgets module,
    see QApplication.

    QCoreApplication contains the main event loop, where all events
    from the operating system (e.g., timer and network events) and
    other sources are processed and dispatched. It also handles the
    application's initialization and finalization, as well as
    system-wide and application-wide settings.

    \section1 The Event Loop and Event Handling

    The event loop is started with a call to exec(). Long-running
    operations can call processEvents() to keep the application
    responsive.

    In general, we recommend that you create a QCoreApplication,
    QGuiApplication or a QApplication object in your \c main()
    function as early as possible. exec() will not return until
    the event loop exits; e.g., when quit() is called.

    Several static convenience functions are also provided. The
    QCoreApplication object is available from instance(). Events can
    be sent with sendEvent() or posted to an event queue with postEvent().
    Pending events can be removed with removePostedEvents() or dispatched
    with sendPostedEvents().

    The class provides a quit() slot and an aboutToQuit() signal.

    \section1 Application and Library Paths

    An application has an applicationDirPath() and an
    applicationFilePath(). Library paths (see QLibrary) can be retrieved
    with libraryPaths() and manipulated by setLibraryPaths(), addLibraryPath(),
    and removeLibraryPath().

    \section1 Internationalization and Translations

    Translation files can be added or removed
    using installTranslator() and removeTranslator(). Application
    strings can be translated using translate(). The QObject::tr()
    and QObject::trUtf8() functions are implemented in terms of
    translate().

    \section1 Accessing Command Line Arguments

    The command line arguments which are passed to QCoreApplication's
    constructor should be accessed using the arguments() function.

    \note QCoreApplication removes option \c -qmljsdebugger="...". It parses the
    argument of \c qmljsdebugger, and then removes this option plus its argument.

    For more advanced command line option handling, create a QCommandLineParser.

    \section1 Locale Settings

    On Unix/Linux Qt is configured to use the system locale settings by
    default. This can cause a conflict when using POSIX functions, for
    instance, when converting between data types such as floats and
    strings, since the notation may differ between locales. To get
    around this problem, call the POSIX function \c{setlocale(LC_NUMERIC,"C")}
    right after initializing QApplication, QGuiApplication or QCoreApplication
    to reset the locale that is used for number formatting to "C"-locale.

    \sa QGuiApplication, QAbstractEventDispatcher, QEventLoop,
    {Semaphores Example}, {Wait Conditions Example}
*/

/*!
    \fn static QCoreApplication *QCoreApplication::instance()

    Returns a pointer to the application's QCoreApplication (or
    QGuiApplication/QApplication) instance.

    If no instance has been allocated, \c null is returned.
*/

/*!
    \internal
 */
QCoreApplication::QCoreApplication(QCoreApplicationPrivate &p)
#ifdef QT_NO_QOBJECT
    : d_ptr(&p)
#else
    : QObject(p, 0)
#endif
{
    d_func()->q_ptr = this;
    // note: it is the subclasses' job to call
    // QCoreApplicationPrivate::eventDispatcher->startingUp();
}

#ifndef QT_NO_QOBJECT
/*!
    \deprecated
    This function is equivalent to calling \c {QCoreApplication::eventDispatcher()->flush()},
    which also is deprecated, see QAbstractEventDispatcher::flush(). Use sendPostedEvents()
    and processEvents() for more fine-grained control of the event loop instead.

    Historically this functions was used to flush the platform-specific native event queues.

    \sa sendPostedEvents(), processEvents(), QAbstractEventDispatcher::flush()
*/
#if QT_DEPRECATED_SINCE(5, 9)
void QCoreApplication::flush()
{
    if (self && self->d_func()->eventDispatcher)
        self->d_func()->eventDispatcher->flush();
}
#endif
#endif

/*!
    Constructs a Qt core application. Core applications are applications without
    a graphical user interface. Such applications are used at the console or as
    server processes.

    The \a argc and \a argv arguments are processed by the application,
    and made available in a more convenient form by the arguments()
    function.

    \warning The data referred to by \a argc and \a argv must stay valid
    for the entire lifetime of the QCoreApplication object. In addition,
    \a argc must be greater than zero and \a argv must contain at least
    one valid character string.
*/
QCoreApplication::QCoreApplication(int &argc, char **argv
#ifndef Q_QDOC
                                   , int _internal
#endif
                                   )
#ifdef QT_NO_QOBJECT
    : d_ptr(new QCoreApplicationPrivate(argc, argv, _internal))
#else
    : QObject(*new QCoreApplicationPrivate(argc, argv, _internal))
#endif
{
    d_func()->q_ptr = this;
    d_func()->init();
#ifndef QT_NO_QOBJECT
    QCoreApplicationPrivate::eventDispatcher->startingUp();
#endif
}

/*!
  \enum QCoreApplication::anonymous
  \internal

  \value ApplicationFlags QT_VERSION
*/

void QCoreApplicationPrivate::init()
{
    Q_TRACE(qcoreapplicationprivate_init_entry);

#if defined(Q_OS_MACOS)
    QMacAutoReleasePool pool;
#endif

    Q_Q(QCoreApplication);

    initLocale();

    Q_ASSERT_X(!QCoreApplication::self, "QCoreApplication", "there should be only one application object");
    QCoreApplication::self = q;

#ifdef Q_OS_HTML5
        EM_ASM(
              Module.print("mount persistent directory as IDBFS");
              FS.mount(IDBFS,{},'/home/web_user');
              FS.syncfs(true, function(err) {
              if (err)
                Module.print(err);
              Module.print("end persisted to mem file sync..");
              });
         );

#endif

    // Store app name/version (so they're still available after QCoreApplication is destroyed)
    if (!coreappdata()->applicationNameSet)
        coreappdata()->application = appName();

    if (!coreappdata()->applicationVersionSet)
        coreappdata()->applicationVersion = appVersion();

#if defined(Q_OS_ANDROID)
    // We've deferred initializing the logging registry due to not being
    // able to guarantee that logging happened on the same thread as the
    // Qt main thread, but now that the Qt main thread is set up, we can
    // enable categorized logging.
    QLoggingRegistry::instance()->initializeRules();
#endif

#if QT_CONFIG(library)
    // Reset the lib paths, so that they will be recomputed, taking the availability of argv[0]
    // into account. If necessary, recompute right away and replay the manual changes on top of the
    // new lib paths.
    QStringList *appPaths = coreappdata()->app_libpaths.take();
    QStringList *manualPaths = coreappdata()->manual_libpaths.take();
    if (appPaths) {
        if (manualPaths) {
            // Replay the delta. As paths can only be prepended to the front or removed from
            // anywhere in the list, we can just linearly scan the lists and find the items that
            // have been removed. Once the original list is exhausted we know all the remaining
            // items have been added.
            QStringList newPaths(q->libraryPaths());
            for (int i = manualPaths->length(), j = appPaths->length(); i > 0 || j > 0; qt_noop()) {
                if (--j < 0) {
                    newPaths.prepend((*manualPaths)[--i]);
                } else if (--i < 0) {
                    newPaths.removeAll((*appPaths)[j]);
                } else if ((*manualPaths)[i] != (*appPaths)[j]) {
                    newPaths.removeAll((*appPaths)[j]);
                    ++i; // try again with next item.
                }
            }
            delete manualPaths;
            coreappdata()->manual_libpaths.reset(new QStringList(newPaths));
        }
        delete appPaths;
    }
#endif

#ifndef QT_NO_QOBJECT
    // use the event dispatcher created by the app programmer (if any)
    Q_ASSERT(!eventDispatcher);
    eventDispatcher = threadData->eventDispatcher.load();

    // otherwise we create one
    if (!eventDispatcher)
        createEventDispatcher();
    Q_ASSERT(eventDispatcher);

    if (!eventDispatcher->parent()) {
        eventDispatcher->moveToThread(threadData->thread);
        eventDispatcher->setParent(q);
    }

    threadData->eventDispatcher = eventDispatcher;
    eventDispatcherReady();
#endif

#ifdef QT_EVAL
    extern void qt_core_eval_init(QCoreApplicationPrivate::Type);
    qt_core_eval_init(application_type);
#endif

    processCommandLineArguments();

    qt_call_pre_routines();
    qt_startup_hook();
#ifndef QT_BOOTSTRAPPED
    if (Q_UNLIKELY(qtHookData[QHooks::Startup]))
        reinterpret_cast<QHooks::StartupCallback>(qtHookData[QHooks::Startup])();
#endif

#ifndef QT_NO_QOBJECT
    is_app_running = true; // No longer starting up.
#endif

    Q_TRACE(qcoreapplicationprivate_init_exit);
}

/*!
    Destroys the QCoreApplication object.
*/
QCoreApplication::~QCoreApplication()
{
    qt_call_post_routines();

    self = 0;
#ifndef QT_NO_QOBJECT
    QCoreApplicationPrivate::is_app_closing = true;
    QCoreApplicationPrivate::is_app_running = false;
#endif

#if !defined(QT_NO_THREAD)
    // Synchronize and stop the global thread pool threads.
    QThreadPool *globalThreadPool = 0;
    QT_TRY {
        globalThreadPool = QThreadPool::globalInstance();
    } QT_CATCH (...) {
        // swallow the exception, since destructors shouldn't throw
    }
    if (globalThreadPool)
        globalThreadPool->waitForDone();
#endif

#ifndef QT_NO_QOBJECT
    d_func()->threadData->eventDispatcher = 0;
    if (QCoreApplicationPrivate::eventDispatcher)
        QCoreApplicationPrivate::eventDispatcher->closingDown();
    QCoreApplicationPrivate::eventDispatcher = 0;
#endif

#if QT_CONFIG(library)
    coreappdata()->app_libpaths.reset();
    coreappdata()->manual_libpaths.reset();
#endif
}

/*!
    \since 5.3

    Allows the application to run setuid on UNIX platforms if \a allow
    is true.

    If \a allow is false (the default) and Qt detects the application is
    running with an effective user id different than the real user id,
    the application will be aborted when a QCoreApplication instance is
    created.

    Qt is not an appropriate solution for setuid programs due to its
    large attack surface. However some applications may be required
    to run in this manner for historical reasons. This flag will
    prevent Qt from aborting the application when this is detected,
    and must be set before a QCoreApplication instance is created.

    \note It is strongly recommended not to enable this option since
    it introduces security risks.
*/
void QCoreApplication::setSetuidAllowed(bool allow)
{
    QCoreApplicationPrivate::setuidAllowed = allow;
}

/*!
    \since 5.3

    Returns true if the application is allowed to run setuid on UNIX
    platforms.

    \sa QCoreApplication::setSetuidAllowed()
*/
bool QCoreApplication::isSetuidAllowed()
{
    return QCoreApplicationPrivate::setuidAllowed;
}


/*!
    Sets the attribute \a attribute if \a on is true;
    otherwise clears the attribute.

    \sa testAttribute()
*/
void QCoreApplication::setAttribute(Qt::ApplicationAttribute attribute, bool on)
{
    if (on)
        QCoreApplicationPrivate::attribs |= 1 << attribute;
    else
        QCoreApplicationPrivate::attribs &= ~(1 << attribute);
}

/*!
  Returns \c true if attribute \a attribute is set;
  otherwise returns \c false.

  \sa setAttribute()
 */
bool QCoreApplication::testAttribute(Qt::ApplicationAttribute attribute)
{
    return QCoreApplicationPrivate::testAttribute(attribute);
}


#ifndef QT_NO_QOBJECT

/*!
    \property QCoreApplication::quitLockEnabled

    \brief Whether the use of the QEventLoopLocker feature can cause the
    application to quit.

    The default is \c true.

    \sa QEventLoopLocker
*/

bool QCoreApplication::isQuitLockEnabled()
{
    return quitLockRefEnabled;
}

static bool doNotify(QObject *, QEvent *);

void QCoreApplication::setQuitLockEnabled(bool enabled)
{
    quitLockRefEnabled = enabled;
}

/*!
  \internal
  \deprecated

  This function is here to make it possible for Qt extensions to
  hook into event notification without subclassing QApplication
*/
bool QCoreApplication::notifyInternal(QObject *receiver, QEvent *event)
{
    return notifyInternal2(receiver, event);
}

/*!
  \internal
  \since 5.6

  This function is here to make it possible for Qt extensions to
  hook into event notification without subclassing QApplication.
*/
bool QCoreApplication::notifyInternal2(QObject *receiver, QEvent *event)
{
    bool selfRequired = QCoreApplicationPrivate::threadRequiresCoreApplication();
    if (!self && selfRequired)
        return false;

    // Make it possible for Qt Script to hook into events even
    // though QApplication is subclassed...
    bool result = false;
    void *cbdata[] = { receiver, event, &result };
    if (QInternal::activateCallbacks(QInternal::EventNotifyCallback, cbdata)) {
        return result;
    }

    // Qt enforces the rule that events can only be sent to objects in
    // the current thread, so receiver->d_func()->threadData is
    // equivalent to QThreadData::current(), just without the function
    // call overhead.
    QObjectPrivate *d = receiver->d_func();
    QThreadData *threadData = d->threadData;
    QScopedScopeLevelCounter scopeLevelCounter(threadData);
    if (!selfRequired)
        return doNotify(receiver, event);
    return self->notify(receiver, event);
}

/*!
    \internal
    \since 5.10

    Forwards the \a event to the \a receiver, using the spontaneous
    state of the \a originatingEvent if specified.
*/
bool QCoreApplication::forwardEvent(QObject *receiver, QEvent *event, QEvent *originatingEvent)
{
    if (event && originatingEvent)
        event->spont = originatingEvent->spont;

    return notifyInternal2(receiver, event);
}

/*!
  Sends \a event to \a receiver: \a {receiver}->event(\a event).
  Returns the value that is returned from the receiver's event
  handler. Note that this function is called for all events sent to
  any object in any thread.

  For certain types of events (e.g. mouse and key events),
  the event will be propagated to the receiver's parent and so on up to
  the top-level object if the receiver is not interested in the event
  (i.e., it returns \c false).

  There are five different ways that events can be processed;
  reimplementing this virtual function is just one of them. All five
  approaches are listed below:
  \list 1
  \li Reimplementing \l {QWidget::}{paintEvent()}, \l {QWidget::}{mousePressEvent()} and so
  on. This is the most common, easiest, and least powerful way.

  \li Reimplementing this function. This is very powerful, providing
  complete control; but only one subclass can be active at a time.

  \li Installing an event filter on QCoreApplication::instance(). Such
  an event filter is able to process all events for all widgets, so
  it's just as powerful as reimplementing notify(); furthermore, it's
  possible to have more than one application-global event filter.
  Global event filters even see mouse events for
  \l{QWidget::isEnabled()}{disabled widgets}. Note that application
  event filters are only called for objects that live in the main
  thread.

  \li Reimplementing QObject::event() (as QWidget does). If you do
  this you get Tab key presses, and you get to see the events before
  any widget-specific event filters.

  \li Installing an event filter on the object. Such an event filter gets all
  the events, including Tab and Shift+Tab key press events, as long as they
  do not change the focus widget.
  \endlist

  \b{Future direction:} This function will not be called for objects that live
  outside the main thread in Qt 6. Applications that need that functionality
  should find other solutions for their event inspection needs in the meantime.
  The change may be extended to the main thread, causing this function to be
  deprecated.

  \warning If you override this function, you must ensure all threads that
  process events stop doing so before your application object begins
  destruction. This includes threads started by other libraries that you may be
  using, but does not apply to Qt's own threads.

  \sa QObject::event(), installNativeEventFilter()
*/

bool QCoreApplication::notify(QObject *receiver, QEvent *event)
{
    // no events are delivered after ~QCoreApplication() has started
    if (QCoreApplicationPrivate::is_app_closing)
        return true;
    return doNotify(receiver, event);
}

static bool doNotify(QObject *receiver, QEvent *event)
{
    if (receiver == 0) {                        // serious error
        qWarning("QCoreApplication::notify: Unexpected null receiver");
        return true;
    }

#ifndef QT_NO_DEBUG
    QCoreApplicationPrivate::checkReceiverThread(receiver);
#endif

    return receiver->isWidgetType() ? false : QCoreApplicationPrivate::notify_helper(receiver, event);
}

bool QCoreApplicationPrivate::sendThroughApplicationEventFilters(QObject *receiver, QEvent *event)
{
    // We can't access the application event filters outside of the main thread (race conditions)
    Q_ASSERT(receiver->d_func()->threadData->thread == mainThread());

    if (extraData) {
        // application event filters are only called for objects in the GUI thread
        for (int i = 0; i < extraData->eventFilters.size(); ++i) {
            QObject *obj = extraData->eventFilters.at(i);
            if (!obj)
                continue;
            if (obj->d_func()->threadData != threadData) {
                qWarning("QCoreApplication: Application event filter cannot be in a different thread.");
                continue;
            }
            if (obj->eventFilter(receiver, event))
                return true;
        }
    }
    return false;
}

bool QCoreApplicationPrivate::sendThroughObjectEventFilters(QObject *receiver, QEvent *event)
{
    if (receiver != QCoreApplication::instance() && receiver->d_func()->extraData) {
        for (int i = 0; i < receiver->d_func()->extraData->eventFilters.size(); ++i) {
            QObject *obj = receiver->d_func()->extraData->eventFilters.at(i);
            if (!obj)
                continue;
            if (obj->d_func()->threadData != receiver->d_func()->threadData) {
                qWarning("QCoreApplication: Object event filter cannot be in a different thread.");
                continue;
            }
            if (obj->eventFilter(receiver, event))
                return true;
        }
    }
    return false;
}

/*!
  \internal

  Helper function called by QCoreApplicationPrivate::notify() and qapplication.cpp
 */
bool QCoreApplicationPrivate::notify_helper(QObject *receiver, QEvent * event)
{
    // send to all application event filters (only does anything in the main thread)
    if (QCoreApplication::self
            && receiver->d_func()->threadData->thread == mainThread()
            && QCoreApplication::self->d_func()->sendThroughApplicationEventFilters(receiver, event))
        return true;
    // send to all receiver event filters
    if (sendThroughObjectEventFilters(receiver, event))
        return true;
    // deliver the event
    return receiver->event(event);
}

/*!
  Returns \c true if an application object has not been created yet;
  otherwise returns \c false.

  \sa closingDown()
*/

bool QCoreApplication::startingUp()
{
    return !QCoreApplicationPrivate::is_app_running;
}

/*!
  Returns \c true if the application objects are being destroyed;
  otherwise returns \c false.

  \sa startingUp()
*/

bool QCoreApplication::closingDown()
{
    return QCoreApplicationPrivate::is_app_closing;
}


/*!
    Processes all pending events for the calling thread according to
    the specified \a flags until there are no more events to process.

    You can call this function occasionally when your program is busy
    performing a long operation (e.g. copying a file).

    In the event that you are running a local loop which calls this function
    continuously, without an event loop, the
    \l{QEvent::DeferredDelete}{DeferredDelete} events will
    not be processed. This can affect the behaviour of widgets,
    e.g. QToolTip, that rely on \l{QEvent::DeferredDelete}{DeferredDelete}
    events to function properly. An alternative would be to call
    \l{QCoreApplication::sendPostedEvents()}{sendPostedEvents()} from
    within that local loop.

    Calling this function processes events only for the calling thread.

    \threadsafe

    \sa exec(), QTimer, QEventLoop::processEvents(), flush(), sendPostedEvents()
*/
void QCoreApplication::processEvents(QEventLoop::ProcessEventsFlags flags)
{
    QThreadData *data = QThreadData::current();
    if (!data->hasEventDispatcher())
        return;
    data->eventDispatcher.load()->processEvents(flags);
}

/*!
    \overload processEvents()

    Processes pending events for the calling thread for \a maxtime
    milliseconds or until there are no more events to process,
    whichever is shorter.

    You can call this function occasionally when your program is busy
    doing a long operation (e.g. copying a file).

    Calling this function processes events only for the calling thread.

    \threadsafe

    \sa exec(), QTimer, QEventLoop::processEvents()
*/
void QCoreApplication::processEvents(QEventLoop::ProcessEventsFlags flags, int maxtime)
{
    // ### Qt 6: consider splitting this method into a public and a private
    //           one, so that a user-invoked processEvents can be detected
    //           and handled properly.
    QThreadData *data = QThreadData::current();
    if (!data->hasEventDispatcher())
        return;
    QElapsedTimer start;
    start.start();
    while (data->eventDispatcher.load()->processEvents(flags & ~QEventLoop::WaitForMoreEvents)) {
        if (start.elapsed() > maxtime)
            break;
    }
}

/*****************************************************************************
  Main event loop wrappers
 *****************************************************************************/

/*!
    Enters the main event loop and waits until exit() is called.  Returns
    the value that was passed to exit() (which is 0 if exit() is called via
    quit()).

    It is necessary to call this function to start event handling. The
    main event loop receives events from the window system and
    dispatches these to the application widgets.

    To make your application perform idle processing (by executing a
    special function whenever there are no pending events), use a
    QTimer with 0 timeout. More advanced idle processing schemes can
    be achieved using processEvents().

    We recommend that you connect clean-up code to the
    \l{QCoreApplication::}{aboutToQuit()} signal, instead of putting it in
    your application's \c{main()} function because on some platforms the
    exec() call may not return. For example, on Windows
    when the user logs off, the system terminates the process after Qt
    closes all top-level windows. Hence, there is no guarantee that the
    application will have time to exit its event loop and execute code at
    the end of the \c{main()} function after the exec()
    call.

    \sa quit(), exit(), processEvents(), QApplication::exec()
*/
int QCoreApplication::exec()
{
    if (!QCoreApplicationPrivate::checkInstance("exec"))
        return -1;

    QThreadData *threadData = self->d_func()->threadData;
    if (threadData != QThreadData::current()) {
        qWarning("%s::exec: Must be called from the main thread", self->metaObject()->className());
        return -1;
    }
    if (!threadData->eventLoops.isEmpty()) {
        qWarning("QCoreApplication::exec: The event loop is already running");
        return -1;
    }

    threadData->quitNow = false;
    QEventLoop eventLoop;
    self->d_func()->in_exec = true;
    self->d_func()->aboutToQuitEmitted = false;
    int returnCode = eventLoop.exec();
    threadData->quitNow = false;

    if (self)
        self->d_func()->execCleanup();

    return returnCode;
}


// Cleanup after eventLoop is done executing in QCoreApplication::exec().
// This is for use cases in which QCoreApplication is instantiated by a
// library and not by an application executable, for example, Active X
// servers.

void QCoreApplicationPrivate::execCleanup()
{
    threadData->quitNow = false;
    in_exec = false;
    if (!aboutToQuitEmitted)
        emit q_func()->aboutToQuit(QCoreApplication::QPrivateSignal());
    aboutToQuitEmitted = true;
    QCoreApplication::sendPostedEvents(0, QEvent::DeferredDelete);
}


/*!
  Tells the application to exit with a return code.

    After this function has been called, the application leaves the
    main event loop and returns from the call to exec(). The exec()
    function returns \a returnCode. If the event loop is not running,
    this function does nothing.

  By convention, a \a returnCode of 0 means success, and any non-zero
  value indicates an error.

  It's good practice to always connect signals to this slot using a
  \l{Qt::}{QueuedConnection}. If a signal connected (non-queued) to this slot
  is emitted before control enters the main event loop (such as before
  "int main" calls \l{QCoreApplication::}{exec()}), the slot has no effect
  and the application never exits. Using a queued connection ensures that the
  slot will not be invoked until after control enters the main event loop.

  Note that unlike the C library function of the same name, this
  function \e does return to the caller -- it is event processing that
  stops.

  \sa quit(), exec()
*/
void QCoreApplication::exit(int returnCode)
{
    if (!self)
        return;
    QThreadData *data = self->d_func()->threadData;
    std::cout << "QCoreApplication::exit(int returnCode)" << std::endl;
    data->quitNow = true;
    for (int i = 0; i < data->eventLoops.size(); ++i) {
        QEventLoop *eventLoop = data->eventLoops.at(i);
        eventLoop->exit(returnCode);
    }
}

/*****************************************************************************
  QCoreApplication management of posted events
 *****************************************************************************/

/*!
    \fn bool QCoreApplication::sendEvent(QObject *receiver, QEvent *event)

    Sends event \a event directly to receiver \a receiver, using the
    notify() function. Returns the value that was returned from the
    event handler.

    The event is \e not deleted when the event has been sent. The normal
    approach is to create the event on the stack, for example:

    \snippet code/src_corelib_kernel_qcoreapplication.cpp 0

    \sa postEvent(), notify()
*/

/*!
    \since 4.3

    Adds the event \a event, with the object \a receiver as the
    receiver of the event, to an event queue and returns immediately.

    The event must be allocated on the heap since the post event queue
    will take ownership of the event and delete it once it has been
    posted.  It is \e {not safe} to access the event after
    it has been posted.

    When control returns to the main event loop, all events that are
    stored in the queue will be sent using the notify() function.

    Events are sorted in descending \a priority order, i.e. events
    with a high \a priority are queued before events with a lower \a
    priority. The \a priority can be any integer value, i.e. between
    INT_MAX and INT_MIN, inclusive; see Qt::EventPriority for more
    details. Events with equal \a priority will be processed in the
    order posted.

    \threadsafe

    \sa sendEvent(), notify(), sendPostedEvents(), Qt::EventPriority
*/
void QCoreApplication::postEvent(QObject *receiver, QEvent *event, int priority)
{
    if (receiver == 0) {
        qWarning("QCoreApplication::postEvent: Unexpected null receiver");
        delete event;
        return;
    }

    QThreadData * volatile * pdata = &receiver->d_func()->threadData;
    QThreadData *data = *pdata;
    if (!data) {
        // posting during destruction? just delete the event to prevent a leak
        delete event;
        return;
    }

    // lock the post event mutex
    data->postEventList.mutex.lock();

    // if object has moved to another thread, follow it
    while (data != *pdata) {
        data->postEventList.mutex.unlock();

        data = *pdata;
        if (!data) {
            // posting during destruction? just delete the event to prevent a leak
            delete event;
            return;
        }

        data->postEventList.mutex.lock();
    }

    QMutexUnlocker locker(&data->postEventList.mutex);

    // if this is one of the compressible events, do compression
    if (receiver->d_func()->postedEvents
        && self && self->compressEvent(event, receiver, &data->postEventList)) {
        return;
    }

    if (event->type() == QEvent::DeferredDelete)
        receiver->d_ptr->deleteLaterCalled = true;

    if (event->type() == QEvent::DeferredDelete && data == QThreadData::current()) {
        // remember the current running eventloop for DeferredDelete
        // events posted in the receiver's thread.

        // Events sent by non-Qt event handlers (such as glib) may not
        // have the scopeLevel set correctly. The scope level makes sure that
        // code like this:
        //     foo->deleteLater();
        //     qApp->processEvents(); // without passing QEvent::DeferredDelete
        // will not cause "foo" to be deleted before returning to the event loop.

        // If the scope level is 0 while loopLevel != 0, we are called from a
        // non-conformant code path, and our best guess is that the scope level
        // should be 1. (Loop level 0 is special: it means that no event loops
        // are running.)
        int loopLevel = data->loopLevel;
        int scopeLevel = data->scopeLevel;
        if (scopeLevel == 0 && loopLevel != 0)
            scopeLevel = 1;
        static_cast<QDeferredDeleteEvent *>(event)->level = loopLevel + scopeLevel;
    }

    // delete the event on exceptions to protect against memory leaks till the event is
    // properly owned in the postEventList
    QScopedPointer<QEvent> eventDeleter(event);
    data->postEventList.addEvent(QPostEvent(receiver, event, priority));
    eventDeleter.take();
    event->posted = true;
    ++receiver->d_func()->postedEvents;
    data->canWait = false;
    locker.unlock();

    QAbstractEventDispatcher* dispatcher = data->eventDispatcher.loadAcquire();
    if (dispatcher)
        dispatcher->wakeUp();
}

/*!
  \internal
  Returns \c true if \a event was compressed away (possibly deleted) and should not be added to the list.
*/
bool QCoreApplication::compressEvent(QEvent *event, QObject *receiver, QPostEventList *postedEvents)
{
#ifdef Q_OS_WIN
    Q_ASSERT(event);
    Q_ASSERT(receiver);
    Q_ASSERT(postedEvents);

    // compress posted timers to this object.
    if (event->type() == QEvent::Timer && receiver->d_func()->postedEvents > 0) {
        int timerId = ((QTimerEvent *) event)->timerId();
        for (int i=0; i<postedEvents->size(); ++i) {
            const QPostEvent &e = postedEvents->at(i);
            if (e.receiver == receiver && e.event && e.event->type() == QEvent::Timer
                && ((QTimerEvent *) e.event)->timerId() == timerId) {
                delete event;
                return true;
            }
        }
        return false;
    }
#endif

    if (event->type() == QEvent::DeferredDelete) {
        if (receiver->d_ptr->deleteLaterCalled) {
            // there was a previous DeferredDelete event, so we can drop the new one
            delete event;
            return true;
        }
        // deleteLaterCalled is set to true in postedEvents when queueing the very first
        // deferred deletion event.
        return false;
    }

    if (event->type() == QEvent::Quit && receiver->d_func()->postedEvents > 0) {
        for (int i = 0; i < postedEvents->size(); ++i) {
            const QPostEvent &cur = postedEvents->at(i);
            if (cur.receiver != receiver
                    || cur.event == 0
                    || cur.event->type() != event->type())
                continue;
            // found an event for this receiver
            delete event;
            return true;
        }
    }

    return false;
}

/*!
  Immediately dispatches all events which have been previously queued
  with QCoreApplication::postEvent() and which are for the object \a receiver
  and have the event type \a event_type.

  Events from the window system are \e not dispatched by this
  function, but by processEvents().

  If \a receiver is null, the events of \a event_type are sent for all
  objects. If \a event_type is 0, all the events are sent for \a receiver.

  \note This method must be called from the thread in which its QObject
  parameter, \a receiver, lives.

  \sa flush(), postEvent()
*/
void QCoreApplication::sendPostedEvents(QObject *receiver, int event_type)
{
    // ### Qt 6: consider splitting this method into a public and a private
    //           one, so that a user-invoked sendPostedEvents can be detected
    //           and handled properly.
    QThreadData *data = QThreadData::current();

    QCoreApplicationPrivate::sendPostedEvents(receiver, event_type, data);
}

void QCoreApplicationPrivate::sendPostedEvents(QObject *receiver, int event_type,
                                               QThreadData *data)
{
    if (event_type == -1) {
        // we were called by an obsolete event dispatcher.
        event_type = 0;
    }

    if (receiver && receiver->d_func()->threadData != data) {
        qWarning("QCoreApplication::sendPostedEvents: Cannot send "
                 "posted events for objects in another thread");
        return;
    }

    ++data->postEventList.recursion;

    QMutexLocker locker(&data->postEventList.mutex);

    // by default, we assume that the event dispatcher can go to sleep after
    // processing all events. if any new events are posted while we send
    // events, canWait will be set to false.
    data->canWait = (data->postEventList.size() == 0);

    if (data->postEventList.size() == 0 || (receiver && !receiver->d_func()->postedEvents)) {
        --data->postEventList.recursion;
        return;
    }

    data->canWait = true;

    // okay. here is the tricky loop. be careful about optimizing
    // this, it looks the way it does for good reasons.
    int startOffset = data->postEventList.startOffset;
    int &i = (!event_type && !receiver) ? data->postEventList.startOffset : startOffset;
    data->postEventList.insertionOffset = data->postEventList.size();

    // Exception-safe cleaning up without the need for a try/catch block
    struct CleanUp {
        QObject *receiver;
        int event_type;
        QThreadData *data;
        bool exceptionCaught;

        inline CleanUp(QObject *receiver, int event_type, QThreadData *data) :
            receiver(receiver), event_type(event_type), data(data), exceptionCaught(true)
        {}
        inline ~CleanUp()
        {
            if (exceptionCaught) {
                // since we were interrupted, we need another pass to make sure we clean everything up
                data->canWait = false;
            }

            --data->postEventList.recursion;
            if (!data->postEventList.recursion && !data->canWait && data->hasEventDispatcher())
                data->eventDispatcher.load()->wakeUp();

            // clear the global list, i.e. remove everything that was
            // delivered.
            if (!event_type && !receiver && data->postEventList.startOffset >= 0) {
                const QPostEventList::iterator it = data->postEventList.begin();
                data->postEventList.erase(it, it + data->postEventList.startOffset);
                data->postEventList.insertionOffset -= data->postEventList.startOffset;
                Q_ASSERT(data->postEventList.insertionOffset >= 0);
                data->postEventList.startOffset = 0;
            }
        }
    };
    CleanUp cleanup(receiver, event_type, data);

    while (i < data->postEventList.size()) {
        // avoid live-lock
        if (i >= data->postEventList.insertionOffset)
            break;

        const QPostEvent &pe = data->postEventList.at(i);
        ++i;

        if (!pe.event)
            continue;
        if ((receiver && receiver != pe.receiver) || (event_type && event_type != pe.event->type())) {
            data->canWait = false;
            continue;
        }

        if (pe.event->type() == QEvent::DeferredDelete) {
            // DeferredDelete events are sent either
            // 1) when the event loop that posted the event has returned; or
            // 2) if explicitly requested (with QEvent::DeferredDelete) for
            //    events posted by the current event loop; or
            // 3) if the event was posted before the outermost event loop.

            int eventLevel = static_cast<QDeferredDeleteEvent *>(pe.event)->loopLevel();
            int loopLevel = data->loopLevel + data->scopeLevel;
            const bool allowDeferredDelete =
                (eventLevel > loopLevel
                 || (!eventLevel && loopLevel > 0)
                 || (event_type == QEvent::DeferredDelete
                     && eventLevel == loopLevel));
            if (!allowDeferredDelete) {
                // cannot send deferred delete
                if (!event_type && !receiver) {
                    // we must copy it first; we want to re-post the event
                    // with the event pointer intact, but we can't delay
                    // nulling the event ptr until after re-posting, as
                    // addEvent may invalidate pe.
                    QPostEvent pe_copy = pe;

                    // null out the event so if sendPostedEvents recurses, it
                    // will ignore this one, as it's been re-posted.
                    const_cast<QPostEvent &>(pe).event = 0;

                    // re-post the copied event so it isn't lost
                    data->postEventList.addEvent(pe_copy);
                }
                continue;
            }
        }

        // first, we diddle the event so that we can deliver
        // it, and that no one will try to touch it later.
        pe.event->posted = false;
        QEvent *e = pe.event;
        QObject * r = pe.receiver;

        --r->d_func()->postedEvents;
        Q_ASSERT(r->d_func()->postedEvents >= 0);

        // next, update the data structure so that we're ready
        // for the next event.
        const_cast<QPostEvent &>(pe).event = 0;

        struct MutexUnlocker
        {
            QMutexLocker &m;
            MutexUnlocker(QMutexLocker &m) : m(m) { m.unlock(); }
            ~MutexUnlocker() { m.relock(); }
        };
        MutexUnlocker unlocker(locker);

        QScopedPointer<QEvent> event_deleter(e); // will delete the event (with the mutex unlocked)

        // after all that work, it's time to deliver the event.
        QCoreApplication::sendEvent(r, e);

        // careful when adding anything below this point - the
        // sendEvent() call might invalidate any invariants this
        // function depends on.
    }

    cleanup.exceptionCaught = false;
}

/*!
    \since 4.3

    Removes all events of the given \a eventType that were posted
    using postEvent() for \a receiver.

    The events are \e not dispatched, instead they are removed from
    the queue. You should never need to call this function. If you do
    call it, be aware that killing events may cause \a receiver to
    break one or more invariants.

    If \a receiver is null, the events of \a eventType are removed for
    all objects. If \a eventType is 0, all the events are removed for
    \a receiver. You should never call this function with \a eventType
    of 0. If you do call it in this way, be aware that killing events
    may cause \a receiver to break one or more invariants.

    \threadsafe
*/

void QCoreApplication::removePostedEvents(QObject *receiver, int eventType)
{
    QThreadData *data = receiver ? receiver->d_func()->threadData : QThreadData::current();
    QMutexLocker locker(&data->postEventList.mutex);

    // the QObject destructor calls this function directly.  this can
    // happen while the event loop is in the middle of posting events,
    // and when we get here, we may not have any more posted events
    // for this object.
    if (receiver && !receiver->d_func()->postedEvents)
        return;

    //we will collect all the posted events for the QObject
    //and we'll delete after the mutex was unlocked
    QVarLengthArray<QEvent*> events;
    int n = data->postEventList.size();
    int j = 0;

    for (int i = 0; i < n; ++i) {
        const QPostEvent &pe = data->postEventList.at(i);

        if ((!receiver || pe.receiver == receiver)
            && (pe.event && (eventType == 0 || pe.event->type() == eventType))) {
            --pe.receiver->d_func()->postedEvents;
            pe.event->posted = false;
            events.append(pe.event);
            const_cast<QPostEvent &>(pe).event = 0;
        } else if (!data->postEventList.recursion) {
            if (i != j)
                qSwap(data->postEventList[i], data->postEventList[j]);
            ++j;
        }
    }

#ifdef QT_DEBUG
    if (receiver && eventType == 0) {
        Q_ASSERT(!receiver->d_func()->postedEvents);
    }
#endif

    if (!data->postEventList.recursion) {
        // truncate list
        data->postEventList.erase(data->postEventList.begin() + j, data->postEventList.end());
    }

    locker.unlock();
    for (int i = 0; i < events.count(); ++i) {
        delete events[i];
    }
}

/*!
  Removes \a event from the queue of posted events, and emits a
  warning message if appropriate.

  \warning This function can be \e really slow. Avoid using it, if
  possible.

  \threadsafe
*/

void QCoreApplicationPrivate::removePostedEvent(QEvent * event)
{
    if (!event || !event->posted)
        return;

    QThreadData *data = QThreadData::current();

    QMutexLocker locker(&data->postEventList.mutex);

    if (data->postEventList.size() == 0) {
#if defined(QT_DEBUG)
        qDebug("QCoreApplication::removePostedEvent: Internal error: %p %d is posted",
                (void*)event, event->type());
        return;
#endif
    }

    for (int i = 0; i < data->postEventList.size(); ++i) {
        const QPostEvent & pe = data->postEventList.at(i);
        if (pe.event == event) {
#ifndef QT_NO_DEBUG
            qWarning("QCoreApplication::removePostedEvent: Event of type %d deleted while posted to %s %s",
                     event->type(),
                     pe.receiver->metaObject()->className(),
                     pe.receiver->objectName().toLocal8Bit().data());
#endif
            --pe.receiver->d_func()->postedEvents;
            pe.event->posted = false;
            delete pe.event;
            const_cast<QPostEvent &>(pe).event = 0;
            return;
        }
    }
}

/*!\reimp

*/
bool QCoreApplication::event(QEvent *e)
{
    if (e->type() == QEvent::Quit) {
        quit();
        return true;
    }
    return QObject::event(e);
}

/*! \enum QCoreApplication::Encoding
    \obsolete

    This enum type used to define the 8-bit encoding of character string
    arguments to translate(). This enum is now obsolete and UTF-8 will be
    used in all cases.

    \value UnicodeUTF8   UTF-8.
    \omitvalue Latin1
    \omitvalue DefaultCodec  UTF-8.
    \omitvalue CodecForTr

    \sa QObject::tr(), QString::fromUtf8()
*/

void QCoreApplicationPrivate::ref()
{
    quitLockRef.ref();
}

void QCoreApplicationPrivate::deref()
{
    if (!quitLockRef.deref())
        maybeQuit();
}

void QCoreApplicationPrivate::maybeQuit()
{
    if (quitLockRef.load() == 0 && in_exec && quitLockRefEnabled && shouldQuit())
        QCoreApplication::postEvent(QCoreApplication::instance(), new QEvent(QEvent::Quit));
}

/*!
    Tells the application to exit with return code 0 (success).
    Equivalent to calling QCoreApplication::exit(0).

    It's common to connect the QGuiApplication::lastWindowClosed() signal
    to quit(), and you also often connect e.g. QAbstractButton::clicked() or
    signals in QAction, QMenu, or QMenuBar to it.

    It's good practice to always connect signals to this slot using a
    \l{Qt::}{QueuedConnection}. If a signal connected (non-queued) to this slot
    is emitted before control enters the main event loop (such as before
    "int main" calls \l{QCoreApplication::}{exec()}), the slot has no effect
    and the application never exits. Using a queued connection ensures that the
    slot will not be invoked until after control enters the main event loop.

    Example:

    \snippet code/src_corelib_kernel_qcoreapplication.cpp 1

    \sa exit(), aboutToQuit(), QGuiApplication::lastWindowClosed()
*/

void QCoreApplication::quit()
{
    exit(0);
}

/*!
  \fn void QCoreApplication::aboutToQuit()

  This signal is emitted when the application is about to quit the
  main event loop, e.g. when the event loop level drops to zero.
  This may happen either after a call to quit() from inside the
  application or when the user shuts down the entire desktop session.

  The signal is particularly useful if your application has to do some
  last-second cleanup. Note that no user interaction is possible in
  this state.

  \sa quit()
*/

#endif // QT_NO_QOBJECT

#ifndef QT_NO_TRANSLATION
/*!
    Adds the translation file \a translationFile to the list of
    translation files to be used for translations.

    Multiple translation files can be installed. Translations are
    searched for in the reverse order in which they were installed,
    so the most recently installed translation file is searched first
    and the first translation file installed is searched last.
    The search stops as soon as a translation containing a matching
    string is found.

    Installing or removing a QTranslator, or changing an installed QTranslator
    generates a \l{QEvent::LanguageChange}{LanguageChange} event for the
    QCoreApplication instance. A QApplication instance will propagate the event
    to all toplevel widgets, where a reimplementation of changeEvent can
    re-translate the user interface by passing user-visible strings via the
    tr() function to the respective property setters. User-interface classes
    generated by Qt Designer provide a \c retranslateUi() function that can be
    called.

    The function returns \c true on success and false on failure.

    \sa removeTranslator(), translate(), QTranslator::load(), {Dynamic Translation}
*/

bool QCoreApplication::installTranslator(QTranslator *translationFile)
{
    if (!translationFile)
        return false;

    if (!QCoreApplicationPrivate::checkInstance("installTranslator"))
        return false;
    QCoreApplicationPrivate *d = self->d_func();
    {
        QWriteLocker locker(&d->translateMutex);
        d->translators.prepend(translationFile);
    }

#ifndef QT_NO_TRANSLATION_BUILDER
    if (translationFile->isEmpty())
        return false;
#endif

#ifndef QT_NO_QOBJECT
    QEvent ev(QEvent::LanguageChange);
    QCoreApplication::sendEvent(self, &ev);
#endif

    return true;
}

/*!
    Removes the translation file \a translationFile from the list of
    translation files used by this application. (It does not delete the
    translation file from the file system.)

    The function returns \c true on success and false on failure.

    \sa installTranslator(), translate(), QObject::tr()
*/

bool QCoreApplication::removeTranslator(QTranslator *translationFile)
{
    if (!translationFile)
        return false;
    if (!QCoreApplicationPrivate::checkInstance("removeTranslator"))
        return false;
    QCoreApplicationPrivate *d = self->d_func();
    QWriteLocker locker(&d->translateMutex);
    if (d->translators.removeAll(translationFile)) {
#ifndef QT_NO_QOBJECT
        locker.unlock();
        if (!self->closingDown()) {
            QEvent ev(QEvent::LanguageChange);
            QCoreApplication::sendEvent(self, &ev);
        }
#endif
        return true;
    }
    return false;
}

static void replacePercentN(QString *result, int n)
{
    if (n >= 0) {
        int percentPos = 0;
        int len = 0;
        while ((percentPos = result->indexOf(QLatin1Char('%'), percentPos + len)) != -1) {
            len = 1;
            QString fmt;
            if (result->at(percentPos + len) == QLatin1Char('L')) {
                ++len;
                fmt = QLatin1String("%L1");
            } else {
                fmt = QLatin1String("%1");
            }
            if (result->at(percentPos + len) == QLatin1Char('n')) {
                fmt = fmt.arg(n);
                ++len;
                result->replace(percentPos, len, fmt);
                len = fmt.length();
            }
        }
    }
}

/*!
    \threadsafe

    Returns the translation text for \a sourceText, by querying the
    installed translation files. The translation files are searched
    from the most recently installed file back to the first
    installed file.

    QObject::tr() provides this functionality more conveniently.

    \a context is typically a class name (e.g., "MyDialog") and \a
    sourceText is either English text or a short identifying text.

    \a disambiguation is an identifying string, for when the same \a
    sourceText is used in different roles within the same context. By
    default, it is null.

    See the \l QTranslator and \l QObject::tr() documentation for
    more information about contexts, disambiguations and comments.

    \a n is used in conjunction with \c %n to support plural forms.
    See QObject::tr() for details.

    If none of the translation files contain a translation for \a
    sourceText in \a context, this function returns a QString
    equivalent of \a sourceText.

    This function is not virtual. You can use alternative translation
    techniques by subclassing \l QTranslator.

    \sa QObject::tr(), installTranslator(), removeTranslator(), translate()
*/
QString QCoreApplication::translate(const char *context, const char *sourceText,
                                    const char *disambiguation, int n)
{
    QString result;

    if (!sourceText)
        return result;

    if (self) {
        QCoreApplicationPrivate *d = self->d_func();
        QReadLocker locker(&d->translateMutex);
        if (!d->translators.isEmpty()) {
            QList<QTranslator*>::ConstIterator it;
            QTranslator *translationFile;
            for (it = d->translators.constBegin(); it != d->translators.constEnd(); ++it) {
                translationFile = *it;
                result = translationFile->translate(context, sourceText, disambiguation, n);
                if (!result.isNull())
                    break;
            }
        }
    }

    if (result.isNull())
        result = QString::fromUtf8(sourceText);

    replacePercentN(&result, n);
    return result;
}

/*! \fn static QString QCoreApplication::translate(const char *context, const char *key, const char *disambiguation, Encoding encoding, int n = -1)

  \obsolete
*/

// Declared in qglobal.h
QString qtTrId(const char *id, int n)
{
    return QCoreApplication::translate(0, id, 0, n);
}

bool QCoreApplicationPrivate::isTranslatorInstalled(QTranslator *translator)
{
    if (!QCoreApplication::self)
        return false;
    QCoreApplicationPrivate *d = QCoreApplication::self->d_func();
    QReadLocker locker(&d->translateMutex);
    return d->translators.contains(translator);
}

#else

QString QCoreApplication::translate(const char *context, const char *sourceText,
                                    const char *disambiguation, int n)
{
    Q_UNUSED(context)
    Q_UNUSED(disambiguation)
    QString ret = QString::fromUtf8(sourceText);
    if (n >= 0)
        ret.replace(QLatin1String("%n"), QString::number(n));
    return ret;
}

#endif //QT_NO_TRANSLATION

// Makes it possible to point QCoreApplication to a custom location to ensure
// the directory is added to the patch, and qt.conf and deployed plugins are
// found from there. This is for use cases in which QGuiApplication is
// instantiated by a library and not by an application executable, for example,
// Active X servers.

void QCoreApplicationPrivate::setApplicationFilePath(const QString &path)
{
    if (QCoreApplicationPrivate::cachedApplicationFilePath)
        *QCoreApplicationPrivate::cachedApplicationFilePath = path;
    else
        QCoreApplicationPrivate::cachedApplicationFilePath = new QString(path);
}

/*!
    Returns the directory that contains the application executable.

    For example, if you have installed Qt in the \c{C:\Qt}
    directory, and you run the \c{regexp} example, this function will
    return "C:/Qt/examples/tools/regexp".

    On \macos and iOS this will point to the directory actually containing
    the executable, which may be inside an application bundle (if the
    application is bundled).

    \warning On Linux, this function will try to get the path from the
    \c {/proc} file system. If that fails, it assumes that \c
    {argv[0]} contains the absolute file name of the executable. The
    function also assumes that the current directory has not been
    changed by the application.

    \sa applicationFilePath()
*/
QString QCoreApplication::applicationDirPath()
{
    if (!self) {
        qWarning("QCoreApplication::applicationDirPath: Please instantiate the QApplication object first");
        return QString();
    }

    QCoreApplicationPrivate *d = self->d_func();
    if (d->cachedApplicationDirPath.isNull())
        d->cachedApplicationDirPath = QFileInfo(applicationFilePath()).path();
    return d->cachedApplicationDirPath;
}

/*!
    Returns the file path of the application executable.

    For example, if you have installed Qt in the \c{/usr/local/qt}
    directory, and you run the \c{regexp} example, this function will
    return "/usr/local/qt/examples/tools/regexp/regexp".

    \warning On Linux, this function will try to get the path from the
    \c {/proc} file system. If that fails, it assumes that \c
    {argv[0]} contains the absolute file name of the executable. The
    function also assumes that the current directory has not been
    changed by the application.

    \sa applicationDirPath()
*/
QString QCoreApplication::applicationFilePath()
{
    if (!self) {
        qWarning("QCoreApplication::applicationFilePath: Please instantiate the QApplication object first");
        return QString();
    }

    QCoreApplicationPrivate *d = self->d_func();

    if (d->argc) {
        static QByteArray procName = QByteArray(d->argv[0]);
        if (procName != d->argv[0]) {
            // clear the cache if the procname changes, so we reprocess it.
            QCoreApplicationPrivate::clearApplicationFilePath();
            procName = QByteArray(d->argv[0]);
        }
    }

    if (QCoreApplicationPrivate::cachedApplicationFilePath)
        return *QCoreApplicationPrivate::cachedApplicationFilePath;

#if defined(Q_OS_WIN)
    QCoreApplicationPrivate::setApplicationFilePath(QFileInfo(qAppFileName()).filePath());
    return *QCoreApplicationPrivate::cachedApplicationFilePath;
#elif defined(Q_OS_MAC)
    QString qAppFileName_str = qAppFileName();
    if(!qAppFileName_str.isEmpty()) {
        QFileInfo fi(qAppFileName_str);
        if (fi.exists()) {
            QCoreApplicationPrivate::setApplicationFilePath(fi.canonicalFilePath());
            return *QCoreApplicationPrivate::cachedApplicationFilePath;
        }
    }
#endif
#if defined( Q_OS_UNIX )
#  if defined(Q_OS_LINUX) && (!defined(Q_OS_ANDROID) || defined(Q_OS_ANDROID_EMBEDDED))
    // Try looking for a /proc/<pid>/exe symlink first which points to
    // the absolute path of the executable
    QFileInfo pfi(QString::fromLatin1("/proc/%1/exe").arg(getpid()));
    if (pfi.exists() && pfi.isSymLink()) {
        QCoreApplicationPrivate::setApplicationFilePath(pfi.canonicalFilePath());
        return *QCoreApplicationPrivate::cachedApplicationFilePath;
    }
#  endif
    if (!arguments().isEmpty()) {
        QString argv0 = QFile::decodeName(arguments().at(0).toLocal8Bit());
        QString absPath;

        if (!argv0.isEmpty() && argv0.at(0) == QLatin1Char('/')) {
            /*
              If argv0 starts with a slash, it is already an absolute
              file path.
            */
            absPath = argv0;
        } else if (argv0.contains(QLatin1Char('/'))) {
            /*
              If argv0 contains one or more slashes, it is a file path
              relative to the current directory.
            */
            absPath = QDir::current().absoluteFilePath(argv0);
        } else {
            /*
              Otherwise, the file path has to be determined using the
              PATH environment variable.
            */
            absPath = QStandardPaths::findExecutable(argv0);
        }

        absPath = QDir::cleanPath(absPath);

        QFileInfo fi(absPath);
        if (fi.exists()) {
            QCoreApplicationPrivate::setApplicationFilePath(fi.canonicalFilePath());
            return *QCoreApplicationPrivate::cachedApplicationFilePath;
        }
    }

#endif
    return QString();
}

/*!
    \since 4.4

    Returns the current process ID for the application.
*/
qint64 QCoreApplication::applicationPid()
{
#if defined(Q_OS_WIN)
    return GetCurrentProcessId();
#elif defined(Q_OS_VXWORKS)
    return (pid_t) taskIdCurrent;
#else
    return getpid();
#endif
}

/*!
    \since 4.1

    Returns the list of command-line arguments.

    Usually arguments().at(0) is the program name, arguments().at(1)
    is the first argument, and arguments().last() is the last
    argument. See the note below about Windows.

    Calling this function is slow - you should store the result in a variable
    when parsing the command line.

    \warning On Unix, this list is built from the argc and argv parameters passed
    to the constructor in the main() function. The string-data in argv is
    interpreted using QString::fromLocal8Bit(); hence it is not possible to
    pass, for example, Japanese command line arguments on a system that runs in a
    Latin1 locale. Most modern Unix systems do not have this limitation, as they are
    Unicode-based.

    On Windows, the list is built from the argc and argv parameters only if
    modified argv/argc parameters are passed to the constructor. In that case,
    encoding problems might occur.

    Otherwise, the arguments() are constructed from the return value of
    \l{http://msdn2.microsoft.com/en-us/library/ms683156(VS.85).aspx}{GetCommandLine()}.
    As a result of this, the string given by arguments().at(0) might not be
    the program name on Windows, depending on how the application was started.

    \sa applicationFilePath(), QCommandLineParser
*/

QStringList QCoreApplication::arguments()
{
    QStringList list;

    if (!self) {
        qWarning("QCoreApplication::arguments: Please instantiate the QApplication object first");
        return list;
    }
    const int ac = self->d_func()->argc;
    char ** const av = self->d_func()->argv;
    list.reserve(ac);

#if defined(Q_OS_WIN) && !defined(Q_OS_WINRT)
    // On Windows, it is possible to pass Unicode arguments on
    // the command line. To restore those, we split the command line
    // and filter out arguments that were deleted by derived application
    // classes by index.
    QString cmdline = QString::fromWCharArray(GetCommandLine());

    const QCoreApplicationPrivate *d = self->d_func();
    if (d->origArgv) {
        const QStringList allArguments = qWinCmdArgs(cmdline);
        Q_ASSERT(allArguments.size() == d->origArgc);
        for (int i = 0; i < d->origArgc; ++i) {
            if (contains(ac, av, d->origArgv[i]))
                list.append(allArguments.at(i));
        }
        return list;
    } // Fall back to rebuilding from argv/argc when a modified argv was passed.
#endif // defined(Q_OS_WIN) && !defined(Q_OS_WINRT)

    for (int a = 0; a < ac; ++a) {
        list << QString::fromLocal8Bit(av[a]);
    }

    return list;
}

/*!
    \property QCoreApplication::organizationName
    \brief the name of the organization that wrote this application

    The value is used by the QSettings class when it is constructed
    using the empty constructor. This saves having to repeat this
    information each time a QSettings object is created.

    On Mac, QSettings uses \l {QCoreApplication::}{organizationDomain()} as the organization
    if it's not an empty string; otherwise it uses
    organizationName(). On all other platforms, QSettings uses
    organizationName() as the organization.

    \sa organizationDomain, applicationName
*/

/*!
  \fn void QCoreApplication::organizationNameChanged()
  \internal

  While not useful from C++ due to how organizationName is normally set once on
  startup, this is still needed for QML so that bindings are reevaluated after
  that initial change.
*/
void QCoreApplication::setOrganizationName(const QString &orgName)
{
    if (coreappdata()->orgName == orgName)
        return;
    coreappdata()->orgName = orgName;
#ifndef QT_NO_QOBJECT
    if (QCoreApplication::self)
        emit QCoreApplication::self->organizationNameChanged();
#endif
}

QString QCoreApplication::organizationName()
{
    return coreappdata()->orgName;
}

/*!
    \property QCoreApplication::organizationDomain
    \brief the Internet domain of the organization that wrote this application

    The value is used by the QSettings class when it is constructed
    using the empty constructor. This saves having to repeat this
    information each time a QSettings object is created.

    On Mac, QSettings uses organizationDomain() as the organization
    if it's not an empty string; otherwise it uses organizationName().
    On all other platforms, QSettings uses organizationName() as the
    organization.

    \sa organizationName, applicationName, applicationVersion
*/
/*!
  \fn void QCoreApplication::organizationDomainChanged()
  \internal

  Primarily for QML, see organizationNameChanged.
*/
void QCoreApplication::setOrganizationDomain(const QString &orgDomain)
{
    if (coreappdata()->orgDomain == orgDomain)
        return;
    coreappdata()->orgDomain = orgDomain;
#ifndef QT_NO_QOBJECT
    if (QCoreApplication::self)
        emit QCoreApplication::self->organizationDomainChanged();
#endif
}

QString QCoreApplication::organizationDomain()
{
    return coreappdata()->orgDomain;
}

/*!
    \property QCoreApplication::applicationName
    \brief the name of this application

    The value is used by the QSettings class when it is constructed
    using the empty constructor. This saves having to repeat this
    information each time a QSettings object is created.

    If not set, the application name defaults to the executable name (since 5.0).

    \sa organizationName, organizationDomain, applicationVersion, applicationFilePath()
*/
/*!
  \fn void QCoreApplication::applicationNameChanged()
  \internal

  Primarily for QML, see organizationNameChanged.
*/
void QCoreApplication::setApplicationName(const QString &application)
{
    coreappdata()->applicationNameSet = !application.isEmpty();
    QString newAppName = application;
    if (newAppName.isEmpty() && QCoreApplication::self)
        newAppName = QCoreApplication::self->d_func()->appName();
    if (coreappdata()->application == newAppName)
        return;
    coreappdata()->application = newAppName;
#ifndef QT_NO_QOBJECT
    if (QCoreApplication::self)
        emit QCoreApplication::self->applicationNameChanged();
#endif
}

QString QCoreApplication::applicationName()
{
    return coreappdata() ? coreappdata()->application : QString();
}

// Exported for QDesktopServices (Qt4 behavior compatibility)
Q_CORE_EXPORT QString qt_applicationName_noFallback()
{
    return coreappdata()->applicationNameSet ? coreappdata()->application : QString();
}

/*!
    \property QCoreApplication::applicationVersion
    \since 4.4
    \brief the version of this application

    If not set, the application version defaults to a platform-specific value
    determined from the main application executable or package (since Qt 5.9):

    \table
    \header
        \li Platform
        \li Source
    \row
        \li Windows (classic desktop)
        \li PRODUCTVERSION parameter of the VERSIONINFO resource
    \row
        \li Universal Windows Platform
        \li version attribute of the application package manifest
    \row
        \li macOS, iOS, tvOS, watchOS
        \li CFBundleVersion property of the information property list
    \row
        \li Android
        \li android:versionName property of the AndroidManifest.xml manifest element
    \endtable

    On other platforms, the default is the empty string.

    \sa applicationName, organizationName, organizationDomain
*/
/*!
  \fn void QCoreApplication::applicationVersionChanged()
  \internal

  Primarily for QML, see organizationNameChanged.
*/
void QCoreApplication::setApplicationVersion(const QString &version)
{
    coreappdata()->applicationVersionSet = !version.isEmpty();
    QString newVersion = version;
    if (newVersion.isEmpty() && QCoreApplication::self)
        newVersion = QCoreApplication::self->d_func()->appVersion();
    if (coreappdata()->applicationVersion == newVersion)
        return;
    coreappdata()->applicationVersion = newVersion;
#ifndef QT_NO_QOBJECT
    if (QCoreApplication::self)
        emit QCoreApplication::self->applicationVersionChanged();
#endif
}

QString QCoreApplication::applicationVersion()
{
    return coreappdata() ? coreappdata()->applicationVersion : QString();
}

#if QT_CONFIG(library)

Q_GLOBAL_STATIC_WITH_ARGS(QMutex, libraryPathMutex, (QMutex::Recursive))

/*!
    Returns a list of paths that the application will search when
    dynamically loading libraries.

    The return value of this function may change when a QCoreApplication
    is created. It is not recommended to call it before creating a
    QCoreApplication. The directory of the application executable (\b not
    the working directory) is part of the list if it is known. In order
    to make it known a QCoreApplication has to be constructed as it will
    use \c {argv[0]} to find it.

    Qt provides default library paths, but they can also be set using
    a \l{Using qt.conf}{qt.conf} file. Paths specified in this file
    will override default values. Note that if the qt.conf file is in
    the directory of the application executable, it may not be found
    until a QCoreApplication is created. If it is not found when calling
    this function, the default library paths will be used.

    The list will include the installation directory for plugins if
    it exists (the default installation directory for plugins is \c
    INSTALL/plugins, where \c INSTALL is the directory where Qt was
    installed). The colon separated entries of the \c QT_PLUGIN_PATH
    environment variable are always added. The plugin installation
    directory (and its existence) may change when the directory of
    the application executable becomes known.

    If you want to iterate over the list, you can use the \l foreach
    pseudo-keyword:

    \snippet code/src_corelib_kernel_qcoreapplication.cpp 2

    \sa setLibraryPaths(), addLibraryPath(), removeLibraryPath(), QLibrary,
        {How to Create Qt Plugins}
*/
QStringList QCoreApplication::libraryPaths()
{
    QMutexLocker locker(libraryPathMutex());

    if (coreappdata()->manual_libpaths)
        return *(coreappdata()->manual_libpaths);

    if (!coreappdata()->app_libpaths) {
        QStringList *app_libpaths = new QStringList;
        coreappdata()->app_libpaths.reset(app_libpaths);

        const QByteArray libPathEnv = qgetenv("QT_PLUGIN_PATH");
        if (!libPathEnv.isEmpty()) {
            QStringList paths = QFile::decodeName(libPathEnv).split(QDir::listSeparator(), QString::SkipEmptyParts);
            for (QStringList::const_iterator it = paths.constBegin(); it != paths.constEnd(); ++it) {
                QString canonicalPath = QDir(*it).canonicalPath();
                if (!canonicalPath.isEmpty()
                    && !app_libpaths->contains(canonicalPath)) {
                    app_libpaths->append(canonicalPath);
                }
            }
        }

#ifdef Q_OS_DARWIN
        // Check the main bundle's PlugIns directory as this is a standard location for Apple OSes.
        // Note that the QLibraryInfo::PluginsPath below will coincidentally be the same as this value
        // but with a different casing, so it can't be relied upon when the underlying filesystem
        // is case sensitive (and this is always the case on newer OSes like iOS).
        if (CFBundleRef bundleRef = CFBundleGetMainBundle()) {
            if (QCFType<CFURLRef> urlRef = CFBundleCopyBuiltInPlugInsURL(bundleRef)) {
                if (QCFType<CFURLRef> absoluteUrlRef = CFURLCopyAbsoluteURL(urlRef)) {
                    if (QCFString path = CFURLCopyFileSystemPath(absoluteUrlRef, kCFURLPOSIXPathStyle)) {
                        if (QFile::exists(path)) {
                            path = QDir(path).canonicalPath();
                            if (!app_libpaths->contains(path))
                                app_libpaths->append(path);
                        }
                    }
                }
            }
        }
#endif // Q_OS_DARWIN

        QString installPathPlugins =  QLibraryInfo::location(QLibraryInfo::PluginsPath);
        if (QFile::exists(installPathPlugins)) {
            // Make sure we convert from backslashes to slashes.
            installPathPlugins = QDir(installPathPlugins).canonicalPath();
            if (!app_libpaths->contains(installPathPlugins))
                app_libpaths->append(installPathPlugins);
        }

        // If QCoreApplication is not yet instantiated,
        // make sure we add the application path when we construct the QCoreApplication
        if (self) self->d_func()->appendApplicationPathToLibraryPaths();
    }
    return *(coreappdata()->app_libpaths);
}



/*!

    Sets the list of directories to search when loading libraries to
    \a paths. All existing paths will be deleted and the path list
    will consist of the paths given in \a paths.

    The library paths are reset to the default when an instance of
    QCoreApplication is destructed.

    \sa libraryPaths(), addLibraryPath(), removeLibraryPath(), QLibrary
 */
void QCoreApplication::setLibraryPaths(const QStringList &paths)
{
    QMutexLocker locker(libraryPathMutex());

    // setLibraryPaths() is considered a "remove everything and then add some new ones" operation.
    // When the application is constructed it should still amend the paths. So we keep the originals
    // around, and even create them if they don't exist, yet.
    if (!coreappdata()->app_libpaths)
        libraryPaths();

    if (coreappdata()->manual_libpaths)
        *(coreappdata()->manual_libpaths) = paths;
    else
        coreappdata()->manual_libpaths.reset(new QStringList(paths));

    locker.unlock();
    QFactoryLoader::refreshAll();
}

/*!
  Prepends \a path to the beginning of the library path list, ensuring that
  it is searched for libraries first. If \a path is empty or already in the
  path list, the path list is not changed.

  The default path list consists of a single entry, the installation
  directory for plugins.  The default installation directory for plugins
  is \c INSTALL/plugins, where \c INSTALL is the directory where Qt was
  installed.

  The library paths are reset to the default when an instance of
  QCoreApplication is destructed.

  \sa removeLibraryPath(), libraryPaths(), setLibraryPaths()
 */
void QCoreApplication::addLibraryPath(const QString &path)
{
    if (path.isEmpty())
        return;

    QString canonicalPath = QDir(path).canonicalPath();
    if (canonicalPath.isEmpty())
        return;

    QMutexLocker locker(libraryPathMutex());

    QStringList *libpaths = coreappdata()->manual_libpaths.data();
    if (libpaths) {
        if (libpaths->contains(canonicalPath))
            return;
    } else {
        // make sure that library paths are initialized
        libraryPaths();
        QStringList *app_libpaths = coreappdata()->app_libpaths.data();
        if (app_libpaths->contains(canonicalPath))
            return;

        coreappdata()->manual_libpaths.reset(libpaths = new QStringList(*app_libpaths));
    }

    libpaths->prepend(canonicalPath);
    locker.unlock();
    QFactoryLoader::refreshAll();
}

/*!
    Removes \a path from the library path list. If \a path is empty or not
    in the path list, the list is not changed.

    The library paths are reset to the default when an instance of
    QCoreApplication is destructed.

    \sa addLibraryPath(), libraryPaths(), setLibraryPaths()
*/
void QCoreApplication::removeLibraryPath(const QString &path)
{
    if (path.isEmpty())
        return;

    QString canonicalPath = QDir(path).canonicalPath();
    if (canonicalPath.isEmpty())
        return;

    QMutexLocker locker(libraryPathMutex());

    QStringList *libpaths = coreappdata()->manual_libpaths.data();
    if (libpaths) {
        if (libpaths->removeAll(canonicalPath) == 0)
            return;
    } else {
        // make sure that library paths is initialized
        libraryPaths();
        QStringList *app_libpaths = coreappdata()->app_libpaths.data();
        if (!app_libpaths->contains(canonicalPath))
            return;

        coreappdata()->manual_libpaths.reset(libpaths = new QStringList(*app_libpaths));
        libpaths->removeAll(canonicalPath);
    }

    locker.unlock();
    QFactoryLoader::refreshAll();
}

#endif // QT_CONFIG(library)

#ifndef QT_NO_QOBJECT

/*!
    Installs an event filter \a filterObj for all native events
    received by the application in the main thread.

    The event filter \a filterObj receives events via its \l {QAbstractNativeEventFilter::}{nativeEventFilter()}
    function, which is called for all native events received in the main thread.

    The QAbstractNativeEventFilter::nativeEventFilter() function should
    return true if the event should be filtered, i.e. stopped. It should
    return false to allow normal Qt processing to continue: the native
    event can then be translated into a QEvent and handled by the standard
    Qt \l{QEvent} {event} filtering, e.g. QObject::installEventFilter().

    If multiple event filters are installed, the filter that was
    installed last is activated first.

    \note The filter function set here receives native messages,
    i.e. MSG or XCB event structs.

    \note Native event filters will be disabled in the application when the
    Qt::AA_PluginApplication attribute is set.

    For maximum portability, you should always try to use QEvent
    and QObject::installEventFilter() whenever possible.

    \sa QObject::installEventFilter()

    \since 5.0
*/
void QCoreApplication::installNativeEventFilter(QAbstractNativeEventFilter *filterObj)
{
    if (QCoreApplication::testAttribute(Qt::AA_PluginApplication)) {
        qWarning("Native event filters are not applied when the Qt::AA_PluginApplication attribute is set");
        return;
    }

    QAbstractEventDispatcher *eventDispatcher = QAbstractEventDispatcher::instance(QCoreApplicationPrivate::theMainThread);
    if (!filterObj || !eventDispatcher)
        return;
    eventDispatcher->installNativeEventFilter(filterObj);
}

/*!
    Removes an event \a filterObject from this object. The
    request is ignored if such an event filter has not been installed.

    All event filters for this object are automatically removed when
    this object is destroyed.

    It is always safe to remove an event filter, even during event
    filter activation (i.e. from the nativeEventFilter() function).

    \sa installNativeEventFilter()
    \since 5.0
*/
void QCoreApplication::removeNativeEventFilter(QAbstractNativeEventFilter *filterObject)
{
    QAbstractEventDispatcher *eventDispatcher = QAbstractEventDispatcher::instance();
    if (!filterObject || !eventDispatcher)
        return;
    eventDispatcher->removeNativeEventFilter(filterObject);
}

/*!
    \deprecated

    This function returns \c true if there are pending events; otherwise
    returns \c false. Pending events can be either from the window
    system or posted events using postEvent().

    \note this function is not thread-safe. It may only be called in the main
    thread and only if there are no other threads running in the application
    (including threads Qt starts for its own purposes).

    \sa QAbstractEventDispatcher::hasPendingEvents()
*/
#if QT_DEPRECATED_SINCE(5, 3)
bool QCoreApplication::hasPendingEvents()
{
    QAbstractEventDispatcher *eventDispatcher = QAbstractEventDispatcher::instance();
    if (eventDispatcher)
        return eventDispatcher->hasPendingEvents();
    return false;
}
#endif

/*!
    Returns a pointer to the event dispatcher object for the main thread. If no
    event dispatcher exists for the thread, this function returns 0.
*/
QAbstractEventDispatcher *QCoreApplication::eventDispatcher()
{
    if (QCoreApplicationPrivate::theMainThread)
        return QCoreApplicationPrivate::theMainThread.load()->eventDispatcher();
    return 0;
}

/*!
    Sets the event dispatcher for the main thread to \a eventDispatcher. This
    is only possible as long as there is no event dispatcher installed yet. That
    is, before QCoreApplication has been instantiated. This method takes
    ownership of the object.
*/
void QCoreApplication::setEventDispatcher(QAbstractEventDispatcher *eventDispatcher)
{
    QThread *mainThread = QCoreApplicationPrivate::theMainThread;
    if (!mainThread)
        mainThread = QThread::currentThread(); // will also setup theMainThread
    mainThread->setEventDispatcher(eventDispatcher);
}

#endif // QT_NO_QOBJECT

/*!
    \macro Q_COREAPP_STARTUP_FUNCTION(QtStartUpFunction ptr)
    \since 5.1
    \relates QCoreApplication
    \reentrant

    Adds a global function that will be called from the QCoreApplication
    constructor. This macro is normally used to initialize libraries
    for program-wide functionality, without requiring the application to
    call into the library for initialization.

    The function specified by \a ptr should take no arguments and should
    return nothing. For example:

    \snippet code/src_corelib_kernel_qcoreapplication.cpp 3

    Note that the startup function will run at the end of the QCoreApplication constructor,
    before any GUI initialization. If GUI code is required in the function,
    use a timer (or a queued invocation) to perform the initialization later on,
    from the event loop.

    If QCoreApplication is deleted and another QCoreApplication is created,
    the startup function will be invoked again.

    \note This macro is not suitable for use in library code that is then
    statically linked into an application since the function may not be called
    at all due to being eliminated by the linker.
*/

/*!
    \fn void qAddPostRoutine(QtCleanUpFunction ptr)
    \threadsafe
    \relates QCoreApplication

    Adds a global routine that will be called from the QCoreApplication
    destructor. This function is normally used to add cleanup routines
    for program-wide functionality.

    The cleanup routines are called in the reverse order of their addition.

    The function specified by \a ptr should take no arguments and should
    return nothing. For example:

    \snippet code/src_corelib_kernel_qcoreapplication.cpp 4

    Note that for an application- or module-wide cleanup, qAddPostRoutine()
    is often not suitable. For example, if the program is split into dynamically
    loaded modules, the relevant module may be unloaded long before the
    QCoreApplication destructor is called. In such cases, if using qAddPostRoutine()
    is still desirable, qRemovePostRoutine() can be used to prevent a routine
    from being called by the QCoreApplication destructor. For example, if that
    routine was called before the module was unloaded.

    For modules and libraries, using a reference-counted
    initialization manager or Qt's parent-child deletion mechanism may
    be better. Here is an example of a private class that uses the
    parent-child mechanism to call a cleanup function at the right
    time:

    \snippet code/src_corelib_kernel_qcoreapplication.cpp 5

    By selecting the right parent object, this can often be made to
    clean up the module's data at the right moment.

    \note This function has been thread-safe since Qt 5.10.

    \sa qRemovePostRoutine()
*/

/*!
    \fn void qRemovePostRoutine(QtCleanUpFunction ptr)
    \threadsafe
    \relates QCoreApplication
    \since 5.3

    Removes the cleanup routine specified by \a ptr from the list of
    routines called by the QCoreApplication destructor. The routine
    must have been previously added to the list by a call to
    qAddPostRoutine(), otherwise this function has no effect.

    \note This function has been thread-safe since Qt 5.10.

    \sa qAddPostRoutine()
*/

/*!
    \macro Q_DECLARE_TR_FUNCTIONS(context)
    \relates QCoreApplication

    The Q_DECLARE_TR_FUNCTIONS() macro declares and implements two
    translation functions, \c tr() and \c trUtf8(), with these
    signatures:

    \snippet code/src_corelib_kernel_qcoreapplication.cpp 6

    This macro is useful if you want to use QObject::tr() or
    QObject::trUtf8() in classes that don't inherit from QObject.

    Q_DECLARE_TR_FUNCTIONS() must appear at the very top of the
    class definition (before the first \c{public:} or \c{protected:}).
    For example:

    \snippet code/src_corelib_kernel_qcoreapplication.cpp 7

    The \a context parameter is normally the class name, but it can
    be any text.

    \sa Q_OBJECT, QObject::tr(), QObject::trUtf8()
*/

QT_END_NAMESPACE

#ifndef QT_NO_QOBJECT
#include "moc_qcoreapplication.cpp"
#endif<|MERGE_RESOLUTION|>--- conflicted
+++ resolved
@@ -116,15 +116,14 @@
 #  include <taskLib.h>
 #endif
 
-<<<<<<< HEAD
 #ifdef Q_OS_HTML5
 #include <emscripten.h>
-=======
+#endif
+
 #ifdef QT_BOOTSTRAPPED
 #include <private/qtrace_p.h>
 #else
 #include <qtcore_tracepoints_p.h>
->>>>>>> e5a6e9bb
 #endif
 
 #include <algorithm>
