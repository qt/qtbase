/****************************************************************************
**
** Copyright (C) 2012 Research In Motion
** Contact: http://www.qt-project.org/legal
**
** This file is part of the QtCore module of the Qt Toolkit.
**
** $QT_BEGIN_LICENSE:LGPL$
** Commercial License Usage
** Licensees holding valid commercial Qt licenses may use this file in
** accordance with the commercial license agreement provided with the
** Software or, alternatively, in accordance with the terms contained in
** a written agreement between you and Digia.  For licensing terms and
** conditions see http://qt.digia.com/licensing.  For further information
** use the contact form at http://qt.digia.com/contact-us.
**
** GNU Lesser General Public License Usage
** Alternatively, this file may be used under the terms of the GNU Lesser
** General Public License version 2.1 as published by the Free Software
** Foundation and appearing in the file LICENSE.LGPL included in the
** packaging of this file.  Please review the following information to
** ensure the GNU Lesser General Public License version 2.1 requirements
** will be met: http://www.gnu.org/licenses/old-licenses/lgpl-2.1.html.
**
** In addition, as a special exception, Digia gives you certain additional
** rights.  These rights are described in the Digia Qt LGPL Exception
** version 1.1, included in the file LGPL_EXCEPTION.txt in this package.
**
** GNU General Public License Usage
** Alternatively, this file may be used under the terms of the GNU
** General Public License version 3.0 as published by the Free Software
** Foundation and appearing in the file LICENSE.GPL included in the
** packaging of this file.  Please review the following information to
** ensure the GNU General Public License version 3.0 requirements will be
** met: http://www.gnu.org/copyleft/gpl.html.
**
**
** $QT_END_LICENSE$
**
****************************************************************************/

#include "qeventdispatcher_blackberry_p.h"
#include "qsocketnotifier.h"
#include "qdebug.h"
#include "qelapsedtimer.h"
#include "private/qthread_p.h"

#include <bps/bps.h>
#include <bps/event.h>

//#define QEVENTDISPATCHERBLACKBERRY_DEBUG

#ifdef QEVENTDISPATCHERBLACKBERRY_DEBUG
#include <QThread>
#define qEventDispatcherDebug qDebug() << QThread::currentThread()
#else
#define qEventDispatcherDebug QT_NO_QDEBUG_MACRO()
#endif

class BpsChannelScopeSwitcher
{
public:
    BpsChannelScopeSwitcher(int scopeChannel) : innerChannel(scopeChannel)
    {
        outerChannel = bps_channel_get_active();
        if (outerChannel != innerChannel)
            bps_channel_set_active(innerChannel);
    }

    ~BpsChannelScopeSwitcher()
    {
        if (outerChannel != innerChannel)
            bps_channel_set_active(outerChannel);
    }

private:
    int innerChannel;
    int outerChannel;
};

struct bpsIOHandlerData
{
    bpsIOHandlerData()
        : count(0), readfds(0), writefds(0), exceptfds(0)
    {
    }

    int count;
    fd_set *readfds;
    fd_set *writefds;
    fd_set *exceptfds;
};

static int bpsUnblockDomain = -1;

static int bpsIOHandler(int fd, int io_events, void *data)
{
    qEventDispatcherDebug << Q_FUNC_INFO;
    // decode callback payload
    bpsIOHandlerData *ioData = static_cast<bpsIOHandlerData*>(data);

    // check if first file is ready
    bool firstReady = (ioData->count == 0);

    // update ready state of file
    if (io_events & BPS_IO_INPUT) {
        qEventDispatcherDebug << fd << "ready for Read";
        FD_SET(fd, ioData->readfds);
        ioData->count++;
    }

    if (io_events & BPS_IO_OUTPUT) {
        qEventDispatcherDebug << fd << "ready for Write";
        FD_SET(fd, ioData->writefds);
        ioData->count++;
    }

    if (io_events & BPS_IO_EXCEPT) {
        qEventDispatcherDebug << fd << "ready for Exception";
        FD_SET(fd, ioData->exceptfds);
        ioData->count++;
    }

    // force bps_get_event() to return immediately by posting an event to ourselves;
    // but this only needs to happen once if multiple files become ready at the same time
    if (firstReady) {
        qEventDispatcherDebug << "Sending bpsIOReadyDomain event";
        // create unblock event
        bps_event_t *event;
        int result = bps_event_create(&event, bpsUnblockDomain, 0, NULL, NULL);
        if (Q_UNLIKELY(result != BPS_SUCCESS)) {
            qWarning("QEventDispatcherBlackberry: bps_event_create failed");
            return BPS_FAILURE;
        }

        // post unblock event to our thread; in this callback the bps channel is
        // guaranteed to be the same that was active when bps_add_fd was called
        result = bps_push_event(event);
        if (Q_UNLIKELY(result != BPS_SUCCESS)) {
            qWarning("QEventDispatcherBlackberry: bps_push_event failed");
            bps_event_destroy(event);
            return BPS_FAILURE;
        }
    }

    return BPS_SUCCESS;
}

QEventDispatcherBlackberryPrivate::QEventDispatcherBlackberryPrivate()
    : ioData(new bpsIOHandlerData)
{
    // prepare to use BPS
    int result = bps_initialize();
    if (Q_UNLIKELY(result != BPS_SUCCESS))
        qFatal("QEventDispatcherBlackberry: bps_initialize failed");

    bps_channel = bps_channel_get_active();

    // get domain for IO ready and wake up events - ignoring race condition here for now
    if (bpsUnblockDomain == -1) {
        bpsUnblockDomain = bps_register_domain();
        if (Q_UNLIKELY(bpsUnblockDomain == -1))
            qWarning("QEventDispatcherBlackberry: bps_register_domain failed");
    }
}

QEventDispatcherBlackberryPrivate::~QEventDispatcherBlackberryPrivate()
{
    // we're done using BPS
    bps_shutdown();
}

int QEventDispatcherBlackberryPrivate::initThreadWakeUp()
{
    return -1;  // no fd's used
}

int QEventDispatcherBlackberryPrivate::processThreadWakeUp(int nsel)
{
    Q_UNUSED(nsel);
    return wakeUps.fetchAndStoreRelaxed(0);
}

/////////////////////////////////////////////////////////////////////////////

QEventDispatcherBlackberry::QEventDispatcherBlackberry(QObject *parent)
    : QEventDispatcherUNIX(*new QEventDispatcherBlackberryPrivate, parent)
{
}

QEventDispatcherBlackberry::QEventDispatcherBlackberry(QEventDispatcherBlackberryPrivate &dd, QObject *parent)
    : QEventDispatcherUNIX(dd, parent)
{
}

QEventDispatcherBlackberry::~QEventDispatcherBlackberry()
{
}

void QEventDispatcherBlackberry::registerSocketNotifier(QSocketNotifier *notifier)
{
    Q_ASSERT(notifier);
    Q_D(QEventDispatcherBlackberry);

    int sockfd = notifier->socket();
    int type = notifier->type();

    qEventDispatcherDebug << Q_FUNC_INFO << "fd =" << sockfd;

    if (Q_UNLIKELY(sockfd >= FD_SETSIZE)) {
        qWarning() << "QEventDispatcherBlackberry: cannot register QSocketNotifier (fd too high)"
                   << sockfd;
        return;
    }

    // Call the base Unix implementation. Needed to allow select() to be called correctly
    QEventDispatcherUNIX::registerSocketNotifier(notifier);

    // Register the fd with bps
    BpsChannelScopeSwitcher channelSwitcher(d->bps_channel);
    int io_events = ioEvents(sockfd);
    if (io_events)
        bps_remove_fd(sockfd);

    switch (type) {
    case QSocketNotifier::Read:
        qEventDispatcherDebug << "Registering" << sockfd << "for Reads";
        io_events |= BPS_IO_INPUT;
        break;
    case QSocketNotifier::Write:
        qEventDispatcherDebug << "Registering" << sockfd << "for Writes";
        io_events |= BPS_IO_OUTPUT;
        break;
    case QSocketNotifier::Exception:
    default:
        qEventDispatcherDebug << "Registering" << sockfd << "for Exceptions";
        io_events |= BPS_IO_EXCEPT;
        break;
    }

    const int result = bps_add_fd(sockfd, io_events, &bpsIOHandler, d->ioData.data());
    if (Q_UNLIKELY(result != BPS_SUCCESS))
        qWarning() << "QEventDispatcherBlackberry: bps_add_fd failed";
}

void QEventDispatcherBlackberry::unregisterSocketNotifier(QSocketNotifier *notifier)
{
    Q_D(QEventDispatcherBlackberry);

    int sockfd = notifier->socket();

    qEventDispatcherDebug << Q_FUNC_INFO << "fd =" << sockfd;

    if (Q_UNLIKELY(sockfd >= FD_SETSIZE)) {
        qWarning() << "QEventDispatcherBlackberry: cannot unregister QSocketNotifier" << sockfd;
        return;
    }

    // Allow the base Unix implementation to unregister the fd too
    QEventDispatcherUNIX::unregisterSocketNotifier(notifier);

    // Unregister the fd with bps
    BpsChannelScopeSwitcher channelSwitcher(d->bps_channel);
    const int io_events = ioEvents(sockfd);
    int result = bps_remove_fd(sockfd);
    if (Q_UNLIKELY(result != BPS_SUCCESS))
        qWarning() << "QEventDispatcherBlackberry: bps_remove_fd failed" << sockfd;

    // if no other socket notifier is watching sockfd, our job ends here
    if (!io_events)
        return;

    result = bps_add_fd(sockfd, io_events, &bpsIOHandler, d->ioData.data());
    if (Q_UNLIKELY(result != BPS_SUCCESS))
        qWarning("QEventDispatcherBlackberry: bps_add_fd error");
}

static inline int timespecToMillisecs(const timespec &tv)
{
    return (tv.tv_sec * 1000) + (tv.tv_nsec / 1000000);
}

int QEventDispatcherBlackberry::select(int nfds, fd_set *readfds, fd_set *writefds, fd_set *exceptfds,
                                       timespec *timeout)
{
    Q_UNUSED(nfds);
    Q_D(QEventDispatcherBlackberry);

    BpsChannelScopeSwitcher channelSwitcher(d->bps_channel);

    // prepare file sets for bps callback
    d->ioData->count = 0;
    d->ioData->readfds = readfds;
    d->ioData->writefds = writefds;
    d->ioData->exceptfds = exceptfds;

    // reset all file sets
    if (readfds)
        FD_ZERO(readfds);

    if (writefds)
        FD_ZERO(writefds);

    if (exceptfds)
        FD_ZERO(exceptfds);

    bps_event_t *event = 0;
    unsigned int eventCount = 0;

    // Convert timeout to milliseconds
    int timeoutTotal = -1;
    if (timeout)
        timeoutTotal = timespecToMillisecs(*timeout);
    int timeoutLeft = timeoutTotal;
    timespec startTime = qt_gettime();

    // This loop exists such that we can drain the bps event queue of all native events
    // more efficiently than if we were to return control to Qt after each event. This
    // is important for handling touch events which can come in rapidly.
    forever {
        // Only emit the awake() and aboutToBlock() signals in the second iteration. For the
        // first iteration, the UNIX event dispatcher will have taken care of that already.
        // Also native events are actually processed one loop iteration after they were
        // retrieved with bps_get_event().

        // Filtering the native event should happen between the awake() and aboutToBlock()
        // signal emissions. The calls awake() - filterNativeEvent() - aboutToBlock() -
        // bps_get_event() need not to be interrupted by a break or return statement.
        if (eventCount > 0) {
            if (event) {
                emit awake();
                filterNativeEvent(QByteArrayLiteral("bps_event_t"), static_cast<void*>(event), 0);
                emit aboutToBlock();
            }

            // Update the timeout
            // Clock source is monotonic, so we can recalculate how much timeout is left
            if (timeoutTotal != -1) {
                timespec t2 = qt_gettime();
                timeoutLeft = timeoutTotal
                              - (timespecToMillisecs(t2) - timespecToMillisecs(startTime));
                if (timeoutLeft < 0)
                    timeoutLeft = 0;
            }

            timespec tnext;
            if (d->timerList.timerWait(tnext)) {
                int timeoutNext = timespecToMillisecs(tnext);
                if (timeoutNext < timeoutLeft || timeoutTotal == -1) {
                    timeoutTotal = timeoutLeft = timeoutNext;
                    startTime = qt_gettime();
                }
            }
        }

        event = 0;
<<<<<<< HEAD
        const int result = bps_get_event(&event, timeoutLeft);
        if (Q_UNLIKELY(result != BPS_SUCCESS))
            qWarning("QEventDispatcherBlackberry bps_get_event failed");
=======
        {   // We need to increase loop level in this scope,
            // because bps_get_event can also invoke callbacks
            QScopedLoopLevelCounter loopLevelCounter(d->threadData);

            // Wait for event or file to be ready
            const int result = bps_get_event(&event, timeoutLeft);
            if (result != BPS_SUCCESS)
                qWarning("QEventDispatcherBlackberry::select: bps_get_event() failed");
        }
>>>>>>> 7b9d6cf8

        if (!event)    // In case of !event, we break out of the loop to let Qt process the timers
            break;     // (since timeout has expired) and socket notifiers that are now ready.

        if (bps_event_get_domain(event) == bpsUnblockDomain) {
            timeoutTotal = 0;   // in order to immediately drain the event queue of native events
            event = 0;          // (especially touch move events) we don't break out here
        }

        ++eventCount;

        // Make sure we are not trapped in this loop due to continuous native events
        // also we cannot recalculate the timeout without a monotonic clock as the time may have changed
        const unsigned int maximumEventCount = 12;
        if (Q_UNLIKELY((eventCount > maximumEventCount && timeoutLeft == 0)
                       || !QElapsedTimer::isMonotonic())) {
            if (event)
                filterNativeEvent(QByteArrayLiteral("bps_event_t"), static_cast<void*>(event), 0);
            break;
        }
    }

    // the number of bits set in the file sets
    return d->ioData->count;
}

void QEventDispatcherBlackberry::wakeUp()
{
    Q_D(QEventDispatcherBlackberry);
    if (d->wakeUps.testAndSetAcquire(0, 1)) {
        bps_event_t *event;
        if (Q_LIKELY(bps_event_create(&event, bpsUnblockDomain, 0, 0, 0) == BPS_SUCCESS)) {
            if (Q_LIKELY(bps_channel_push_event(d->bps_channel, event) == BPS_SUCCESS))
                return;
            else
                bps_event_destroy(event);
        }
        qWarning("QEventDispatcherBlackberry: wakeUp failed");
    }
}

int QEventDispatcherBlackberry::ioEvents(int fd)
{
    int io_events = 0;

    Q_D(QEventDispatcherBlackberry);

    if (FD_ISSET(fd, &d->sn_vec[0].enabled_fds))
        io_events |= BPS_IO_INPUT;

    if (FD_ISSET(fd, &d->sn_vec[1].enabled_fds))
        io_events |= BPS_IO_OUTPUT;

    if (FD_ISSET(fd, &d->sn_vec[2].enabled_fds))
        io_events |= BPS_IO_EXCEPT;

    return io_events;
}

QT_END_NAMESPACE<|MERGE_RESOLUTION|>--- conflicted
+++ resolved
@@ -354,21 +354,15 @@
         }
 
         event = 0;
-<<<<<<< HEAD
-        const int result = bps_get_event(&event, timeoutLeft);
-        if (Q_UNLIKELY(result != BPS_SUCCESS))
-            qWarning("QEventDispatcherBlackberry bps_get_event failed");
-=======
         {   // We need to increase loop level in this scope,
             // because bps_get_event can also invoke callbacks
             QScopedLoopLevelCounter loopLevelCounter(d->threadData);
 
             // Wait for event or file to be ready
             const int result = bps_get_event(&event, timeoutLeft);
-            if (result != BPS_SUCCESS)
-                qWarning("QEventDispatcherBlackberry::select: bps_get_event() failed");
-        }
->>>>>>> 7b9d6cf8
+            if (Q_UNLIKELY(result != BPS_SUCCESS))
+                qWarning("QEventDispatcherBlackberry: bps_get_event failed");
+        }
 
         if (!event)    // In case of !event, we break out of the loop to let Qt process the timers
             break;     // (since timeout has expired) and socket notifiers that are now ready.
