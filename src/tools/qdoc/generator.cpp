/****************************************************************************
**
** Copyright (C) 2015 The Qt Company Ltd.
** Contact: http://www.qt.io/licensing/
**
** This file is part of the tools applications of the Qt Toolkit.
**
** $QT_BEGIN_LICENSE:LGPL21$
** Commercial License Usage
** Licensees holding valid commercial Qt licenses may use this file in
** accordance with the commercial license agreement provided with the
** Software or, alternatively, in accordance with the terms contained in
** a written agreement between you and The Qt Company. For licensing terms
** and conditions see http://www.qt.io/terms-conditions. For further
** information use the contact form at http://www.qt.io/contact-us.
**
** GNU Lesser General Public License Usage
** Alternatively, this file may be used under the terms of the GNU Lesser
** General Public License version 2.1 or version 3 as published by the Free
** Software Foundation and appearing in the file LICENSE.LGPLv21 and
** LICENSE.LGPLv3 included in the packaging of this file. Please review the
** following information to ensure the GNU Lesser General Public License
** requirements will be met: https://www.gnu.org/licenses/lgpl.html and
** http://www.gnu.org/licenses/old-licenses/lgpl-2.1.html.
**
** As a special exception, The Qt Company gives you certain additional
** rights. These rights are described in The Qt Company LGPL Exception
** version 1.1, included in the file LGPL_EXCEPTION.txt in this package.
**
** $QT_END_LICENSE$
**
****************************************************************************/

/*
  generator.cpp
*/
#include <qdir.h>
#include <qdebug.h>
#include "codemarker.h"
#include "config.h"
#include "doc.h"
#include "editdistance.h"
#include "generator.h"
#include "openedlist.h"
#include "quoter.h"
#include "separator.h"
#include "tokenizer.h"
#include "qdocdatabase.h"

QT_BEGIN_NAMESPACE

Generator* Generator::currentGenerator_;
QStringList Generator::exampleDirs;
QStringList Generator::exampleImgExts;
QMap<QString, QMap<QString, QString> > Generator::fmtLeftMaps;
QMap<QString, QMap<QString, QString> > Generator::fmtRightMaps;
QList<Generator *> Generator::generators;
QStringList Generator::imageDirs;
QStringList Generator::imageFiles;
QMap<QString, QStringList> Generator::imgFileExts;
QString Generator::outDir_;
QString Generator::outSubdir_;
QStringList Generator::outFileNames_;
QSet<QString> Generator::outputFormats;
QHash<QString, QString> Generator::outputPrefixes;
QHash<QString, QString> Generator::outputSuffixes;
QString Generator::project_;
QStringList Generator::scriptDirs;
QStringList Generator::scriptFiles;
QString Generator::sinceTitles[] =
{
    "    New Namespaces",
    "    New Classes",
    "    New Member Functions",
    "    New Functions in Namespaces",
    "    New Global Functions",
    "    New Macros",
    "    New Enum Types",
    "    New Typedefs",
    "    New Properties",
    "    New Variables",
    "    New QML Types",
    "    New QML Properties",
    "    New QML Signals",
    "    New QML Signal Handlers",
    "    New QML Methods",
    ""
};
QStringList Generator::styleDirs;
QStringList Generator::styleFiles;
bool Generator::debugging_ = false;
bool Generator::noLinkErrors_ = false;
bool Generator::autolinkErrors_ = false;
bool Generator::redirectDocumentationToDevNull_ = false;
Generator::QDocPass Generator::qdocPass_ = Generator::Neither;
bool Generator::qdocSingleExec_ = false;
bool Generator::qdocWriteQaPages_ = false;
bool Generator::useOutputSubdirs_ = true;
QmlTypeNode* Generator::qmlTypeContext_ = 0;

void Generator::startDebugging(const QString& message)
{
    debugging_ = true;
    qDebug() << "START DEBUGGING:" << message;
}

void Generator::stopDebugging(const QString& message)
{
    debugging_ = false;
    qDebug() << "STOP DEBUGGING:" << message;
}

/*!
  Prints \a message as an aid to debugging the release version.
 */
void Generator::debug(const QString& message)
{
    if (debugging())
        qDebug() << "  DEBUG:" << message;
}

/*!
  Constructs the generator base class. Prepends the newly
  constructed generator to the list of output generators.
  Sets a pointer to the QDoc database singleton, which is
  available to the generator subclasses.
 */
Generator::Generator()
    : amp("&amp;"),
      gt("&gt;"),
      lt("&lt;"),
      quot("&quot;"),
      tag("</?@[^>]*>"),
      inLink_(false),
      inContents_(false),
      inSectionHeading_(false),
      inTableHeader_(false),
      threeColumnEnumValueTable_(true),
      showInternal_(false),
      singleExec_(false),
      numTableRows_(0)
{
    qdb_ = QDocDatabase::qdocDB();
    generators.prepend(this);
}

/*!
  Destroys the generator after removing it from the list of
  output generators.
 */
Generator::~Generator()
{
    generators.removeAll(this);
}

void Generator::appendFullName(Text& text,
                               const Node *apparentNode,
                               const Node *relative,
                               const Node *actualNode)
{
    if (actualNode == 0)
        actualNode = apparentNode;
    text << Atom(Atom::LinkNode, CodeMarker::stringForNode(actualNode))
         << Atom(Atom::FormattingLeft, ATOM_FORMATTING_LINK)
         << Atom(Atom::String, apparentNode->plainFullName(relative))
         << Atom(Atom::FormattingRight, ATOM_FORMATTING_LINK);
}

void Generator::appendFullName(Text& text,
                               const Node *apparentNode,
                               const QString& fullName,
                               const Node *actualNode)
{
    if (actualNode == 0)
        actualNode = apparentNode;
    text << Atom(Atom::LinkNode, CodeMarker::stringForNode(actualNode))
         << Atom(Atom::FormattingLeft, ATOM_FORMATTING_LINK)
         << Atom(Atom::String, fullName)
         << Atom(Atom::FormattingRight, ATOM_FORMATTING_LINK);
}

void Generator::appendFullNames(Text& text, const NodeList& nodes, const Node* relative)
{
    NodeList::ConstIterator n = nodes.constBegin();
    int index = 0;
    while (n != nodes.constEnd()) {
        appendFullName(text,*n,relative);
        text << comma(index++,nodes.count());
        ++n;
    }
}

void Generator::appendSortedNames(Text& text, const ClassNode* cn, const QList<RelatedClass>& rc)
{
    QList<RelatedClass>::ConstIterator r;
    QMap<QString,Text> classMap;
    int index = 0;

    r = rc.constBegin();
    while (r != rc.constEnd()) {
        ClassNode* rcn = (*r).node_;
        if (rcn && rcn->access() == Node::Public &&
              rcn->status() != Node::Internal &&
              !rcn->doc().isEmpty()) {
            Text className;
            appendFullName(className, rcn, cn);
            classMap[className.toString().toLower()] = className;
        }
        ++r;
    }

    QStringList classNames = classMap.keys();
    classNames.sort();

    foreach (const QString &className, classNames) {
        text << classMap[className];
        text << comma(index++, classNames.count());
    }
}

void Generator::appendSortedQmlNames(Text& text, const Node* base, const NodeList& subs)
{
    QMap<QString,Text> classMap;
    int index = 0;

    for (int i = 0; i < subs.size(); ++i) {
        Text t;
        if (!base->isQtQuickNode() || !subs[i]->isQtQuickNode() ||
                (base->logicalModuleName() == subs[i]->logicalModuleName())) {
            appendFullName(t, subs[i], base);
            classMap[t.toString().toLower()] = t;
        }
    }

    QStringList names = classMap.keys();
    names.sort();

    foreach (const QString &name, names) {
        text << classMap[name];
        text << comma(index++, names.count());
    }
}

/*!
  For debugging qdoc.
 */
void Generator::writeOutFileNames()
{
    QFile files("outputlist.txt");
    if (!files.open(QFile::WriteOnly))
        return;
    QTextStream filesout(&files);
    foreach (const QString &file, outFileNames_) {
        filesout << file << "\n";
    }
}

/*!
  Creates the file named \a fileName in the output directory.
  Attaches a QTextStream to the created file, which is written
  to all over the place using out().
 */
void Generator::beginSubPage(const Aggregate* node, const QString& fileName)
{
    QString path = outputDir() + QLatin1Char('/');
    if (Generator::useOutputSubdirs() && !node->outputSubdirectory().isEmpty() &&
        !outputDir().endsWith(node->outputSubdirectory()))
        path += node->outputSubdirectory() + QLatin1Char('/');
    path += fileName;

    QFile* outFile = new QFile(redirectDocumentationToDevNull_ ? QStringLiteral("/dev/null") : path);
    if (!redirectDocumentationToDevNull_ && outFile->exists())
        node->location().error(tr("HTML file already exists; overwriting %1").arg(outFile->fileName()));
    if (!outFile->open(QFile::WriteOnly))
        node->location().fatal(tr("Cannot open output file '%1'").arg(outFile->fileName()));
    Generator::debug("Writing: " + path);
    outFileNames_ << fileName;
    QTextStream* out = new QTextStream(outFile);

#ifndef QT_NO_TEXTCODEC
    if (outputCodec)
        out->setCodec(outputCodec);
#endif
    outStreamStack.push(out);
    const_cast<Aggregate*>(node)->setOutputFileName(fileName);
}

/*!
  Flush the text stream associated with the subpage, and
  then pop it off the text stream stack and delete it.
  This terminates output of the subpage.
 */
void Generator::endSubPage()
{
    outStreamStack.top()->flush();
    delete outStreamStack.top()->device();
    delete outStreamStack.pop();
}

QString Generator::fileBase(const Node *node) const
{
    if (node->relates())
        node = node->relates();
    else if (!node->isAggregate())
        node = node->parent();
    if (node->type() == Node::QmlPropertyGroup) {
        node = node->parent();
    }

    if (node->hasFileNameBase())
        return node->fileNameBase();

    QString base;
    if (node->isDocumentNode()) {
        base = node->name();
        if (base.endsWith(".html") && !node->isExampleFile())
            base.truncate(base.length() - 5);

        if (node->isExample() || node->isExampleFile()) {
            QString modPrefix(node->physicalModuleName());
            if (modPrefix.isEmpty()) {
                modPrefix = project_;
            }
            base.prepend(modPrefix.toLower() + QLatin1Char('-'));
        }
        if (node->isExample()) {
            base.append(QLatin1String("-example"));
        }
    }
    else if (node->isQmlType() || node->isQmlBasicType() ||
             node->isJsType() || node->isJsBasicType()) {
        base = node->name();
        /*
          To avoid file name conflicts in the html directory,
          we prepend a prefix (by default, "qml-") and an optional suffix
          to the file name. The suffix, if one exists, is appended to the
          module name.
        */
        if (!node->logicalModuleName().isEmpty()) {
            base.prepend(node->logicalModuleName()
                         + outputSuffix(node)
                         + QLatin1Char('-'));
        }
        base.prepend(outputPrefix(node));
    }
    else if (node->isCollectionNode()) {
        base = node->name() + outputSuffix(node);
        if (base.endsWith(".html"))
            base.truncate(base.length() - 5);

        if (node->isQmlModule()) {
            base.append("-qmlmodule");
        }
        else if (node->isJsModule()) {
            base.append("-jsmodule");
        }
        else if (node->isModule()) {
            base.append("-module");
        }
        // Why not add "-group" for group pages?
    }
    else {
        const Node *p = node;
        forever {
            const Node *pp = p->parent();
            base.prepend(p->name());
            if (!pp || pp->name().isEmpty() || pp->isDocumentNode())
                break;
            base.prepend(QLatin1Char('-'));
            p = pp;
        }
    }

    // the code below is effectively equivalent to:
    //   base.replace(QRegExp("[^A-Za-z0-9]+"), " ");
    //   base = base.trimmed();
    //   base.replace(QLatin1Char(' '), QLatin1Char('-'));
    //   base = base.toLower();
    // as this function accounted for ~8% of total running time
    // we optimize a bit...

    QString res;
    // +5 prevents realloc in fileName() below
    res.reserve(base.size() + 5);
    bool begun = false;
    for (int i = 0; i != base.size(); ++i) {
        QChar c = base.at(i);
        uint u = c.unicode();
        if (u >= 'A' && u <= 'Z')
            u += 'a' - 'A';
        if ((u >= 'a' &&  u <= 'z') || (u >= '0' && u <= '9')) {
            res += QLatin1Char(u);
            begun = true;
        }
        else if (begun) {
            res += QLatin1Char('-');
            begun = false;
        }
    }
    while (res.endsWith(QLatin1Char('-')))
        res.chop(1);
    Node* n = const_cast<Node*>(node);
    n->setFileNameBase(res);
    return res;
}

/*!
  If the \a node has a URL, return the URL as the file name.
  Otherwise, construct the file name from the fileBase() and
  the fileExtension(), and return the constructed name.
 */
QString Generator::fileName(const Node* node) const
{
    if (!node->url().isEmpty())
        return node->url();

    QString name = fileBase(node);
    name += QLatin1Char('.');
    name += fileExtension();
    return name;
}

QString Generator::cleanRef(const QString& ref)
{
    QString clean;

    if (ref.isEmpty())
        return clean;

    clean.reserve(ref.size() + 20);
    const QChar c = ref[0];
    const uint u = c.unicode();

    if ((u >= 'a' && u <= 'z') ||
            (u >= 'A' && u <= 'Z') ||
            (u >= '0' && u <= '9')) {
        clean += c;
    } else if (u == '~') {
        clean += "dtor.";
    } else if (u == '_') {
        clean += "underscore.";
    } else {
        clean += QLatin1Char('A');
    }

    for (int i = 1; i < (int) ref.length(); i++) {
        const QChar c = ref[i];
        const uint u = c.unicode();
        if ((u >= 'a' && u <= 'z') ||
                (u >= 'A' && u <= 'Z') ||
                (u >= '0' && u <= '9') || u == '-' ||
                u == '_' || u == ':' || u == '.') {
            clean += c;
        } else if (c.isSpace()) {
            clean += QLatin1Char('-');
        } else if (u == '!') {
            clean += "-not";
        } else if (u == '&') {
            clean += "-and";
        } else if (u == '<') {
            clean += "-lt";
        } else if (u == '=') {
            clean += "-eq";
        } else if (u == '>') {
            clean += "-gt";
        } else if (u == '#') {
            clean += QLatin1Char('#');
        } else {
            clean += QLatin1Char('-');
            clean += QString::number((int)u, 16);
        }
    }
    return clean;
}

QMap<QString, QString>& Generator::formattingLeftMap()
{
    return fmtLeftMaps[format()];
}

QMap<QString, QString>& Generator::formattingRightMap()
{
    return fmtRightMaps[format()];
}

/*!
  Returns the full document location.
 */
QString Generator::fullDocumentLocation(const Node *node, bool useSubdir)
{
    if (!node)
        return QString();
    if (!node->url().isEmpty())
        return node->url();

    QString parentName;
    QString anchorRef;
    QString fdl;

    /*
      If the useSubdir parameter is set, then the output is
      being sent to subdirectories of the output directory.
      Prepend the subdirectory name + '/' to the result.
     */
    if (useSubdir) {
        fdl = node->outputSubdirectory();
        if (!fdl.isEmpty())
            fdl.append(QLatin1Char('/'));
    }
    if (node->isNamespace()) {

        // The root namespace has no name - check for this before creating
        // an attribute containing the location of any documentation.

        if (!fileBase(node).isEmpty())
            parentName = fileBase(node) + QLatin1Char('.') + currentGenerator()->fileExtension();
        else
            return QString();
    }
    else if (node->isQmlType() || node->isQmlBasicType() ||
             node->isJsType() || node->isJsBasicType()) {
        QString fb = fileBase(node);
        if (fb.startsWith(outputPrefix(node)))
            return fb + QLatin1Char('.') + currentGenerator()->fileExtension();
        else {
            QString mq;
            if (!node->logicalModuleName().isEmpty()) {
                mq = node->logicalModuleName().replace(QChar('.'),QChar('-'));
                mq = mq.toLower() + QLatin1Char('-');
            }
            return fdl + outputPrefix(node) + mq + fileBase(node) +
                QLatin1Char('.') + currentGenerator()->fileExtension();
        }
    }
    else if (node->isDocumentNode() || node->isCollectionNode()) {
        parentName = fileBase(node) + QLatin1Char('.') + currentGenerator()->fileExtension();
    }
    else if (fileBase(node).isEmpty())
        return QString();

    Node *parentNode = 0;

    if ((parentNode = node->relates())) {
        parentName = fullDocumentLocation(node->relates());
    }
    else if ((parentNode = node->parent())) {
        if (parentNode->isQmlPropertyGroup() || parentNode->isJsPropertyGroup()) {
            parentNode = parentNode->parent();
            parentName = fullDocumentLocation(parentNode);
        }
        else {
            parentName = fullDocumentLocation(node->parent());
        }
    }

    switch (node->type()) {
    case Node::Class:
    case Node::Namespace:
        parentName = fileBase(node) + QLatin1Char('.') + currentGenerator()->fileExtension();
        break;
    case Node::Function:
    {
        const FunctionNode *fn = static_cast<const FunctionNode *>(node);

        if (fn->metaness() == FunctionNode::Dtor)
            anchorRef = "#dtor." + fn->name().mid(1);

        else if (fn->hasOneAssociatedProperty() && fn->doc().isEmpty())
            return fullDocumentLocation(fn->firstAssociatedProperty());

        else if (fn->overloadNumber() > 0)
            anchorRef = QLatin1Char('#') + cleanRef(fn->name())
                    + QLatin1Char('-') + QString::number(fn->overloadNumber());
        else
            anchorRef = QLatin1Char('#') + cleanRef(fn->name());
        break;
    }
    /*
      Use node->name() instead of fileBase(node) as
      the latter returns the name in lower-case. For
      HTML anchors, we need to preserve the case.
    */
    case Node::Enum:
        anchorRef = QLatin1Char('#') + node->name() + "-enum";
        break;
    case Node::Typedef:
    {
        const TypedefNode *tdef = static_cast<const TypedefNode *>(node);
        if (tdef->associatedEnum()) {
            return fullDocumentLocation(tdef->associatedEnum());
        }
        anchorRef = QLatin1Char('#') + node->name() + "-typedef";
        break;
    }
    case Node::Property:
        anchorRef = QLatin1Char('#') + node->name() + "-prop";
        break;
    case Node::QmlProperty:
        if (node->isAttached())
            anchorRef = QLatin1Char('#') + node->name() + "-attached-prop";
        else
            anchorRef = QLatin1Char('#') + node->name() + "-prop";
        break;
    case Node::QmlSignal:
        anchorRef = QLatin1Char('#') + node->name() + "-signal";
        break;
    case Node::QmlSignalHandler:
        anchorRef = QLatin1Char('#') + node->name() + "-signal-handler";
        break;
    case Node::QmlMethod:
        anchorRef = QLatin1Char('#') + node->name() + "-method";
        break;
    case Node::Variable:
        anchorRef = QLatin1Char('#') + node->name() + "-var";
        break;
    case Node::QmlType:
    case Node::Document:
    case Node::Group:
    case Node::Module:
    case Node::QmlModule:
    {
        parentName = fileBase(node);
        parentName.replace(QLatin1Char('/'), QLatin1Char('-')).replace(QLatin1Char('.'), QLatin1Char('-'));
        parentName += QLatin1Char('.') + currentGenerator()->fileExtension();
    }
        break;
    default:
        break;
    }

    // Various objects can be compat (deprecated) or obsolete.
    // Is this even correct?
    if (!node->isClass() && !node->isNamespace()) {
        switch (node->status()) {
        case Node::Compat:
            parentName.replace(QLatin1Char('.') + currentGenerator()->fileExtension(),
                               "-compat." + currentGenerator()->fileExtension());
            break;
        case Node::Obsolete:
            parentName.replace(QLatin1Char('.') + currentGenerator()->fileExtension(),
                               "-obsolete." + currentGenerator()->fileExtension());
            break;
        default:
            ;
        }
    }

    return fdl + parentName.toLower() + anchorRef;
}

void Generator::generateAlsoList(const Node *node, CodeMarker *marker)
{
    QList<Text> alsoList = node->doc().alsoList();
    supplementAlsoList(node, alsoList);

    if (!alsoList.isEmpty()) {
        Text text;
        text << Atom::ParaLeft
             << Atom(Atom::FormattingLeft,ATOM_FORMATTING_BOLD)
             << "See also "
             << Atom(Atom::FormattingRight,ATOM_FORMATTING_BOLD);

        for (int i = 0; i < alsoList.size(); ++i)
            text << alsoList.at(i) << separator(i, alsoList.size());

        text << Atom::ParaRight;
        generateText(text, node, marker);
    }
}

int Generator::generateAtom(const Atom * /* atom */,
                            const Node * /* relative */,
                            CodeMarker * /* marker */)
{
    return 0;
}

const Atom *Generator::generateAtomList(const Atom *atom,
                                        const Node *relative,
                                        CodeMarker *marker,
                                        bool generate,
                                        int &numAtoms)
{
    while (atom) {
        if (atom->type() == Atom::FormatIf) {
            int numAtoms0 = numAtoms;
            bool rightFormat = canHandleFormat(atom->string());
            atom = generateAtomList(atom->next(),
                                    relative,
                                    marker,
                                    generate && rightFormat,
                                    numAtoms);
            if (!atom)
                return 0;

            if (atom->type() == Atom::FormatElse) {
                ++numAtoms;
                atom = generateAtomList(atom->next(),
                                        relative,
                                        marker,
                                        generate && !rightFormat,
                                        numAtoms);
                if (!atom)
                    return 0;
            }

            if (atom->type() == Atom::FormatEndif) {
                if (generate && numAtoms0 == numAtoms) {
                    relative->location().warning(tr("Output format %1 not handled %2")
                                                 .arg(format()).arg(outFileName()));
                    Atom unhandledFormatAtom(Atom::UnhandledFormat, format());
                    generateAtomList(&unhandledFormatAtom,
                                     relative,
                                     marker,
                                     generate,
                                     numAtoms);
                }
                atom = atom->next();
            }
        }
        else if (atom->type() == Atom::FormatElse ||
                 atom->type() == Atom::FormatEndif) {
            return atom;
        }
        else {
            int n = 1;
            if (generate) {
                n += generateAtom(atom, relative, marker);
                numAtoms += n;
            }
            while (n-- > 0)
                atom = atom->next();
        }
    }
    return 0;
}

/*!
  Generate the body of the documentation from the qdoc comment
  found with the entity represented by the \a node.
 */
void Generator::generateBody(const Node *node, CodeMarker *marker)
{
    bool quiet = false;

    if (node->type() == Node::Document) {
        const DocumentNode *dn = static_cast<const DocumentNode *>(node);
        if ((dn->docSubtype() == Node::File) || (dn->docSubtype() == Node::Image)) {
            quiet = true;
        }
    }
    if (node->doc().isEmpty()) {
        if (!node->isWrapper() && !quiet && !node->isReimplemented()) { // ### might be unnecessary
            node->location().warning(tr("No documentation for '%1'").arg(node->plainFullName()));
        }
    }
    else {
        if (node->type() == Node::Function) {
            const FunctionNode *func = static_cast<const FunctionNode *>(node);
            if (func->reimplementedFrom() != 0)
                generateReimplementedFrom(func, marker);
        }

        if (!generateText(node->doc().body(), node, marker)) {
            if (node->isReimplemented())
                return;
        }

        if (node->type() == Node::Enum) {
            const EnumNode *enume = (const EnumNode *) node;

            QSet<QString> definedItems;
            QList<EnumItem>::ConstIterator it = enume->items().constBegin();
            while (it != enume->items().constEnd()) {
                definedItems.insert((*it).name());
                ++it;
            }

            QSet<QString> documentedItems = enume->doc().enumItemNames().toSet();
            QSet<QString> allItems = definedItems + documentedItems;
            if (allItems.count() > definedItems.count() ||
                    allItems.count() > documentedItems.count()) {
                QSet<QString>::ConstIterator a = allItems.constBegin();
                while (a != allItems.constEnd()) {
                    if (!definedItems.contains(*a)) {
                        QString details;
                        QString best = nearestName(*a, definedItems);
                        if (!best.isEmpty() && !documentedItems.contains(best))
                            details = tr("Maybe you meant '%1'?").arg(best);

                        node->doc().location().warning(tr("No such enum item '%1' in %2")
                                                       .arg(*a).arg(node->plainFullName()), details);
                        if (*a == "Void")
                            qDebug() << "VOID:" << node->name() << definedItems;
                    }
                    else if (!documentedItems.contains(*a)) {
                        node->doc().location().warning(tr("Undocumented enum item '%1' in %2")
                                                       .arg(*a).arg(node->plainFullName()));
                    }
                    ++a;
                }
            }
        }
        else if (node->type() == Node::Function) {
            const FunctionNode *func = static_cast<const FunctionNode *>(node);
            QSet<QString> definedParams;
            QList<Parameter>::ConstIterator p = func->parameters().constBegin();
            while (p != func->parameters().constEnd()) {
                if ((*p).name().isEmpty() && (*p).leftType() != QLatin1String("...")
                        && func->name() != QLatin1String("operator++")
                        && func->name() != QLatin1String("operator--")) {
                    node->doc().location().warning(tr("Missing parameter name"));
                }
                else {
                    definedParams.insert((*p).name());
                }
                ++p;
            }

            QSet<QString> documentedParams = func->doc().parameterNames();
            QSet<QString> allParams = definedParams + documentedParams;
            if (allParams.count() > definedParams.count()
                    || allParams.count() > documentedParams.count()) {
                QSet<QString>::ConstIterator a = allParams.constBegin();
                while (a != allParams.constEnd()) {
                    if (!definedParams.contains(*a)) {
                        QString details;
                        QString best = nearestName(*a, definedParams);
                        if (!best.isEmpty())
                            details = tr("Maybe you meant '%1'?").arg(best);

                        node->doc().location().warning(
                                    tr("No such parameter '%1' in %2").arg(*a).arg(node->plainFullName()),
                                    details);
                    }
                    else if (!(*a).isEmpty() && !documentedParams.contains(*a)) {
                        bool needWarning = (func->status() > Node::Obsolete);
                        if (func->overloadNumber() > 0) {
                            FunctionNode *primaryFunc = func->parent()->findFunctionNode(func->name());
                            if (primaryFunc) {
                                foreach (const Parameter &param,
                                         primaryFunc->parameters()) {
                                    if (param.name() == *a) {
                                        needWarning = false;
                                        break;
                                    }
                                }
                            }
                        }
                        if (needWarning && !func->isReimplemented())
                            node->doc().location().warning(
                                        tr("Undocumented parameter '%1' in %2")
                                        .arg(*a).arg(node->plainFullName()));
                    }
                    ++a;
                }
            }
            /*
              Something like this return value check should
              be implemented at some point.
            */
            if (func->status() > Node::Obsolete && func->returnType() == "bool"
                    && func->reimplementedFrom() == 0 && !func->isOverload()) {
                QString body = func->doc().body().toString();
                if (!body.contains("return", Qt::CaseInsensitive))
                    node->doc().location().warning(tr("Undocumented return value"));
            }
        }
    }

    if (node->isDocumentNode()) {
        const DocumentNode *dn = static_cast<const DocumentNode *>(node);
        if (dn->isExample()) {
            generateExampleFiles(dn, marker);
        }
        else if (dn->docSubtype() == Node::File) {
            Text text;
            Quoter quoter;
            Doc::quoteFromFile(dn->doc().location(), quoter, dn->name());
            QString code = quoter.quoteTo(dn->location(), QString(), QString());
            CodeMarker *codeMarker = CodeMarker::markerForFileName(dn->name());
            text << Atom(codeMarker->atomType(), code);
            generateText(text, dn, codeMarker);
        }
    }
}

void Generator::generateClassLikeNode(Aggregate* /* classe */, CodeMarker* /* marker */)
{
}

void Generator::generateExampleFiles(const DocumentNode *dn, CodeMarker *marker)
{
    if (dn->childNodes().isEmpty())
        return;
    generateFileList(dn, marker, Node::File, QString("Files:"));
    generateFileList(dn, marker, Node::Image, QString("Images:"));
}

void Generator::generateDocumentNode(DocumentNode* /* dn */, CodeMarker* /* marker */)
{
}

void Generator::generateCollectionNode(CollectionNode* , CodeMarker* )
{
}

/*!
  This function is called when the documentation for an
  example is being formatted. It outputs the list of source
  files comprising the example, and the list of images used
  by the example. The images are copied into a subtree of
  \c{...doc/html/images/used-in-examples/...}
 */
void Generator::generateFileList(const DocumentNode* dn,
                                 CodeMarker* marker,
                                 Node::DocSubtype subtype,
                                 const QString& tag)
{
    int count = 0;
    Text text;
    OpenedList openedList(OpenedList::Bullet);

    text << Atom::ParaLeft << tag << Atom::ParaRight
         << Atom(Atom::ListLeft, openedList.styleString());

    foreach (const Node* child, dn->childNodes()) {
        if (child->docSubtype() == subtype) {
            ++count;
            QString file = child->name();
            if (subtype == Node::Image) {
                if (!file.isEmpty()) {
                    QDir dirInfo;
                    QString userFriendlyFilePath;
                    const QString prefix("/images/used-in-examples/");
                    QString srcPath = Config::findFile(dn->location(),
                                                       QStringList(),
                                                       exampleDirs,
                                                       file,
                                                       exampleImgExts,
                                                       userFriendlyFilePath);
                    outFileNames_ << prefix.mid(1) + userFriendlyFilePath;
                    userFriendlyFilePath.truncate(userFriendlyFilePath.lastIndexOf('/'));
<<<<<<< HEAD
                    QString imgOutDir = outDir_ + "/images/used-in-examples/" + userFriendlyFilePath;
=======

                    QString imgOutDir = outDir_ + prefix + userFriendlyFilePath;
>>>>>>> 01f35306
                    if (!dirInfo.mkpath(imgOutDir))
                        dn->location().fatal(tr("Cannot create output directory '%1'").arg(imgOutDir));
                    Config::copyFile(dn->location(), srcPath, file, imgOutDir);
                }

            }

            openedList.next();
            text << Atom(Atom::ListItemNumber, openedList.numberString())
                 << Atom(Atom::ListItemLeft, openedList.styleString())
                 << Atom::ParaLeft
                 << Atom(Atom::Link, file)
                 << Atom(Atom::FormattingLeft, ATOM_FORMATTING_LINK)
                 << file
                 << Atom(Atom::FormattingRight, ATOM_FORMATTING_LINK)
                 << Atom::ParaRight
                 << Atom(Atom::ListItemRight, openedList.styleString());
        }
    }
    text << Atom(Atom::ListRight, openedList.styleString());
    if (count > 0)
        generateText(text, dn, marker);
}

void Generator::generateInheritedBy(const ClassNode *classe, CodeMarker *marker)
{
    if (!classe->derivedClasses().isEmpty()) {
        Text text;
        text << Atom::ParaLeft
             << Atom(Atom::FormattingLeft,ATOM_FORMATTING_BOLD)
             << "Inherited by: "
             << Atom(Atom::FormattingRight,ATOM_FORMATTING_BOLD);

        appendSortedNames(text, classe, classe->derivedClasses());
        text << Atom::ParaRight;
        generateText(text, classe, marker);
    }
}

void Generator::generateInherits(const ClassNode *classe, CodeMarker *marker)
{
    QList<RelatedClass>::ConstIterator r;
    int index;

    if (!classe->baseClasses().isEmpty()) {
        Text text;
        text << Atom::ParaLeft
             << Atom(Atom::FormattingLeft,ATOM_FORMATTING_BOLD)
             << "Inherits: "
             << Atom(Atom::FormattingRight,ATOM_FORMATTING_BOLD);

        r = classe->baseClasses().constBegin();
        index = 0;
        while (r != classe->baseClasses().constEnd()) {
            if ((*r).node_) {
                text << Atom(Atom::LinkNode, CodeMarker::stringForNode((*r).node_))
                     << Atom(Atom::FormattingLeft, ATOM_FORMATTING_LINK)
                     << Atom(Atom::String, (*r).signature_)
                     << Atom(Atom::FormattingRight, ATOM_FORMATTING_LINK);

                if ((*r).access_ == Node::Protected) {
                    text << " (protected)";
                }
                else if ((*r).access_ == Node::Private) {
                    text << " (private)";
                }
                text << separator(index++, classe->baseClasses().count());
            }
            ++r;
        }
        text << Atom::ParaRight;
        generateText(text, classe, marker);
    }
}

/*!
  Recursive writing of HTML files from the root \a node.
 */
void Generator::generateAggregate(Aggregate* node)
{
    if (!node->url().isNull())
        return;
    if (node->isIndexNode())
        return;
    if (node->isInternal() && !showInternal_)
        return;

    if (node->isDocumentNode()) {
        DocumentNode* docNode = static_cast<DocumentNode*>(node);
        if (docNode->docSubtype() == Node::ExternalPage)
            return;
        if (docNode->docSubtype() == Node::Image)
            return;
        if (docNode->docSubtype() == Node::Page) {
            if (node->count() > 0)
                qDebug("PAGE %s HAS CHILDREN", qPrintable(docNode->title()));
        }
    }
    else if (node->isQmlPropertyGroup() || node->isJsPropertyGroup())
        return;

    /*
      Obtain a code marker for the source file.
     */
    CodeMarker *marker = CodeMarker::markerForFileName(node->location().filePath());

    if (node->parent() != 0) {
        if ((node->isNamespace() && node->status() != Node::Intermediate)
            || node->isClass()) {
            beginSubPage(node, fileName(node));
            generateClassLikeNode(node, marker);
            endSubPage();
        }
        if (node->isQmlType() || node->isJsType()) {
            beginSubPage(node, fileName(node));
            QmlTypeNode* qcn = static_cast<QmlTypeNode*>(node);
            generateQmlTypePage(qcn, marker);
            endSubPage();
        }
        else if (node->isDocumentNode()) {
            beginSubPage(node, fileName(node));
            generateDocumentNode(static_cast<DocumentNode*>(node), marker);
            endSubPage();
        }
        else if (node->isQmlBasicType() || node->isJsBasicType()) {
            beginSubPage(node, fileName(node));
            QmlBasicTypeNode* qbtn = static_cast<QmlBasicTypeNode*>(node);
            generateQmlBasicTypePage(qbtn, marker);
            endSubPage();
        }
        else if (node->isCollectionNode()) {
            /*
              A collection node collects: groups, C++ modules,
              QML modules or JavaScript modules.

              Don't output an HTML page for the collection
              node unless the \group, \module, \qmlmodule or
              \jsmodule command was actually seen by qdoc in
              the qdoc comment for the node.

              A key prerequisite in this case is the call to
              mergeCollections(cn). We must determine whether
              this group, module, QML module, or JavaScript
              module has members in other modules. We know at
              this point that cn's members list contains only
              members in the current module. Therefore, before
              outputting the page for cn, we must search for
              members of cn in the other modules and add them
              to the members list.
            */
            CollectionNode* cn = static_cast<CollectionNode*>(node);
            if (cn->wasSeen()) {
                qdb_->mergeCollections(cn);
                beginSubPage(node, fileName(node));
                generateCollectionNode(cn, marker);
                endSubPage();
            }
        }
    }

    int i = 0;
    while (i < node->childNodes().count()) {
        Node *c = node->childNodes().at(i);
        if (c->isAggregate() && c->access() != Node::Private) {
            generateAggregate((Aggregate*)c);
        }
        ++i;
    }
}

/*!
  Generate a list of maintainers in the output
 */
void Generator::generateMaintainerList(const Aggregate* node, CodeMarker* marker)
{
    QStringList sl = getMetadataElements(node,"maintainer");

    if (!sl.isEmpty()) {
        Text text;
        text << Atom::ParaLeft
             << Atom(Atom::FormattingLeft,ATOM_FORMATTING_BOLD)
             << "Maintained by: "
             << Atom(Atom::FormattingRight,ATOM_FORMATTING_BOLD);

        for (int i = 0; i < sl.size(); ++i)
            text << sl.at(i) << separator(i, sl.size());

        text << Atom::ParaRight;
        generateText(text, node, marker);
    }
}

/*!
  Output the "Inherit by" list for the QML element,
  if it is inherited by any other elements.
 */
void Generator::generateQmlInheritedBy(const QmlTypeNode* qcn,
                                              CodeMarker* marker)
{
    if (qcn) {
        NodeList subs;
        QmlTypeNode::subclasses(qcn->name(),subs);
        if (!subs.isEmpty()) {
            Text text;
            text << Atom::ParaLeft << "Inherited by ";
            appendSortedQmlNames(text,qcn,subs);
            text << Atom::ParaRight;
            generateText(text, qcn, marker);
        }
    }
}

/*!
 */
void Generator::generateQmlInherits(QmlTypeNode* , CodeMarker* )
{
    // stub.
}

/*!
  Extract sections of markup text surrounded by \e qmltext
  and \e endqmltext and output them.
 */
bool Generator::generateQmlText(const Text& text,
                                const Node *relative,
                                CodeMarker *marker,
                                const QString& /* qmlName */ )
{
    const Atom* atom = text.firstAtom();
    bool result = false;

    if (atom != 0) {
        initializeTextOutput();
        while (atom) {
            if (atom->type() != Atom::QmlText)
                atom = atom->next();
            else {
                atom = atom->next();
                while (atom && (atom->type() != Atom::EndQmlText)) {
                    int n = 1 + generateAtom(atom, relative, marker);
                    while (n-- > 0)
                        atom = atom->next();
                }
            }
        }
        result = true;
    }
    return result;
}

void Generator::generateReimplementedFrom(const FunctionNode *func,
                                          CodeMarker *marker)
{
    if (func->reimplementedFrom() != 0) {
        const FunctionNode *from = func->reimplementedFrom();
        if (from->access() != Node::Private &&
                from->parent()->access() != Node::Private) {
            Text text;
            text << Atom::ParaLeft << "Reimplemented from ";
            QString fullName =  from->parent()->name() + "::" + from->name() + "()";
            appendFullName(text, from->parent(), fullName, from);
            text << "." << Atom::ParaRight;
            generateText(text, func, marker);
        }
    }
}

void Generator::generateSince(const Node *node, CodeMarker *marker)
{
    if (!node->since().isEmpty()) {
        Text text;
        text << Atom::ParaLeft
             << "This "
             << typeString(node);
        if (node->type() == Node::Enum)
            text << " was introduced or modified in ";
        else
            text << " was introduced in ";

        QStringList since = node->since().split(QLatin1Char(' '));
        if (since.count() == 1) {
            // If there is only one argument, assume it is the Qt version number.
            text << " Qt " << since[0];
        } else {
            // Otherwise, reconstruct the <project> <version> string.
            text << " " << since.join(' ');
        }

        text << "." << Atom::ParaRight;
        generateText(text, node, marker);
    }
}

void Generator::generateStatus(const Node *node, CodeMarker *marker)
{
    Text text;

    switch (node->status()) {
    case Node::Active:
        // Do nothing.
        break;
    case Node::Preliminary:
        text << Atom::ParaLeft
             << Atom(Atom::FormattingLeft, ATOM_FORMATTING_BOLD)
             << "This "
             << typeString(node)
             << " is under development and is subject to change."
             << Atom(Atom::FormattingRight, ATOM_FORMATTING_BOLD)
             << Atom::ParaRight;
        break;
    case Node::Deprecated:
        text << Atom::ParaLeft;
        if (node->isAggregate())
            text << Atom(Atom::FormattingLeft, ATOM_FORMATTING_BOLD);
        text << "This " << typeString(node) << " is deprecated.";
        if (node->isAggregate())
            text << Atom(Atom::FormattingRight, ATOM_FORMATTING_BOLD);
        text << Atom::ParaRight;
        break;
    case Node::Obsolete:
        text << Atom::ParaLeft;
        if (node->isAggregate())
            text << Atom(Atom::FormattingLeft, ATOM_FORMATTING_BOLD);
        text << "This " << typeString(node) << " is obsolete.";
        if (node->isAggregate())
            text << Atom(Atom::FormattingRight, ATOM_FORMATTING_BOLD);
        text << " It is provided to keep old source code working. "
             << "We strongly advise against "
             << "using it in new code." << Atom::ParaRight;
        break;
    case Node::Compat:
        // reimplemented in HtmlGenerator subclass
        if (node->isAggregate()) {
            text << Atom::ParaLeft
                 << Atom(Atom::FormattingLeft, ATOM_FORMATTING_BOLD)
                 << "This "
                 << typeString(node)
                 << " is part of the Qt compatibility layer."
                 << Atom(Atom::FormattingRight, ATOM_FORMATTING_BOLD)
                 << " It is provided to keep old source code working. "
                 << "We strongly advise against using it in new code."
                 << Atom::ParaRight;
        }
        break;
    case Node::Internal:
    default:
        break;
    }
    generateText(text, node, marker);
}

/*!
  Generates a bold line that says:
  "The signal is private, not emitted by the user.
  The function is public so the user can pass it to connect()."
 */
void Generator::generatePrivateSignalNote(const Node* node, CodeMarker* marker)
{
    Text text;
    text << Atom::ParaLeft
         << Atom(Atom::FormattingLeft, ATOM_FORMATTING_BOLD)
         << "Note: "
         << Atom(Atom::FormattingRight, ATOM_FORMATTING_BOLD)
         << "This is a private signal. It can be used in signal connections but cannot be emitted by the user."
         << Atom::ParaRight;
    generateText(text, node, marker);
}

/*!
  Generate the documentation for \a relative. i.e. \a relative
  is the node that reporesentas the entity where a qdoc comment
  was found, and \a text represents the qdoc comment.
 */
bool Generator::generateText(const Text& text,
                             const Node *relative,
                             CodeMarker *marker)
{
    bool result = false;
    if (text.firstAtom() != 0) {
        int numAtoms = 0;
        initializeTextOutput();
        generateAtomList(text.firstAtom(),
                         relative,
                         marker,
                         true,
                         numAtoms);
        result = true;
    }
    return result;
}

void Generator::generateThreadSafeness(const Node *node, CodeMarker *marker)
{
    Text text;
    Node::ThreadSafeness threadSafeness = node->threadSafeness();

    Text rlink;
    rlink << Atom(Atom::Link,"reentrant")
          << Atom(Atom::FormattingLeft, ATOM_FORMATTING_LINK)
          << "reentrant"
          << Atom(Atom::FormattingRight, ATOM_FORMATTING_LINK);

    Text tlink;
    tlink << Atom(Atom::Link,"thread-safe")
          << Atom(Atom::FormattingLeft, ATOM_FORMATTING_LINK)
          << "thread-safe"
          << Atom(Atom::FormattingRight, ATOM_FORMATTING_LINK);

    switch (threadSafeness) {
    case Node::UnspecifiedSafeness:
        break;
    case Node::NonReentrant:
        text << Atom::ParaLeft
             << Atom(Atom::FormattingLeft,ATOM_FORMATTING_BOLD)
             << "Warning:"
             << Atom(Atom::FormattingRight,ATOM_FORMATTING_BOLD)
             << " This "
             << typeString(node)
             << " is not "
             << rlink
             << "."
             << Atom::ParaRight;
        break;
    case Node::Reentrant:
    case Node::ThreadSafe:
        text << Atom::ParaLeft
             << Atom(Atom::FormattingLeft,ATOM_FORMATTING_BOLD)
             << "Note:"
             << Atom(Atom::FormattingRight,ATOM_FORMATTING_BOLD)
             << " ";

        if (node->isAggregate()) {
            const Aggregate* innerNode = static_cast<const Aggregate*>(node);
            text << "All functions in this "
                 << typeString(node)
                 << " are ";
            if (threadSafeness == Node::ThreadSafe)
                text << tlink;
            else
                text << rlink;

            bool exceptions = false;
            NodeList reentrant;
            NodeList threadsafe;
            NodeList nonreentrant;
            NodeList::ConstIterator c = innerNode->childNodes().constBegin();
            while (c != innerNode->childNodes().constEnd()) {

                if ((*c)->status() != Node::Obsolete){
                    switch ((*c)->threadSafeness()) {
                    case Node::Reentrant:
                        reentrant.append(*c);
                        if (threadSafeness == Node::ThreadSafe)
                            exceptions = true;
                        break;
                    case Node::ThreadSafe:
                        threadsafe.append(*c);
                        if (threadSafeness == Node::Reentrant)
                            exceptions = true;
                        break;
                    case Node::NonReentrant:
                        nonreentrant.append(*c);
                        exceptions = true;
                        break;
                    default:
                        break;
                    }
                }
                ++c;
            }
            if (!exceptions)
                text << ".";
            else if (threadSafeness == Node::Reentrant) {
                if (nonreentrant.isEmpty()) {
                    if (!threadsafe.isEmpty()) {
                        text << ", but ";
                        appendFullNames(text,threadsafe,innerNode);
                        singularPlural(text,threadsafe);
                        text << " also " << tlink << ".";
                    }
                    else
                        text << ".";
                }
                else {
                    text << ", except for ";
                    appendFullNames(text,nonreentrant,innerNode);
                    text << ", which";
                    singularPlural(text,nonreentrant);
                    text << " nonreentrant.";
                    if (!threadsafe.isEmpty()) {
                        text << " ";
                        appendFullNames(text,threadsafe,innerNode);
                        singularPlural(text,threadsafe);
                        text << " " << tlink << ".";
                    }
                }
            }
            else { // thread-safe
                if (!nonreentrant.isEmpty() || !reentrant.isEmpty()) {
                    text << ", except for ";
                    if (!reentrant.isEmpty()) {
                        appendFullNames(text,reentrant,innerNode);
                        text << ", which";
                        singularPlural(text,reentrant);
                        text << " only " << rlink;
                        if (!nonreentrant.isEmpty())
                            text << ", and ";
                    }
                    if (!nonreentrant.isEmpty()) {
                        appendFullNames(text,nonreentrant,innerNode);
                        text << ", which";
                        singularPlural(text,nonreentrant);
                        text << " nonreentrant.";
                    }
                    text << ".";
                }
            }
        }
        else {
            text << "This " << typeString(node) << " is ";
            if (threadSafeness == Node::ThreadSafe)
                text << tlink;
            else
                text << rlink;
            text << ".";
        }
        text << Atom::ParaRight;
    }
    generateText(text,node,marker);
}

/*!
    If the node is an overloaded signal, and a node with an example on how to connect to it
 */
void Generator::generateOverloadedSignal(const Node* node, CodeMarker* marker)
{
    if (node->type() != Node::Function)
        return;
    const FunctionNode *func = static_cast<const FunctionNode *>(node);
    if (func->metaness() != FunctionNode::Signal)
        return;
    if (node->parent()->overloads(node->name()).count() <= 1)
        return;


    // Compute a friendly name for the object of that instance.
    // e.g:  "QAbstractSocket" -> "abstractSocket"
    QString objectName = node->parent()->name();
    if (objectName.size() >= 2) {
        if (objectName[0] == 'Q')
            objectName = objectName.mid(1);
        objectName[0] = objectName[0].toLower();
    }


    // We have an overloaded signal, show an example
    QString code = "connect(" + objectName + ", static_cast<" + func->returnType()
        + "(" + func->parent()->name() + "::*)(";
    for (int i = 0; i < func->parameters().size(); ++i) {
        if (i != 0)
            code += ", ";
        const Parameter &p = func->parameters().at(i);
        code += p.leftType() + p.rightType();
    }

    code += ")";
    if (func->isConst())
        code += " const";
    code += ">(&" +  func->parent()->name() + "::" + func->name() + "),\n    [=](";

    for (int i = 0; i < func->parameters().size(); ++i) {
        if (i != 0)
            code += ", ";
        const Parameter &p = func->parameters().at(i);
        code += p.leftType();
        if (code[code.size()-1].isLetterOrNumber())
            code += " ";
        code += p.name()  + p.rightType();
    }

    code += "){ /* ... */ });";

    Text text;
    text << Atom::ParaLeft
         << Atom(Atom::FormattingLeft,ATOM_FORMATTING_BOLD)
         << "Note:"
         << Atom(Atom::FormattingRight,ATOM_FORMATTING_BOLD)
         << "Signal "
         << Atom(Atom::FormattingLeft,ATOM_FORMATTING_ITALIC)
         << node->name()
         << Atom(Atom::FormattingRight,ATOM_FORMATTING_ITALIC)
         << " is overloaded in this class. "
            "To connect to this one using the function pointer syntax, you must "
            "specify the signal type in a static cast, as shown in this example:"
          << Atom(Atom::Code, marker->markedUpCode(code, node, func->location()));

    generateText(text, node, marker);
}


/*!
  Traverses the database recursivly to generate all the documentation.
 */
void Generator::generateDocs()
{
    generateAggregate(qdb_->primaryTreeRoot());
}

Generator *Generator::generatorForFormat(const QString& format)
{
    QList<Generator *>::ConstIterator g = generators.constBegin();
    while (g != generators.constEnd()) {
        if ((*g)->format() == format)
            return *g;
        ++g;
    }
    return 0;
}

/*!
  Looks up the tag \a t in the map of metadata values for the
  current topic in \a inner. If a value for the tag is found,
  the value is returned.

  \note If \a t is found in the metadata map, it is erased.
  i.e. Once you call this function for a particular \a t,
  you consume \a t.
 */
QString Generator::getMetadataElement(const Aggregate* inner, const QString& t)
{
    QString s;
    QStringMultiMap& metaTagMap = const_cast<QStringMultiMap&>(inner->doc().metaTagMap());
    QStringMultiMap::iterator i = metaTagMap.find(t);
    if (i != metaTagMap.end()) {
        s = i.value();
        metaTagMap.erase(i);
    }
    return s;
}

/*!
  Looks up the tag \a t in the map of metadata values for the
  current topic in \a inner. If values for the tag are found,
  they are returned in a string list.

  \note If \a t is found in the metadata map, all the pairs
  having the key \a t are erased. i.e. Once you call this
  function for a particular \a t, you consume \a t.
 */
QStringList Generator::getMetadataElements(const Aggregate* inner, const QString& t)
{
    QStringList s;
    QStringMultiMap& metaTagMap = const_cast<QStringMultiMap&>(inner->doc().metaTagMap());
    s = metaTagMap.values(t);
    if (!s.isEmpty())
        metaTagMap.remove(t);
    return s;
}

/*!
  Returns a relative path name for an image.
 */
QString Generator::imageFileName(const Node *relative, const QString& fileBase)
{
    QString userFriendlyFilePath;
    QString filePath = Config::findFile(relative->doc().location(),
                                        imageFiles,
                                        imageDirs,
                                        fileBase,
                                        imgFileExts[format()],
                                        userFriendlyFilePath);

    if (filePath.isEmpty())
        return QString();

    QString path = Config::copyFile(relative->doc().location(),
                                    filePath,
                                    userFriendlyFilePath,
                                    outputDir() + QLatin1String("/images"));
    int images_slash = path.lastIndexOf("images/");
    QString relImagePath;
    if (images_slash != -1)
        relImagePath = path.mid(images_slash);
    return relImagePath;
}

QString Generator::indent(int level, const QString& markedCode)
{
    if (level == 0)
        return markedCode;

    QString t;
    int column = 0;

    int i = 0;
    while (i < (int) markedCode.length()) {
        if (markedCode.at(i) == QLatin1Char('\n')) {
            column = 0;
        }
        else {
            if (column == 0) {
                for (int j = 0; j < level; j++)
                    t += QLatin1Char(' ');
            }
            column++;
        }
        t += markedCode.at(i++);
    }
    return t;
}

void Generator::initialize(const Config &config)
{

    if (config.getBool(QString("HTML.nosubdirs")))
        resetUseOutputSubdirs();

    outFileNames_.clear();
    outputFormats = config.getOutputFormats();
    redirectDocumentationToDevNull_ = config.getBool(CONFIG_REDIRECTDOCUMENTATIONTODEVNULL);
    if (!outputFormats.isEmpty()) {
        outDir_ = config.getOutputDir();
        if (outDir_.isEmpty()) {
            config.lastLocation().fatal(tr("No output directory specified in "
                                           "configuration file or on the command line"));
        }
        else {
            outSubdir_ = outDir_.mid(outDir_.lastIndexOf('/') + 1);
        }

        QDir dirInfo;
        if (dirInfo.exists(outDir_)) {
            if (!generating() && Generator::useOutputSubdirs()) {
                if (!Config::removeDirContents(outDir_))
                    config.lastLocation().error(tr("Cannot empty output directory '%1'").arg(outDir_));
            }
        }
        else {
            if (!dirInfo.mkpath(outDir_))
                config.lastLocation().fatal(tr("Cannot create output directory '%1'").arg(outDir_));
        }

        if (!dirInfo.exists(outDir_ + "/images") && !dirInfo.mkdir(outDir_ + "/images"))
            config.lastLocation().fatal(tr("Cannot create images directory '%1'").arg(outDir_ + "/images"));
    }

    imageFiles = config.getCanonicalPathList(CONFIG_IMAGES);
    imageDirs = config.getCanonicalPathList(CONFIG_IMAGEDIRS);
    scriptFiles = config.getCanonicalPathList(CONFIG_SCRIPTS);
    scriptDirs = config.getCanonicalPathList(CONFIG_SCRIPTDIRS);
    styleFiles = config.getCanonicalPathList(CONFIG_STYLES);
    styleDirs = config.getCanonicalPathList(CONFIG_STYLEDIRS);
    exampleDirs = config.getCanonicalPathList(CONFIG_EXAMPLEDIRS);
    exampleImgExts = config.getStringList(CONFIG_EXAMPLES + Config::dot + CONFIG_IMAGEEXTENSIONS);

    QString imagesDotFileExtensions = CONFIG_IMAGES + Config::dot + CONFIG_FILEEXTENSIONS;
    QSet<QString> formats = config.subVars(imagesDotFileExtensions);
    QSet<QString>::ConstIterator f = formats.constBegin();
    while (f != formats.constEnd()) {
        imgFileExts[*f] = config.getStringList(imagesDotFileExtensions + Config::dot + *f);
        ++f;
    }

    QList<Generator *>::ConstIterator g = generators.constBegin();
    while (g != generators.constEnd()) {
        if (outputFormats.contains((*g)->format())) {
            currentGenerator_ = (*g);
            (*g)->initializeGenerator(config);
            QStringList extraImages = config.getCanonicalPathList((*g)->format() +
                                                         Config::dot +
                                                         CONFIG_EXTRAIMAGES, true);
            QStringList::ConstIterator e = extraImages.constBegin();
            while (e != extraImages.constEnd()) {
                QString filePath = *e;
                if (!filePath.isEmpty())
                    Config::copyFile(config.lastLocation(), filePath, filePath,
                                     (*g)->outputDir() + "/images");
                ++e;
            }

            // Documentation template handling
            QStringList scripts = config.getCanonicalPathList((*g)->format()+Config::dot+CONFIG_SCRIPTS, true);
            if (!scripts.isEmpty()) {
                QDir dirInfo;
                if (!dirInfo.exists(outDir_ + "/scripts") && !dirInfo.mkdir(outDir_ + "/scripts")) {
                    config.lastLocation().fatal(tr("Cannot create scripts directory '%1'")
                                                .arg(outDir_ + "/scripts"));
                }
                else {
                    e = scripts.constBegin();
                    while (e != scripts.constEnd()) {
                        QString filePath = *e;
                        if (!filePath.isEmpty())
                            Config::copyFile(config.lastLocation(), filePath, filePath,
                                             (*g)->outputDir() + "/scripts");
                        ++e;
                    }
                }
            }

            QStringList styles = config.getCanonicalPathList((*g)->format()+Config::dot+CONFIG_STYLESHEETS, true);
            if (!styles.isEmpty()) {
                QDir dirInfo;
                if (!dirInfo.exists(outDir_ + "/style") && !dirInfo.mkdir(outDir_ + "/style")) {
                    config.lastLocation().fatal(tr("Cannot create style directory '%1'")
                                                .arg(outDir_ + "/style"));
                }
                else {
                    e = styles.constBegin();
                    while (e != styles.constEnd()) {
                        QString filePath = *e;
                        if (!filePath.isEmpty())
                            Config::copyFile(config.lastLocation(), filePath, filePath,
                                             (*g)->outputDir() + "/style");
                        ++e;
                    }
                }
            }
        }
        ++g;
    }

    QRegExp secondParamAndAbove("[\2-\7]");
    QSet<QString> formattingNames = config.subVars(CONFIG_FORMATTING);
    QSet<QString>::ConstIterator n = formattingNames.constBegin();
    while (n != formattingNames.constEnd()) {
        QString formattingDotName = CONFIG_FORMATTING + Config::dot + *n;
        QSet<QString> formats = config.subVars(formattingDotName);
        QSet<QString>::ConstIterator f = formats.constBegin();
        while (f != formats.constEnd()) {
            QString def = config.getString(formattingDotName + Config::dot + *f);
            if (!def.isEmpty()) {
                int numParams = Config::numParams(def);
                int numOccs = def.count("\1");
                if (numParams != 1) {
                    config.lastLocation().warning(tr("Formatting '%1' must "
                                                     "have exactly one "
                                                     "parameter (found %2)")
                                                  .arg(*n).arg(numParams));
                }
                else if (numOccs > 1) {
                    config.lastLocation().fatal(tr("Formatting '%1' must "
                                                   "contain exactly one "
                                                   "occurrence of '\\1' "
                                                   "(found %2)")
                                                .arg(*n).arg(numOccs));
                }
                else {
                    int paramPos = def.indexOf("\1");
                    fmtLeftMaps[*f].insert(*n, def.left(paramPos));
                    fmtRightMaps[*f].insert(*n, def.mid(paramPos + 1));
                }
            }
            ++f;
        }
        ++n;
    }

    project_ = config.getString(CONFIG_PROJECT);

    outputPrefixes.clear();
    QStringList items = config.getStringList(CONFIG_OUTPUTPREFIXES);
    if (!items.isEmpty()) {
        foreach (const QString &prefix, items)
            outputPrefixes[prefix] = config.getString(CONFIG_OUTPUTPREFIXES + Config::dot + prefix);
    }
    else {
        outputPrefixes[QLatin1String("QML")] = QLatin1String("qml-");
        outputPrefixes[QLatin1String("JS")] = QLatin1String("js-");
    }

    outputSuffixes.clear();
    items = config.getStringList(CONFIG_OUTPUTSUFFIXES);
    if (!items.isEmpty()) {
        foreach (const QString &suffix, items)
            outputSuffixes[suffix] = config.getString(CONFIG_OUTPUTSUFFIXES + Config::dot + suffix);
    }

    noLinkErrors_ = config.getBool(CONFIG_NOLINKERRORS);
    autolinkErrors_ = config.getBool(CONFIG_AUTOLINKERRORS);
}

/*!
  Appends each directory path in \a moreImageDirs to the
  list of image directories.
 */
void Generator::augmentImageDirs(QSet<QString>& moreImageDirs)
{
    if (moreImageDirs.isEmpty())
        return;
    QSet<QString>::const_iterator i = moreImageDirs.begin();
    while (i != moreImageDirs.end()) {
        imageDirs.append(*i);
        ++i;
    }
}

/*!
  Sets the generator's pointer to the Config instance.
 */
void Generator::initializeGenerator(const Config& config)
{
    config_ = &config;
    showInternal_ = config.getBool(CONFIG_SHOWINTERNAL);
    singleExec_ = config.getBool(CONFIG_SINGLEEXEC);
}

bool Generator::matchAhead(const Atom *atom, Atom::AtomType expectedAtomType)
{
    return atom->next() != 0 && atom->next()->type() == expectedAtomType;
}

/*!
  Used for writing to the current output stream. Returns a
  reference to the current output stream, which is then used
  with the \c {<<} operator for writing.
 */
QTextStream &Generator::out()
{
    return *outStreamStack.top();
}

QString Generator::outFileName()
{
    return QFileInfo(static_cast<QFile*>(out().device())->fileName()).fileName();
}

QString Generator::outputPrefix(const Node *node)
{
    // Prefix is applied to QML and JS types
    if (node->isQmlType() || node->isQmlBasicType())
        return outputPrefixes[QLatin1String("QML")];
    if (node->isJsType() || node->isJsBasicType())
        return outputPrefixes[QLatin1String("JS")];
    return QString();
}

QString Generator::outputSuffix(const Node *node)
{
    // Suffix is applied to QML and JS types, as
    // well as module pages.
    if (node->isQmlModule() || node->isQmlType() || node->isQmlBasicType())
        return outputSuffixes[QLatin1String("QML")];
    if (node->isJsModule() || node->isJsType() || node->isJsBasicType())
        return outputSuffixes[QLatin1String("JS")];
    return QString();
}

bool Generator::parseArg(const QString& src,
                             const QString& tag,
                             int* pos,
                             int n,
                             QStringRef* contents,
                             QStringRef* par1,
                             bool debug)
{
#define SKIP_CHAR(c) \
    if (debug) \
    qDebug() << "looking for " << c << " at " << QString(src.data() + i, n - i); \
    if (i >= n || src[i] != c) { \
    if (debug) \
    qDebug() << " char '" << c << "' not found"; \
    return false; \
} \
    ++i;


#define SKIP_SPACE \
    while (i < n && src[i] == ' ') \
    ++i;

    int i = *pos;
    int j = i;

    // assume "<@" has been parsed outside
    //SKIP_CHAR('<');
    //SKIP_CHAR('@');

    if (tag != QStringRef(&src, i, tag.length())) {
        if (0 && debug)
            qDebug() << "tag " << tag << " not found at " << i;
        return false;
    }

    if (debug)
        qDebug() << "haystack:" << src << "needle:" << tag << "i:" <<i;

    // skip tag
    i += tag.length();

    // parse stuff like:  linkTag("(<@link node=\"([^\"]+)\">).*(</@link>)");
    if (par1) {
        SKIP_SPACE;
        // read parameter name
        j = i;
        while (i < n && src[i].isLetter())
            ++i;
        if (src[i] == '=') {
            if (debug)
                qDebug() << "read parameter" << QString(src.data() + j, i - j);
            SKIP_CHAR('=');
            SKIP_CHAR('"');
            // skip parameter name
            j = i;
            while (i < n && src[i] != '"')
                ++i;
            *par1 = QStringRef(&src, j, i - j);
            SKIP_CHAR('"');
            SKIP_SPACE;
        } else {
            if (debug)
                qDebug() << "no optional parameter found";
        }
    }
    SKIP_SPACE;
    SKIP_CHAR('>');

    // find contents up to closing "</@tag>
    j = i;
    for (; true; ++i) {
        if (i + 4 + tag.length() > n)
            return false;
        if (src[i] != '<')
            continue;
        if (src[i + 1] != '/')
            continue;
        if (src[i + 2] != '@')
            continue;
        if (tag != QStringRef(&src, i + 3, tag.length()))
            continue;
        if (src[i + 3 + tag.length()] != '>')
            continue;
        break;
    }

    *contents = QStringRef(&src, j, i - j);

    i += tag.length() + 4;

    *pos = i;
    if (debug)
        qDebug() << " tag " << tag << " found: pos now: " << i;
    return true;
#undef SKIP_CHAR
}

QString Generator::plainCode(const QString& markedCode)
{
    QString t = markedCode;
    t.replace(tag, QString());
    t.replace(quot, QLatin1String("\""));
    t.replace(gt, QLatin1String(">"));
    t.replace(lt, QLatin1String("<"));
    t.replace(amp, QLatin1String("&"));
    return t;
}

void Generator::setImageFileExtensions(const QStringList& extensions)
{
    imgFileExts[format()] = extensions;
}

void Generator::singularPlural(Text& text, const NodeList& nodes)
{
    if (nodes.count() == 1)
        text << " is";
    else
        text << " are";
}

int Generator::skipAtoms(const Atom *atom, Atom::AtomType type) const
{
    int skipAhead = 0;
    atom = atom->next();
    while (atom != 0 && atom->type() != type) {
        skipAhead++;
        atom = atom->next();
    }
    return skipAhead;
}

/*!
  Resets the variables used during text output.
 */
void Generator::initializeTextOutput()
{
    inLink_ = false;
    inContents_ = false;
    inSectionHeading_ = false;
    inTableHeader_ = false;
    numTableRows_ = 0;
    threeColumnEnumValueTable_ = true;
    link_.clear();
    sectionNumber_.clear();
}

void Generator::supplementAlsoList(const Node *node, QList<Text> &alsoList)
{
    if (node->type() == Node::Function) {
        const FunctionNode *func = static_cast<const FunctionNode *>(node);
        if (func->overloadNumber() == 0) {
            QString alternateName;
            const FunctionNode *alternateFunc = 0;

            if (func->name().startsWith("set") && func->name().size() >= 4) {
                alternateName = func->name()[3].toLower();
                alternateName += func->name().mid(4);
                alternateFunc = func->parent()->findFunctionNode(alternateName);

                if (!alternateFunc) {
                    alternateName = "is" + func->name().mid(3);
                    alternateFunc = func->parent()->findFunctionNode(alternateName);
                    if (!alternateFunc) {
                        alternateName = "has" + func->name().mid(3);
                        alternateFunc = func->parent()->findFunctionNode(alternateName);
                    }
                }
            }
            else if (!func->name().isEmpty()) {
                alternateName = "set";
                alternateName += func->name()[0].toUpper();
                alternateName += func->name().mid(1);
                alternateFunc = func->parent()->findFunctionNode(alternateName);
            }

            if (alternateFunc && alternateFunc->access() != Node::Private) {
                int i;
                for (i = 0; i < alsoList.size(); ++i) {
                    if (alsoList.at(i).toString().contains(alternateName))
                        break;
                }

                if (i == alsoList.size()) {
                    alternateName += "()";

                    Text also;
                    also << Atom(Atom::Link, alternateName)
                         << Atom(Atom::FormattingLeft, ATOM_FORMATTING_LINK)
                         << alternateName
                         << Atom(Atom::FormattingRight, ATOM_FORMATTING_LINK);
                    alsoList.prepend(also);
                }
            }
        }
    }
}

void Generator::terminate()
{
    QList<Generator *>::ConstIterator g = generators.constBegin();
    while (g != generators.constEnd()) {
        if (outputFormats.contains((*g)->format()))
            (*g)->terminateGenerator();
        ++g;
    }

    fmtLeftMaps.clear();
    fmtRightMaps.clear();
    imgFileExts.clear();
    imageFiles.clear();
    imageDirs.clear();
    outDir_.clear();
}

void Generator::terminateGenerator()
{
}

/*!
  Trims trailing whitespace off the \a string and returns
  the trimmed string.
 */
QString Generator::trimmedTrailing(const QString& string)
{
    QString trimmed = string;
    while (trimmed.length() > 0 && trimmed[trimmed.length() - 1].isSpace())
        trimmed.truncate(trimmed.length() - 1);
    return trimmed;
}

QString Generator::typeString(const Node *node)
{
    switch (node->type()) {
    case Node::Namespace:
        return "namespace";
    case Node::Class:
        return "class";
    case Node::QmlType:
        return "type";
    case Node::QmlBasicType:
        return "type";
    case Node::Document:
        return "documentation";
    case Node::Enum:
        return "enum";
    case Node::Typedef:
        return "typedef";
    case Node::Function:
        return "function";
    case Node::Property:
        return "property";
    case Node::QmlPropertyGroup:
        return "property group";
    case Node::QmlProperty:
        return "QML property";
    case Node::QmlSignal:
        return "QML signal";
    case Node::QmlSignalHandler:
        return "QML signal handler";
    case Node::QmlMethod:
        return "QML method";
    default:
        return "documentation";
    }
}

void Generator::unknownAtom(const Atom *atom)
{
    Location::internalError(tr("unknown atom type '%1' in %2 generator")
                            .arg(atom->typeString()).arg(format()));
}

QT_END_NAMESPACE<|MERGE_RESOLUTION|>--- conflicted
+++ resolved
@@ -941,12 +941,7 @@
                                                        userFriendlyFilePath);
                     outFileNames_ << prefix.mid(1) + userFriendlyFilePath;
                     userFriendlyFilePath.truncate(userFriendlyFilePath.lastIndexOf('/'));
-<<<<<<< HEAD
-                    QString imgOutDir = outDir_ + "/images/used-in-examples/" + userFriendlyFilePath;
-=======
-
                     QString imgOutDir = outDir_ + prefix + userFriendlyFilePath;
->>>>>>> 01f35306
                     if (!dirInfo.mkpath(imgOutDir))
                         dn->location().fatal(tr("Cannot create output directory '%1'").arg(imgOutDir));
                     Config::copyFile(dn->location(), srcPath, file, imgOutDir);
