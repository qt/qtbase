/****************************************************************************
**
<<<<<<< HEAD
** Copyright (C) 2016 The Qt Company Ltd.
** Contact: https://www.qt.io/licensing/
=======
** Copyright (C) 2015 The Qt Company Ltd.
** Copyright (C) 2016 Olivier Goffart <ogoffart@woboq.com>
** Contact: http://www.qt.io/licensing/
>>>>>>> 8ea6e8d5
**
** This file is part of the tools applications of the Qt Toolkit.
**
** $QT_BEGIN_LICENSE:GPL-EXCEPT$
** Commercial License Usage
** Licensees holding valid commercial Qt licenses may use this file in
** accordance with the commercial license agreement provided with the
** Software or, alternatively, in accordance with the terms contained in
** a written agreement between you and The Qt Company. For licensing terms
** and conditions see https://www.qt.io/terms-conditions. For further
** information use the contact form at https://www.qt.io/contact-us.
**
** GNU General Public License Usage
** Alternatively, this file may be used under the terms of the GNU
** General Public License version 3 as published by the Free Software
** Foundation with exceptions as appearing in the file LICENSE.GPL3-EXCEPT
** included in the packaging of this file. Please review the following
** information to ensure the GNU General Public License requirements will
** be met: https://www.gnu.org/licenses/gpl-3.0.html.
**
** $QT_END_LICENSE$
**
****************************************************************************/

#include "moc.h"
#include "generator.h"
#include "qdatetime.h"
#include "utils.h"
#include "outputrevision.h"
#include <QtCore/qfile.h>
#include <QtCore/qfileinfo.h>
#include <QtCore/qdir.h>

// for normalizeTypeInternal
#include <private/qmetaobject_moc_p.h>

QT_BEGIN_NAMESPACE

// only moc needs this function
static QByteArray normalizeType(const QByteArray &ba, bool fixScope = false)
{
    const char *s = ba.constData();
    int len = ba.size();
    char stackbuf[64];
    char *buf = (len >= 64 ? new char[len + 1] : stackbuf);
    char *d = buf;
    char last = 0;
    while(*s && is_space(*s))
        s++;
    while (*s) {
        while (*s && !is_space(*s))
            last = *d++ = *s++;
        while (*s && is_space(*s))
            s++;
        if (*s && ((is_ident_char(*s) && is_ident_char(last))
                   || ((*s == ':') && (last == '<')))) {
            last = *d++ = ' ';
        }
    }
    *d = '\0';
    QByteArray result = normalizeTypeInternal(buf, d, fixScope);
    if (buf != stackbuf)
        delete [] buf;
    return result;
}

bool Moc::parseClassHead(ClassDef *def)
{
    // figure out whether this is a class declaration, or only a
    // forward or variable declaration.
    int i = 0;
    Token token;
    do {
        token = lookup(i++);
        if (token == COLON || token == LBRACE)
            break;
        if (token == SEMIC || token == RANGLE)
            return false;
    } while (token);

    if (!test(IDENTIFIER)) // typedef struct { ... }
        return false;
    QByteArray name = lexem();

    // support "class IDENT name" and "class IDENT(IDENT) name"
    // also support "class IDENT name (final|sealed|Q_DECL_FINAL)"
    if (test(LPAREN)) {
        until(RPAREN);
        if (!test(IDENTIFIER))
            return false;
        name = lexem();
    } else  if (test(IDENTIFIER)) {
        const QByteArray lex = lexem();
        if (lex != "final" && lex != "sealed" && lex != "Q_DECL_FINAL")
            name = lex;
    }

    def->qualified += name;
    while (test(SCOPE)) {
        def->qualified += lexem();
        if (test(IDENTIFIER)) {
            name = lexem();
            def->qualified += name;
        }
    }
    def->classname = name;

    if (test(IDENTIFIER)) {
        const QByteArray lex = lexem();
        if (lex != "final" && lex != "sealed" && lex != "Q_DECL_FINAL")
            return false;
    }

    if (test(COLON)) {
        do {
            test(VIRTUAL);
            FunctionDef::Access access = FunctionDef::Public;
            if (test(PRIVATE))
                access = FunctionDef::Private;
            else if (test(PROTECTED))
                access = FunctionDef::Protected;
            else
                test(PUBLIC);
            test(VIRTUAL);
            const QByteArray type = parseType().name;
            // ignore the 'class Foo : BAR(Baz)' case
            if (test(LPAREN)) {
                until(RPAREN);
            } else {
                def->superclassList += qMakePair(type, access);
            }
        } while (test(COMMA));

        if (!def->superclassList.isEmpty()
            && knownGadgets.contains(def->superclassList.constFirst().first)) {
            // Q_GADGET subclasses are treated as Q_GADGETs
            knownGadgets.insert(def->classname, def->qualified);
            knownGadgets.insert(def->qualified, def->qualified);
        }
    }
    if (!test(LBRACE))
        return false;
    def->begin = index - 1;
    bool foundRBrace = until(RBRACE);
    def->end = index;
    index = def->begin + 1;
    return foundRBrace;
}

Type Moc::parseType()
{
    Type type;
    bool hasSignedOrUnsigned = false;
    bool isVoid = false;
    type.firstToken = lookup();
    for (;;) {
        switch (next()) {
            case SIGNED:
            case UNSIGNED:
                hasSignedOrUnsigned = true;
                // fall through
            case CONST:
            case VOLATILE:
                type.name += lexem();
                type.name += ' ';
                if (lookup(0) == VOLATILE)
                    type.isVolatile = true;
                continue;
            case Q_MOC_COMPAT_TOKEN:
            case Q_INVOKABLE_TOKEN:
            case Q_SCRIPTABLE_TOKEN:
            case Q_SIGNALS_TOKEN:
            case Q_SLOTS_TOKEN:
            case Q_SIGNAL_TOKEN:
            case Q_SLOT_TOKEN:
                type.name += lexem();
                return type;
            case NOTOKEN:
                return type;
            default:
                prev();
                break;
        }
        break;
    }
    test(ENUM) || test(CLASS) || test(STRUCT);
    for(;;) {
        switch (next()) {
        case IDENTIFIER:
            // void mySlot(unsigned myArg)
            if (hasSignedOrUnsigned) {
                prev();
                break;
            }
        case CHAR:
        case SHORT:
        case INT:
        case LONG:
            type.name += lexem();
            // preserve '[unsigned] long long', 'short int', 'long int', 'long double'
            if (test(LONG) || test(INT) || test(DOUBLE)) {
                type.name += ' ';
                prev();
                continue;
            }
            break;
        case FLOAT:
        case DOUBLE:
        case VOID:
        case BOOL:
            type.name += lexem();
            isVoid |= (lookup(0) == VOID);
            break;
        case NOTOKEN:
            return type;
        default:
            prev();
            ;
        }
        if (test(LANGLE)) {
            if (type.name.isEmpty()) {
                // '<' cannot start a type
                return type;
            }
            type.name += lexemUntil(RANGLE);
        }
        if (test(SCOPE)) {
            type.name += lexem();
            type.isScoped = true;
        } else {
            break;
        }
    }
    while (test(CONST) || test(VOLATILE) || test(SIGNED) || test(UNSIGNED)
           || test(STAR) || test(AND) || test(ANDAND)) {
        type.name += ' ';
        type.name += lexem();
        if (lookup(0) == AND)
            type.referenceType = Type::Reference;
        else if (lookup(0) == ANDAND)
            type.referenceType = Type::RValueReference;
        else if (lookup(0) == STAR)
            type.referenceType = Type::Pointer;
    }
    type.rawName = type.name;
    // transform stupid things like 'const void' or 'void const' into 'void'
    if (isVoid && type.referenceType == Type::NoReference) {
        type.name = "void";
    }
    return type;
}

bool Moc::parseEnum(EnumDef *def)
{
    bool isTypdefEnum = false; // typedef enum { ... } Foo;

    if (test(CLASS))
        def->isEnumClass = true;

    if (test(IDENTIFIER)) {
        def->name = lexem();
    } else {
        if (lookup(-1) != TYPEDEF)
            return false; // anonymous enum
        isTypdefEnum = true;
    }
    if (test(COLON)) { // C++11 strongly typed enum
        // enum Foo : unsigned long { ... };
        parseType(); //ignore the result
    }
    if (!test(LBRACE))
        return false;
    do {
        if (lookup() == RBRACE) // accept trailing comma
            break;
        next(IDENTIFIER);
        def->values += lexem();
    } while (test(EQ) ? until(COMMA) : test(COMMA));
    next(RBRACE);
    if (isTypdefEnum) {
        if (!test(IDENTIFIER))
            return false;
        def->name = lexem();
    }
    return true;
}

void Moc::parseFunctionArguments(FunctionDef *def)
{
    Q_UNUSED(def);
    while (hasNext()) {
        ArgumentDef  arg;
        arg.type = parseType();
        if (arg.type.name == "void")
            break;
        if (test(IDENTIFIER))
            arg.name = lexem();
        while (test(LBRACK)) {
            arg.rightType += lexemUntil(RBRACK);
        }
        if (test(CONST) || test(VOLATILE)) {
            arg.rightType += ' ';
            arg.rightType += lexem();
        }
        arg.normalizedType = normalizeType(QByteArray(arg.type.name + ' ' + arg.rightType));
        arg.typeNameForCast = normalizeType(QByteArray(noRef(arg.type.name) + "(*)" + arg.rightType));
        if (test(EQ))
            arg.isDefault = true;
        def->arguments += arg;
        if (!until(COMMA))
            break;
    }

    if (!def->arguments.isEmpty()
        && def->arguments.constLast().normalizedType == "QPrivateSignal") {
        def->arguments.removeLast();
        def->isPrivateSignal = true;
    }
}

bool Moc::testFunctionAttribute(FunctionDef *def)
{
    if (index < symbols.size() && testFunctionAttribute(symbols.at(index).token, def)) {
        ++index;
        return true;
    }
    return false;
}

bool Moc::testFunctionAttribute(Token tok, FunctionDef *def)
{
    switch (tok) {
        case Q_MOC_COMPAT_TOKEN:
            def->isCompat = true;
            return true;
        case Q_INVOKABLE_TOKEN:
            def->isInvokable = true;
            return true;
        case Q_SIGNAL_TOKEN:
            def->isSignal = true;
            return true;
        case Q_SLOT_TOKEN:
            def->isSlot = true;
            return true;
        case Q_SCRIPTABLE_TOKEN:
            def->isInvokable = def->isScriptable = true;
            return true;
        default: break;
    }
    return false;
}

bool Moc::testFunctionRevision(FunctionDef *def)
{
    if (test(Q_REVISION_TOKEN)) {
        next(LPAREN);
        QByteArray revision = lexemUntil(RPAREN);
        revision.remove(0, 1);
        revision.chop(1);
        bool ok = false;
        def->revision = revision.toInt(&ok);
        if (!ok || def->revision < 0)
            error("Invalid revision");
        return true;
    }

    return false;
}

// returns false if the function should be ignored
bool Moc::parseFunction(FunctionDef *def, bool inMacro)
{
    def->isVirtual = false;
    def->isStatic = false;
    //skip modifiers and attributes
    while (test(INLINE) || (test(STATIC) && (def->isStatic = true) == true) ||
        (test(VIRTUAL) && (def->isVirtual = true) == true) //mark as virtual
        || testFunctionAttribute(def) || testFunctionRevision(def)) {}
    bool templateFunction = (lookup() == TEMPLATE);
    def->type = parseType();
    if (def->type.name.isEmpty()) {
        if (templateFunction)
            error("Template function as signal or slot");
        else
            error();
    }
    bool scopedFunctionName = false;
    if (test(LPAREN)) {
        def->name = def->type.name;
        scopedFunctionName = def->type.isScoped;
        def->type = Type("int");
    } else {
        Type tempType = parseType();;
        while (!tempType.name.isEmpty() && lookup() != LPAREN) {
            if (testFunctionAttribute(def->type.firstToken, def))
                ; // fine
            else if (def->type.firstToken == Q_SIGNALS_TOKEN)
                error();
            else if (def->type.firstToken == Q_SLOTS_TOKEN)
                error();
            else {
                if (!def->tag.isEmpty())
                    def->tag += ' ';
                def->tag += def->type.name;
            }
            def->type = tempType;
            tempType = parseType();
        }
        next(LPAREN, "Not a signal or slot declaration");
        def->name = tempType.name;
        scopedFunctionName = tempType.isScoped;
    }

    // we don't support references as return types, it's too dangerous
    if (def->type.referenceType == Type::Reference) {
        QByteArray rawName = def->type.rawName;
        def->type = Type("void");
        def->type.rawName = rawName;
    }

    def->normalizedType = normalizeType(def->type.name);

    if (!test(RPAREN)) {
        parseFunctionArguments(def);
        next(RPAREN);
    }

    // support optional macros with compiler specific options
    while (test(IDENTIFIER))
        ;

    def->isConst = test(CONST);

    while (test(IDENTIFIER))
        ;

    if (inMacro) {
        next(RPAREN);
        prev();
    } else {
        if (test(THROW)) {
            next(LPAREN);
            until(RPAREN);
        }
        if (test(SEMIC))
            ;
        else if ((def->inlineCode = test(LBRACE)))
            until(RBRACE);
        else if ((def->isAbstract = test(EQ)))
            until(SEMIC);
        else
            error();
    }

    if (scopedFunctionName) {
        const QByteArray msg = "Function declaration " + def->name
                + " contains extra qualification. Ignoring as signal or slot.";
        warning(msg.constData());
        return false;
    }
    return true;
}

// like parseFunction, but never aborts with an error
bool Moc::parseMaybeFunction(const ClassDef *cdef, FunctionDef *def)
{
    def->isVirtual = false;
    def->isStatic = false;
    //skip modifiers and attributes
    while (test(EXPLICIT) || test(INLINE) || (test(STATIC) && (def->isStatic = true) == true) ||
        (test(VIRTUAL) && (def->isVirtual = true) == true) //mark as virtual
        || testFunctionAttribute(def) || testFunctionRevision(def)) {}
    bool tilde = test(TILDE);
    def->type = parseType();
    if (def->type.name.isEmpty())
        return false;
    bool scopedFunctionName = false;
    if (test(LPAREN)) {
        def->name = def->type.name;
        scopedFunctionName = def->type.isScoped;
        if (def->name == cdef->classname) {
            def->isDestructor = tilde;
            def->isConstructor = !tilde;
            def->type = Type();
        } else {
            def->type = Type("int");
        }
    } else {
        Type tempType = parseType();;
        while (!tempType.name.isEmpty() && lookup() != LPAREN) {
            if (testFunctionAttribute(def->type.firstToken, def))
                ; // fine
            else if (def->type.name == "Q_SIGNAL")
                def->isSignal = true;
            else if (def->type.name == "Q_SLOT")
                def->isSlot = true;
            else {
                if (!def->tag.isEmpty())
                    def->tag += ' ';
                def->tag += def->type.name;
            }
            def->type = tempType;
            tempType = parseType();
        }
        if (!test(LPAREN))
            return false;
        def->name = tempType.name;
        scopedFunctionName = tempType.isScoped;
    }

    // we don't support references as return types, it's too dangerous
    if (def->type.referenceType == Type::Reference) {
        QByteArray rawName = def->type.rawName;
        def->type = Type("void");
        def->type.rawName = rawName;
    }

    def->normalizedType = normalizeType(def->type.name);

    if (!test(RPAREN)) {
        parseFunctionArguments(def);
        if (!test(RPAREN))
            return false;
    }
    def->isConst = test(CONST);
    if (scopedFunctionName
        && (def->isSignal || def->isSlot || def->isInvokable)) {
        const QByteArray msg = "parsemaybe: Function declaration " + def->name
                + " contains extra qualification. Ignoring as signal or slot.";
        warning(msg.constData());
        return false;
    }
    return true;
}


void Moc::parse()
{
    QVector<NamespaceDef> namespaceList;
    bool templateClass = false;
    while (hasNext()) {
        Token t = next();
        switch (t) {
            case NAMESPACE: {
                int rewind = index;
                if (test(IDENTIFIER)) {
                    if (test(EQ)) {
                        // namespace Foo = Bar::Baz;
                        until(SEMIC);
                    } else if (!test(SEMIC)) {
                        NamespaceDef def;
                        def.name = lexem();
                        next(LBRACE);
                        def.begin = index - 1;
                        until(RBRACE);
                        def.end = index;
                        index = def.begin + 1;
                        namespaceList += def;
                        index = rewind;
                    }
                }
                break;
            }
            case SEMIC:
            case RBRACE:
                templateClass = false;
                break;
            case TEMPLATE:
                templateClass = true;
                break;
            case MOC_INCLUDE_BEGIN:
                currentFilenames.push(symbol().unquotedLexem());
                break;
            case MOC_INCLUDE_END:
                currentFilenames.pop();
                break;
            case Q_DECLARE_INTERFACE_TOKEN:
                parseDeclareInterface();
                break;
            case Q_DECLARE_METATYPE_TOKEN:
                parseDeclareMetatype();
                break;
            case USING:
                if (test(NAMESPACE)) {
                    while (test(SCOPE) || test(IDENTIFIER))
                        ;
                    next(SEMIC);
                }
                break;
            case CLASS:
            case STRUCT: {
                if (currentFilenames.size() <= 1)
                    break;

                ClassDef def;
                if (!parseClassHead(&def))
                    continue;

                while (inClass(&def) && hasNext()) {
                    switch (next()) {
                    case Q_OBJECT_TOKEN:
                        def.hasQObject = true;
                        break;
                    case Q_GADGET_TOKEN:
                        def.hasQGadget = true;
                        break;
                    default: break;
                    }
                }

                if (!def.hasQObject && !def.hasQGadget)
                    continue;

                for (int i = namespaceList.size() - 1; i >= 0; --i)
                    if (inNamespace(&namespaceList.at(i)))
                        def.qualified.prepend(namespaceList.at(i).name + "::");

                QHash<QByteArray, QByteArray> &classHash = def.hasQObject ? knownQObjectClasses : knownGadgets;
                classHash.insert(def.classname, def.qualified);
                classHash.insert(def.qualified, def.qualified);

                continue; }
            default: break;
        }
        if ((t != CLASS && t != STRUCT)|| currentFilenames.size() > 1)
            continue;
        ClassDef def;
        if (parseClassHead(&def)) {
            FunctionDef::Access access = FunctionDef::Private;
            for (int i = namespaceList.size() - 1; i >= 0; --i)
                if (inNamespace(&namespaceList.at(i)))
                    def.qualified.prepend(namespaceList.at(i).name + "::");
            while (inClass(&def) && hasNext()) {
                switch ((t = next())) {
                case PRIVATE:
                    access = FunctionDef::Private;
                    if (test(Q_SIGNALS_TOKEN))
                        error("Signals cannot have access specifier");
                    break;
                case PROTECTED:
                    access = FunctionDef::Protected;
                    if (test(Q_SIGNALS_TOKEN))
                        error("Signals cannot have access specifier");
                    break;
                case PUBLIC:
                    access = FunctionDef::Public;
                    if (test(Q_SIGNALS_TOKEN))
                        error("Signals cannot have access specifier");
                    break;
                case CLASS: {
                    ClassDef nestedDef;
                    if (parseClassHead(&nestedDef)) {
                        while (inClass(&nestedDef) && inClass(&def)) {
                            t = next();
                            if (t >= Q_META_TOKEN_BEGIN && t < Q_META_TOKEN_END)
                                error("Meta object features not supported for nested classes");
                        }
                    }
                } break;
                case Q_SIGNALS_TOKEN:
                    parseSignals(&def);
                    break;
                case Q_SLOTS_TOKEN:
                    switch (lookup(-1)) {
                    case PUBLIC:
                    case PROTECTED:
                    case PRIVATE:
                        parseSlots(&def, access);
                        break;
                    default:
                        error("Missing access specifier for slots");
                    }
                    break;
                case Q_OBJECT_TOKEN:
                    def.hasQObject = true;
                    if (templateClass)
                        error("Template classes not supported by Q_OBJECT");
                    if (def.classname != "Qt" && def.classname != "QObject" && def.superclassList.isEmpty())
                        error("Class contains Q_OBJECT macro but does not inherit from QObject");
                    break;
                case Q_GADGET_TOKEN:
                    def.hasQGadget = true;
                    if (templateClass)
                        error("Template classes not supported by Q_GADGET");
                    break;
                case Q_PROPERTY_TOKEN:
                    parseProperty(&def);
                    break;
                case Q_PLUGIN_METADATA_TOKEN:
                    parsePluginData(&def);
                    break;
                case Q_ENUMS_TOKEN:
                case Q_ENUM_TOKEN:
                    parseEnumOrFlag(&def, false);
                    break;
                case Q_FLAGS_TOKEN:
                case Q_FLAG_TOKEN:
                    parseEnumOrFlag(&def, true);
                    break;
                case Q_DECLARE_FLAGS_TOKEN:
                    parseFlag(&def);
                    break;
                case Q_CLASSINFO_TOKEN:
                    parseClassInfo(&def);
                    break;
                case Q_INTERFACES_TOKEN:
                    parseInterfaces(&def);
                    break;
                case Q_PRIVATE_SLOT_TOKEN:
                    parseSlotInPrivate(&def, access);
                    break;
                case Q_PRIVATE_PROPERTY_TOKEN:
                    parsePrivateProperty(&def);
                    break;
                case ENUM: {
                    EnumDef enumDef;
                    if (parseEnum(&enumDef))
                        def.enumList += enumDef;
                } break;
                case SEMIC:
                case COLON:
                    break;
                default:
                    FunctionDef funcDef;
                    funcDef.access = access;
                    int rewind = index--;
                    if (parseMaybeFunction(&def, &funcDef)) {
                        if (funcDef.isConstructor) {
                            if ((access == FunctionDef::Public) && funcDef.isInvokable) {
                                def.constructorList += funcDef;
                                while (funcDef.arguments.size() > 0 && funcDef.arguments.constLast().isDefault) {
                                    funcDef.wasCloned = true;
                                    funcDef.arguments.removeLast();
                                    def.constructorList += funcDef;
                                }
                            }
                        } else if (funcDef.isDestructor) {
                            // don't care about destructors
                        } else {
                            if (access == FunctionDef::Public)
                                def.publicList += funcDef;
                            if (funcDef.isSlot) {
                                def.slotList += funcDef;
                                while (funcDef.arguments.size() > 0 && funcDef.arguments.constLast().isDefault) {
                                    funcDef.wasCloned = true;
                                    funcDef.arguments.removeLast();
                                    def.slotList += funcDef;
                                }
                                if (funcDef.revision > 0)
                                    ++def.revisionedMethods;
                            } else if (funcDef.isSignal) {
                                def.signalList += funcDef;
                                while (funcDef.arguments.size() > 0 && funcDef.arguments.constLast().isDefault) {
                                    funcDef.wasCloned = true;
                                    funcDef.arguments.removeLast();
                                    def.signalList += funcDef;
                                }
                                if (funcDef.revision > 0)
                                    ++def.revisionedMethods;
                            } else if (funcDef.isInvokable) {
                                def.methodList += funcDef;
                                while (funcDef.arguments.size() > 0 && funcDef.arguments.constLast().isDefault) {
                                    funcDef.wasCloned = true;
                                    funcDef.arguments.removeLast();
                                    def.methodList += funcDef;
                                }
                                if (funcDef.revision > 0)
                                    ++def.revisionedMethods;
                            }
                        }
                    } else {
                        index = rewind;
                    }
                }
            }

            next(RBRACE);

            if (!def.hasQObject && !def.hasQGadget && def.signalList.isEmpty() && def.slotList.isEmpty()
                && def.propertyList.isEmpty() && def.enumDeclarations.isEmpty())
                continue; // no meta object code required


            if (!def.hasQObject && !def.hasQGadget)
                error("Class declaration lacks Q_OBJECT macro.");

            // Add meta tags to the plugin meta data:
            if (!def.pluginData.iid.isEmpty())
                def.pluginData.metaArgs = metaArgs;

            checkSuperClasses(&def);
            checkProperties(&def);

            classList += def;
            QHash<QByteArray, QByteArray> &classHash = def.hasQObject ? knownQObjectClasses : knownGadgets;
            classHash.insert(def.classname, def.qualified);
            classHash.insert(def.qualified, def.qualified);
        }
    }
}

static bool any_type_contains(const QVector<PropertyDef> &properties, const QByteArray &pattern)
{
    for (const auto &p : properties) {
        if (p.type.contains(pattern))
            return true;
    }
    return false;
}

static bool any_arg_contains(const QVector<FunctionDef> &functions, const QByteArray &pattern)
{
    for (const auto &f : functions) {
        for (const auto &arg : f.arguments) {
            if (arg.normalizedType.contains(pattern))
                return true;
        }
    }
    return false;
}

static QByteArrayList make_candidates()
{
    QByteArrayList result;
    result
#define STREAM_SMART_POINTER(SMART_POINTER) << #SMART_POINTER
        QT_FOR_EACH_AUTOMATIC_TEMPLATE_SMART_POINTER(STREAM_SMART_POINTER)
#undef STREAM_SMART_POINTER
#define STREAM_1ARG_TEMPLATE(TEMPLATENAME) << #TEMPLATENAME
        QT_FOR_EACH_AUTOMATIC_TEMPLATE_1ARG(STREAM_1ARG_TEMPLATE)
#undef STREAM_1ARG_TEMPLATE
        ;
    return result;
}

static QByteArrayList requiredQtContainers(const QVector<ClassDef> &classes)
{
    static const QByteArrayList candidates = make_candidates();

    QByteArrayList required;
    required.reserve(candidates.size());

    for (const auto &candidate : candidates) {
        const QByteArray pattern = candidate + '<';

        for (const auto &c : classes) {
            if (any_type_contains(c.propertyList, pattern) ||
                    any_arg_contains(c.slotList, pattern) ||
                    any_arg_contains(c.signalList, pattern) ||
                    any_arg_contains(c.methodList, pattern)) {
                required.push_back(candidate);
                break;
            }
        }
    }

    return required;
}

void Moc::generate(FILE *out)
{
    QByteArray fn = filename;
    int i = filename.length()-1;
    while (i > 0 && filename.at(i - 1) != '/' && filename.at(i - 1) != '\\')
        --i;                                // skip path
    if (i >= 0)
        fn = filename.mid(i);
    fprintf(out, "/****************************************************************************\n"
            "** Meta object code from reading C++ file '%s'\n**\n" , fn.constData());
    fprintf(out, "** Created by: The Qt Meta Object Compiler version %d (Qt %s)\n**\n" , mocOutputRevision, QT_VERSION_STR);
    fprintf(out, "** WARNING! All changes made in this file will be lost!\n"
            "*****************************************************************************/\n\n");


    if (!noInclude) {
        if (includePath.size() && !includePath.endsWith('/'))
            includePath += '/';
        for (int i = 0; i < includeFiles.size(); ++i) {
            QByteArray inc = includeFiles.at(i);
            if (inc.at(0) != '<' && inc.at(0) != '"') {
                if (includePath.size() && includePath != "./")
                    inc.prepend(includePath);
                inc = '\"' + inc + '\"';
            }
            fprintf(out, "#include %s\n", inc.constData());
        }
    }
    if (classList.size() && classList.constFirst().classname == "Qt")
        fprintf(out, "#include <QtCore/qobject.h>\n");

    fprintf(out, "#include <QtCore/qbytearray.h>\n"); // For QByteArrayData
    fprintf(out, "#include <QtCore/qmetatype.h>\n");  // For QMetaType::Type
    if (mustIncludeQPluginH)
        fprintf(out, "#include <QtCore/qplugin.h>\n");

    const auto qtContainers = requiredQtContainers(classList);
    for (const QByteArray &qtContainer : qtContainers)
        fprintf(out, "#include <QtCore/%s>\n", qtContainer.constData());


    fprintf(out, "#if !defined(Q_MOC_OUTPUT_REVISION)\n"
            "#error \"The header file '%s' doesn't include <QObject>.\"\n", fn.constData());
    fprintf(out, "#elif Q_MOC_OUTPUT_REVISION != %d\n", mocOutputRevision);
    fprintf(out, "#error \"This file was generated using the moc from %s."
            " It\"\n#error \"cannot be used with the include files from"
            " this version of Qt.\"\n#error \"(The moc has changed too"
            " much.)\"\n", QT_VERSION_STR);
    fprintf(out, "#endif\n\n");

    fprintf(out, "QT_BEGIN_MOC_NAMESPACE\n");

    for (i = 0; i < classList.size(); ++i) {
        Generator generator(&classList[i], metaTypes, knownQObjectClasses, knownGadgets, out);
        generator.generateCode();
    }

    fprintf(out, "QT_END_MOC_NAMESPACE\n");
}

void Moc::parseSlots(ClassDef *def, FunctionDef::Access access)
{
    int defaultRevision = -1;
    if (test(Q_REVISION_TOKEN)) {
        next(LPAREN);
        QByteArray revision = lexemUntil(RPAREN);
        revision.remove(0, 1);
        revision.chop(1);
        bool ok = false;
        defaultRevision = revision.toInt(&ok);
        if (!ok || defaultRevision < 0)
            error("Invalid revision");
    }

    next(COLON);
    while (inClass(def) && hasNext()) {
        switch (next()) {
        case PUBLIC:
        case PROTECTED:
        case PRIVATE:
        case Q_SIGNALS_TOKEN:
        case Q_SLOTS_TOKEN:
            prev();
            return;
        case SEMIC:
            continue;
        case FRIEND:
            until(SEMIC);
            continue;
        case USING:
            error("'using' directive not supported in 'slots' section");
        default:
            prev();
        }

        FunctionDef funcDef;
        funcDef.access = access;
        if (!parseFunction(&funcDef))
            continue;
        if (funcDef.revision > 0) {
            ++def->revisionedMethods;
        } else if (defaultRevision != -1) {
            funcDef.revision = defaultRevision;
            ++def->revisionedMethods;
        }
        def->slotList += funcDef;
        while (funcDef.arguments.size() > 0 && funcDef.arguments.constLast().isDefault) {
            funcDef.wasCloned = true;
            funcDef.arguments.removeLast();
            def->slotList += funcDef;
        }
    }
}

void Moc::parseSignals(ClassDef *def)
{
    int defaultRevision = -1;
    if (test(Q_REVISION_TOKEN)) {
        next(LPAREN);
        QByteArray revision = lexemUntil(RPAREN);
        revision.remove(0, 1);
        revision.chop(1);
        bool ok = false;
        defaultRevision = revision.toInt(&ok);
        if (!ok || defaultRevision < 0)
            error("Invalid revision");
    }

    next(COLON);
    while (inClass(def) && hasNext()) {
        switch (next()) {
        case PUBLIC:
        case PROTECTED:
        case PRIVATE:
        case Q_SIGNALS_TOKEN:
        case Q_SLOTS_TOKEN:
            prev();
            return;
        case SEMIC:
            continue;
        case FRIEND:
            until(SEMIC);
            continue;
        case USING:
            error("'using' directive not supported in 'signals' section");
        default:
            prev();
        }
        FunctionDef funcDef;
        funcDef.access = FunctionDef::Public;
        parseFunction(&funcDef);
        if (funcDef.isVirtual)
            warning("Signals cannot be declared virtual");
        if (funcDef.inlineCode)
            error("Not a signal declaration");
        if (funcDef.revision > 0) {
            ++def->revisionedMethods;
        } else if (defaultRevision != -1) {
            funcDef.revision = defaultRevision;
            ++def->revisionedMethods;
        }
        def->signalList += funcDef;
        while (funcDef.arguments.size() > 0 && funcDef.arguments.constLast().isDefault) {
            funcDef.wasCloned = true;
            funcDef.arguments.removeLast();
            def->signalList += funcDef;
        }
    }
}

void Moc::createPropertyDef(PropertyDef &propDef)
{
    QByteArray type = parseType().name;
    if (type.isEmpty())
        error();
    propDef.designable = propDef.scriptable = propDef.stored = "true";
    propDef.user = "false";
    /*
      The Q_PROPERTY construct cannot contain any commas, since
      commas separate macro arguments. We therefore expect users
      to type "QMap" instead of "QMap<QString, QVariant>". For
      coherence, we also expect the same for
      QValueList<QVariant>, the other template class supported by
      QVariant.
    */
    type = normalizeType(type);
    if (type == "QMap")
        type = "QMap<QString,QVariant>";
    else if (type == "QValueList")
        type = "QValueList<QVariant>";
    else if (type == "LongLong")
        type = "qlonglong";
    else if (type == "ULongLong")
        type = "qulonglong";

    propDef.type = type;

    next();
    propDef.name = lexem();
    while (test(IDENTIFIER)) {
        const QByteArray l = lexem();
        if (l[0] == 'C' && l == "CONSTANT") {
            propDef.constant = true;
            continue;
        } else if(l[0] == 'F' && l == "FINAL") {
            propDef.final = true;
            continue;
        }

        QByteArray v, v2;
        if (test(LPAREN)) {
            v = lexemUntil(RPAREN);
            v = v.mid(1, v.length() - 2); // removes the '(' and ')'
        } else if (test(INTEGER_LITERAL)) {
            v = lexem();
            if (l != "REVISION")
                error(1);
        } else {
            next(IDENTIFIER);
            v = lexem();
            if (test(LPAREN))
                v2 = lexemUntil(RPAREN);
            else if (v != "true" && v != "false")
                v2 = "()";
        }
        switch (l[0]) {
        case 'M':
            if (l == "MEMBER")
                propDef.member = v;
            else
                error(2);
            break;
        case 'R':
            if (l == "READ")
                propDef.read = v;
            else if (l == "RESET")
                propDef.reset = v + v2;
            else if (l == "REVISION") {
                bool ok = false;
                propDef.revision = v.toInt(&ok);
                if (!ok || propDef.revision < 0)
                    error(1);
            } else
                error(2);
            break;
        case 'S':
            if (l == "SCRIPTABLE")
                propDef.scriptable = v + v2;
            else if (l == "STORED")
                propDef.stored = v + v2;
            else
                error(2);
            break;
        case 'W': if (l != "WRITE") error(2);
            propDef.write = v;
            break;
        case 'D': if (l != "DESIGNABLE") error(2);
            propDef.designable = v + v2;
            break;
        case 'E': if (l != "EDITABLE") error(2);
            propDef.editable = v + v2;
            break;
        case 'N': if (l != "NOTIFY") error(2);
            propDef.notify = v;
            break;
        case 'U': if (l != "USER") error(2);
            propDef.user = v + v2;
            break;
        default:
            error(2);
        }
    }
    if (propDef.read.isNull() && propDef.member.isNull()) {
        const QByteArray msg = "Property declaration " + propDef.name
                + " has no READ accessor function or associated MEMBER variable. The property will be invalid.";
        warning(msg.constData());
    }
    if (propDef.constant && !propDef.write.isNull()) {
        const QByteArray msg = "Property declaration " + propDef.name
                + " is both WRITEable and CONSTANT. CONSTANT will be ignored.";
        propDef.constant = false;
        warning(msg.constData());
    }
    if (propDef.constant && !propDef.notify.isNull()) {
        const QByteArray msg = "Property declaration " + propDef.name
                + " is both NOTIFYable and CONSTANT. CONSTANT will be ignored.";
        propDef.constant = false;
        warning(msg.constData());
    }
}

void Moc::parseProperty(ClassDef *def)
{
    next(LPAREN);
    PropertyDef propDef;
    createPropertyDef(propDef);
    next(RPAREN);

    if(!propDef.notify.isEmpty())
        def->notifyableProperties++;
    if (propDef.revision > 0)
        ++def->revisionedProperties;
    def->propertyList += propDef;
}

void Moc::parsePluginData(ClassDef *def)
{
    next(LPAREN);
    QByteArray metaData;
    while (test(IDENTIFIER)) {
        QByteArray l = lexem();
        if (l == "IID") {
            next(STRING_LITERAL);
            def->pluginData.iid = unquotedLexem();
        } else if (l == "FILE") {
            next(STRING_LITERAL);
            QByteArray metaDataFile = unquotedLexem();
            QFileInfo fi(QFileInfo(QString::fromLocal8Bit(currentFilenames.top().constData())).dir(), QString::fromLocal8Bit(metaDataFile.constData()));
            for (int j = 0; j < includes.size() && !fi.exists(); ++j) {
                const IncludePath &p = includes.at(j);
                if (p.isFrameworkPath)
                    continue;

                fi.setFile(QString::fromLocal8Bit(p.path.constData()), QString::fromLocal8Bit(metaDataFile.constData()));
                // try again, maybe there's a file later in the include paths with the same name
                if (fi.isDir()) {
                    fi = QFileInfo();
                    continue;
                }
            }
            if (!fi.exists()) {
                const QByteArray msg = "Plugin Metadata file " + lexem()
                        + " does not exist. Declaration will be ignored";
                error(msg.constData());
                return;
            }
            QFile file(fi.canonicalFilePath());
            file.open(QFile::ReadOnly);
            metaData = file.readAll();
        }
    }

    if (!metaData.isEmpty()) {
        def->pluginData.metaData = QJsonDocument::fromJson(metaData);
        if (!def->pluginData.metaData.isObject()) {
            const QByteArray msg = "Plugin Metadata file " + lexem()
                    + " does not contain a valid JSON object. Declaration will be ignored";
            warning(msg.constData());
            def->pluginData.iid = QByteArray();
            return;
        }
    }

    mustIncludeQPluginH = true;
    next(RPAREN);
}

void Moc::parsePrivateProperty(ClassDef *def)
{
    next(LPAREN);
    PropertyDef propDef;
    next(IDENTIFIER);
    propDef.inPrivateClass = lexem();
    while (test(SCOPE)) {
        propDef.inPrivateClass += lexem();
        next(IDENTIFIER);
        propDef.inPrivateClass += lexem();
    }
    // also allow void functions
    if (test(LPAREN)) {
        next(RPAREN);
        propDef.inPrivateClass += "()";
    }

    next(COMMA);

    createPropertyDef(propDef);

    if(!propDef.notify.isEmpty())
        def->notifyableProperties++;
    if (propDef.revision > 0)
        ++def->revisionedProperties;

    def->propertyList += propDef;
}

void Moc::parseEnumOrFlag(ClassDef *def, bool isFlag)
{
    next(LPAREN);
    QByteArray identifier;
    while (test(IDENTIFIER)) {
        identifier = lexem();
        while (test(SCOPE) && test(IDENTIFIER)) {
            identifier += "::";
            identifier += lexem();
        }
        def->enumDeclarations[identifier] = isFlag;
    }
    next(RPAREN);
}

void Moc::parseFlag(ClassDef *def)
{
    next(LPAREN);
    QByteArray flagName, enumName;
    while (test(IDENTIFIER)) {
        flagName = lexem();
        while (test(SCOPE) && test(IDENTIFIER)) {
            flagName += "::";
            flagName += lexem();
        }
    }
    next(COMMA);
    while (test(IDENTIFIER)) {
        enumName = lexem();
        while (test(SCOPE) && test(IDENTIFIER)) {
            enumName += "::";
            enumName += lexem();
        }
    }

    def->flagAliases.insert(enumName, flagName);
    next(RPAREN);
}

void Moc::parseClassInfo(ClassDef *def)
{
    next(LPAREN);
    ClassInfoDef infoDef;
    next(STRING_LITERAL);
    infoDef.name = symbol().unquotedLexem();
    next(COMMA);
    if (test(STRING_LITERAL)) {
        infoDef.value = symbol().unquotedLexem();
    } else {
        // support Q_CLASSINFO("help", QT_TR_NOOP("blah"))
        next(IDENTIFIER);
        next(LPAREN);
        next(STRING_LITERAL);
        infoDef.value = symbol().unquotedLexem();
        next(RPAREN);
    }
    next(RPAREN);
    def->classInfoList += infoDef;
}

void Moc::parseInterfaces(ClassDef *def)
{
    next(LPAREN);
    while (test(IDENTIFIER)) {
        QVector<ClassDef::Interface> iface;
        iface += ClassDef::Interface(lexem());
        while (test(SCOPE)) {
            iface.last().className += lexem();
            next(IDENTIFIER);
            iface.last().className += lexem();
        }
        while (test(COLON)) {
            next(IDENTIFIER);
            iface += ClassDef::Interface(lexem());
            while (test(SCOPE)) {
                iface.last().className += lexem();
                next(IDENTIFIER);
                iface.last().className += lexem();
            }
        }
        // resolve from classnames to interface ids
        for (int i = 0; i < iface.count(); ++i) {
            const QByteArray iid = interface2IdMap.value(iface.at(i).className);
            if (iid.isEmpty())
                error("Undefined interface");

            iface[i].interfaceId = iid;
        }
        def->interfaceList += iface;
    }
    next(RPAREN);
}

void Moc::parseDeclareInterface()
{
    next(LPAREN);
    QByteArray interface;
    next(IDENTIFIER);
    interface += lexem();
    while (test(SCOPE)) {
        interface += lexem();
        next(IDENTIFIER);
        interface += lexem();
    }
    next(COMMA);
    QByteArray iid;
    if (test(STRING_LITERAL)) {
        iid = lexem();
    } else {
        next(IDENTIFIER);
        iid = lexem();
    }
    interface2IdMap.insert(interface, iid);
    next(RPAREN);
}

void Moc::parseDeclareMetatype()
{
    next(LPAREN);
    QByteArray typeName = lexemUntil(RPAREN);
    typeName.remove(0, 1);
    typeName.chop(1);
    metaTypes.append(typeName);
}

void Moc::parseSlotInPrivate(ClassDef *def, FunctionDef::Access access)
{
    next(LPAREN);
    FunctionDef funcDef;
    next(IDENTIFIER);
    funcDef.inPrivateClass = lexem();
    // also allow void functions
    if (test(LPAREN)) {
        next(RPAREN);
        funcDef.inPrivateClass += "()";
    }
    next(COMMA);
    funcDef.access = access;
    parseFunction(&funcDef, true);
    def->slotList += funcDef;
    while (funcDef.arguments.size() > 0 && funcDef.arguments.constLast().isDefault) {
        funcDef.wasCloned = true;
        funcDef.arguments.removeLast();
        def->slotList += funcDef;
    }
    if (funcDef.revision > 0)
        ++def->revisionedMethods;

}

QByteArray Moc::lexemUntil(Token target)
{
    int from = index;
    until(target);
    QByteArray s;
    while (from <= index) {
        QByteArray n = symbols.at(from++-1).lexem();
        if (s.size() && n.size()) {
            char prev = s.at(s.size()-1);
            char next = n.at(0);
            if ((is_ident_char(prev) && is_ident_char(next))
                || (prev == '<' && next == ':')
                || (prev == '>' && next == '>'))
                s += ' ';
        }
        s += n;
    }
    return s;
}

bool Moc::until(Token target) {
    int braceCount = 0;
    int brackCount = 0;
    int parenCount = 0;
    int angleCount = 0;
    if (index) {
        switch(symbols.at(index-1).token) {
        case LBRACE: ++braceCount; break;
        case LBRACK: ++brackCount; break;
        case LPAREN: ++parenCount; break;
        case LANGLE: ++angleCount; break;
        default: break;
        }
    }

    //when searching commas within the default argument, we should take care of template depth (anglecount)
    // unfortunatelly, we do not have enough semantic information to know if '<' is the operator< or
    // the beginning of a template type. so we just use heuristics.
    int possible = -1;

    while (index < symbols.size()) {
        Token t = symbols.at(index++).token;
        switch (t) {
        case LBRACE: ++braceCount; break;
        case RBRACE: --braceCount; break;
        case LBRACK: ++brackCount; break;
        case RBRACK: --brackCount; break;
        case LPAREN: ++parenCount; break;
        case RPAREN: --parenCount; break;
        case LANGLE:
            if (parenCount == 0 && braceCount == 0)
                ++angleCount;
          break;
        case RANGLE:
            if (parenCount == 0 && braceCount == 0)
                --angleCount;
          break;
        case GTGT:
            if (parenCount == 0 && braceCount == 0) {
                angleCount -= 2;
                t = RANGLE;
            }
            break;
        default: break;
        }
        if (t == target
            && braceCount <= 0
            && brackCount <= 0
            && parenCount <= 0
            && (target != RANGLE || angleCount <= 0)) {
            if (target != COMMA || angleCount <= 0)
                return true;
            possible = index;
        }

        if (target == COMMA && t == EQ && possible != -1) {
            index = possible;
            return true;
        }

        if (braceCount < 0 || brackCount < 0 || parenCount < 0
            || (target == RANGLE && angleCount < 0)) {
            --index;
            break;
        }

        if (braceCount <= 0 && t == SEMIC) {
            // Abort on semicolon. Allow recovering bad template parsing (QTBUG-31218)
            break;
        }
    }

    if(target == COMMA && angleCount != 0 && possible != -1) {
        index = possible;
        return true;
    }

    return false;
}

void Moc::checkSuperClasses(ClassDef *def)
{
    const QByteArray firstSuperclass = def->superclassList.value(0).first;

    if (!knownQObjectClasses.contains(firstSuperclass)) {
        // enable once we /require/ include paths
#if 0
        const QByteArray msg
                = "Class "
                + def->className
                + " contains the Q_OBJECT macro and inherits from "
                + def->superclassList.value(0)
                + " but that is not a known QObject subclass. You may get compilation errors.";
        warning(msg.constData());
#endif
        return;
    }
    for (int i = 1; i < def->superclassList.count(); ++i) {
        const QByteArray superClass = def->superclassList.at(i).first;
        if (knownQObjectClasses.contains(superClass)) {
            const QByteArray msg
                    = "Class "
                    + def->classname
                    + " inherits from two QObject subclasses "
                    + firstSuperclass
                    + " and "
                    + superClass
                    + ". This is not supported!";
            warning(msg.constData());
        }

        if (interface2IdMap.contains(superClass)) {
            bool registeredInterface = false;
            for (int i = 0; i < def->interfaceList.count(); ++i)
                if (def->interfaceList.at(i).constFirst().className == superClass) {
                    registeredInterface = true;
                    break;
                }

            if (!registeredInterface) {
                const QByteArray msg
                        = "Class "
                        + def->classname
                        + " implements the interface "
                        + superClass
                        + " but does not list it in Q_INTERFACES. qobject_cast to "
                        + superClass
                        + " will not work!";
                warning(msg.constData());
            }
        }
    }
}

void Moc::checkProperties(ClassDef *cdef)
{
    //
    // specify get function, for compatibiliy we accept functions
    // returning pointers, or const char * for QByteArray.
    //
    QSet<QByteArray> definedProperties;
    for (int i = 0; i < cdef->propertyList.count(); ++i) {
        PropertyDef &p = cdef->propertyList[i];
        if (p.read.isEmpty() && p.member.isEmpty())
            continue;
        if (definedProperties.contains(p.name)) {
            QByteArray msg = "The property '" + p.name + "' is defined multiple times in class " + cdef->classname + ".";
            warning(msg.constData());
        }
        definedProperties.insert(p.name);

        for (int j = 0; j < cdef->publicList.count(); ++j) {
            const FunctionDef &f = cdef->publicList.at(j);
            if (f.name != p.read)
                continue;
            if (!f.isConst) // get  functions must be const
                continue;
            if (f.arguments.size()) // and must not take any arguments
                continue;
            PropertyDef::Specification spec = PropertyDef::ValueSpec;
            QByteArray tmp = f.normalizedType;
            if (p.type == "QByteArray" && tmp == "const char *")
                tmp = "QByteArray";
            if (tmp.left(6) == "const ")
                tmp = tmp.mid(6);
            if (p.type != tmp && tmp.endsWith('*')) {
                tmp.chop(1);
                spec = PropertyDef::PointerSpec;
            } else if (f.type.name.endsWith('&')) { // raw type, not normalized type
                spec = PropertyDef::ReferenceSpec;
            }
            if (p.type != tmp)
                continue;
            p.gspec = spec;
            break;
        }
        if(!p.notify.isEmpty()) {
            int notifyId = -1;
            for (int j = 0; j < cdef->signalList.count(); ++j) {
                const FunctionDef &f = cdef->signalList.at(j);
                if(f.name != p.notify) {
                    continue;
                } else {
                    notifyId = j /* Signal indexes start from 0 */;
                    break;
                }
            }
            p.notifyId = notifyId;
            if (notifyId == -1) {
                QByteArray msg = "NOTIFY signal '" + p.notify + "' of property '" + p.name
                        + "' does not exist in class " + cdef->classname + ".";
                error(msg.constData());
            }
        }
    }
}



QT_END_NAMESPACE<|MERGE_RESOLUTION|>--- conflicted
+++ resolved
@@ -1,13 +1,8 @@
 /****************************************************************************
 **
-<<<<<<< HEAD
 ** Copyright (C) 2016 The Qt Company Ltd.
+** Copyright (C) 2016 Olivier Goffart <ogoffart@woboq.com>
 ** Contact: https://www.qt.io/licensing/
-=======
-** Copyright (C) 2015 The Qt Company Ltd.
-** Copyright (C) 2016 Olivier Goffart <ogoffart@woboq.com>
-** Contact: http://www.qt.io/licensing/
->>>>>>> 8ea6e8d5
 **
 ** This file is part of the tools applications of the Qt Toolkit.
 **
