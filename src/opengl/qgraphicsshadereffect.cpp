--- conflicted
+++ resolved
@@ -75,38 +75,7 @@
     To use this shader code, it is necessary to define a subclass
     of QGraphicsShaderEffect as follows:
 
-<<<<<<< HEAD
-    \code
-    class ColorizeEffect : public QGraphicsShaderEffect
-    {
-        \Q_OBJECT
-    public:
-        ColorizeEffect(QObject *parent = 0)
-            : QGraphicsShaderEffect(parent), color(Qt::black)
-        {
-            setPixelShaderFragment(colorizeShaderCode);
-        }
-
-        QColor effectColor() const { return color; }
-        void setEffectColor(const QColor& c)
-        {
-            color = c;
-            setUniformsDirty();
-        }
-
-    protected:
-        void setUniforms(QGLShaderProgram *program)
-        {
-            program->setUniformValue("effectColor", color);
-        }
-
-    private:
-        QColor color;
-    };
-    \endcode
-=======
     \snippet code/src_opengl_qgraphicsshadereffect.cpp 1
->>>>>>> c7af193d
 
     The setUniforms() function is called when the effect is about
     to be used for drawing to give the subclass the opportunity to
