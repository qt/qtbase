--- conflicted
+++ resolved
@@ -4357,14 +4357,8 @@
 {
 }
 
-<<<<<<< HEAD
 /*!\reimp
- */
-=======
-/*!
-    Handles the event \a e passed as a parameter.
-*/
->>>>>>> 01f35306
+*/
 bool QGLWidget::event(QEvent *e)
 {
     Q_D(QGLWidget);
