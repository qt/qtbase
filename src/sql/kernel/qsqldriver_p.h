/****************************************************************************
**
** Copyright (C) 2016 The Qt Company Ltd.
** Contact: https://www.qt.io/licensing/
**
** This file is part of the QtSql module of the Qt Toolkit.
**
** $QT_BEGIN_LICENSE:LGPL$
** Commercial License Usage
** Licensees holding valid commercial Qt licenses may use this file in
** accordance with the commercial license agreement provided with the
** Software or, alternatively, in accordance with the terms contained in
** a written agreement between you and The Qt Company. For licensing terms
** and conditions see https://www.qt.io/terms-conditions. For further
** information use the contact form at https://www.qt.io/contact-us.
**
** GNU Lesser General Public License Usage
** Alternatively, this file may be used under the terms of the GNU Lesser
** General Public License version 3 as published by the Free Software
** Foundation and appearing in the file LICENSE.LGPL3 included in the
** packaging of this file. Please review the following information to
** ensure the GNU Lesser General Public License version 3 requirements
** will be met: https://www.gnu.org/licenses/lgpl-3.0.html.
**
** GNU General Public License Usage
** Alternatively, this file may be used under the terms of the GNU
** General Public License version 2.0 or (at your option) the GNU General
** Public license version 3 or any later version approved by the KDE Free
** Qt Foundation. The licenses are as published by the Free Software
** Foundation and appearing in the file LICENSE.GPL2 and LICENSE.GPL3
** included in the packaging of this file. Please review the following
** information to ensure the GNU General Public License requirements will
** be met: https://www.gnu.org/licenses/gpl-2.0.html and
** https://www.gnu.org/licenses/gpl-3.0.html.
**
** $QT_END_LICENSE$
**
****************************************************************************/

#ifndef QSQLDRIVER_P_H
#define QSQLDRIVER_P_H

//
//  W A R N I N G
//  -------------
//
// This file is not part of the Qt API. It exists for the convenience
// of the QtSQL module. This header file may change from version to version
// without notice, or even be removed.
//
// We mean it.
//

#include <QtSql/private/qtsqlglobal_p.h>
#include "private/qobject_p.h"
#include "qsqldriver.h"
#include "qsqlerror.h"

QT_BEGIN_NAMESPACE

class QSqlDriverPrivate : public QObjectPrivate
{
    Q_DECLARE_PUBLIC(QSqlDriver)

public:
<<<<<<< HEAD
    QSqlDriverPrivate(QSqlDriver::DbmsType dbmstype = QSqlDriver::UnknownDbms)
      : QObjectPrivate()
      , dbmsType(dbmstype)
    {}
=======
    QSqlDriverPrivate(QSqlDriver::DbmsType type = QSqlDriver::UnknownDbms)
      : QObjectPrivate(),
        dbmsType(type)
    { }
>>>>>>> 462c2745

    QSqlError error;
    QSql::NumericalPrecisionPolicy precisionPolicy = QSql::LowPrecisionDouble;
    QSqlDriver::DbmsType dbmsType;
    bool isOpen = false;
    bool isOpenError = false;
};

QT_END_NAMESPACE

#endif // QSQLDRIVER_P_H<|MERGE_RESOLUTION|>--- conflicted
+++ resolved
@@ -63,17 +63,10 @@
     Q_DECLARE_PUBLIC(QSqlDriver)
 
 public:
-<<<<<<< HEAD
-    QSqlDriverPrivate(QSqlDriver::DbmsType dbmstype = QSqlDriver::UnknownDbms)
-      : QObjectPrivate()
-      , dbmsType(dbmstype)
-    {}
-=======
     QSqlDriverPrivate(QSqlDriver::DbmsType type = QSqlDriver::UnknownDbms)
       : QObjectPrivate(),
         dbmsType(type)
     { }
->>>>>>> 462c2745
 
     QSqlError error;
     QSql::NumericalPrecisionPolicy precisionPolicy = QSql::LowPrecisionDouble;
