--- conflicted
+++ resolved
@@ -970,13 +970,8 @@
                 replyText += line;
             if (!commandSocket.canReadLine())
                 return;
-<<<<<<< HEAD
-            line = QString::fromLatin1(commandSocket.readLine());
+            line = QString::fromUtf8(commandSocket.readLine());
             lineLeft4 = line.leftRef(4);
-=======
-            line = QString::fromUtf8(commandSocket.readLine());
-            lineLeft4 = line.left(4);
->>>>>>> d37239aa
         }
         replyText += line.midRef(4); // strip reply code 'xyz '
         if (replyText.endsWith(QLatin1String("\r\n")))
