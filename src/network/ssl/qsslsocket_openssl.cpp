--- conflicted
+++ resolved
@@ -1615,19 +1615,8 @@
         }
     }
 
-<<<<<<< HEAD
 #if OPENSSL_VERSION_NUMBER >= 0x1000100fL && !defined(OPENSSL_NO_NEXTPROTONEG)
-    const unsigned char *proto = 0;
-    unsigned int proto_len = 0;
-    q_SSL_get0_next_proto_negotiated(ssl, &proto, &proto_len);
-    if (proto_len)
-        configuration.nextNegotiatedProtocol = QByteArray(reinterpret_cast<const char *>(proto), proto_len);
-    else
-        configuration.nextNegotiatedProtocol.clear();
-=======
-#if OPENSSL_VERSION_NUMBER >= 0x1000100fL && !defined(OPENSSL_NO_TLSEXT) && !defined(OPENSSL_NO_NEXTPROTONEG)
-
->>>>>>> 0d990b9c
+
     configuration.nextProtocolNegotiationStatus = sslContextPointer->npnContext().status;
     if (sslContextPointer->npnContext().status == QSslConfiguration::NextProtocolNegotiationUnsupported) {
         // we could not agree -> be conservative and use HTTP/1.1
