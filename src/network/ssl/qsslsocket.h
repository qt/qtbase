/****************************************************************************
**
** Copyright (C) 2016 The Qt Company Ltd.
** Contact: https://www.qt.io/licensing/
**
** This file is part of the QtNetwork module of the Qt Toolkit.
**
** $QT_BEGIN_LICENSE:LGPL$
** Commercial License Usage
** Licensees holding valid commercial Qt licenses may use this file in
** accordance with the commercial license agreement provided with the
** Software or, alternatively, in accordance with the terms contained in
** a written agreement between you and The Qt Company. For licensing terms
** and conditions see https://www.qt.io/terms-conditions. For further
** information use the contact form at https://www.qt.io/contact-us.
**
** GNU Lesser General Public License Usage
** Alternatively, this file may be used under the terms of the GNU Lesser
** General Public License version 3 as published by the Free Software
** Foundation and appearing in the file LICENSE.LGPL3 included in the
** packaging of this file. Please review the following information to
** ensure the GNU Lesser General Public License version 3 requirements
** will be met: https://www.gnu.org/licenses/lgpl-3.0.html.
**
** GNU General Public License Usage
** Alternatively, this file may be used under the terms of the GNU
** General Public License version 2.0 or (at your option) the GNU General
** Public license version 3 or any later version approved by the KDE Free
** Qt Foundation. The licenses are as published by the Free Software
** Foundation and appearing in the file LICENSE.GPL2 and LICENSE.GPL3
** included in the packaging of this file. Please review the following
** information to ensure the GNU General Public License requirements will
** be met: https://www.gnu.org/licenses/gpl-2.0.html and
** https://www.gnu.org/licenses/gpl-3.0.html.
**
** $QT_END_LICENSE$
**
****************************************************************************/


#ifndef QSSLSOCKET_H
#define QSSLSOCKET_H

#include <QtNetwork/qtnetworkglobal.h>
#include <QtCore/qlist.h>
#include <QtCore/qregexp.h>
#include <QtCore/qvector.h>
#ifndef QT_NO_SSL
#   include <QtNetwork/qtcpsocket.h>
#   include <QtNetwork/qsslerror.h>
#endif

QT_BEGIN_NAMESPACE


#ifndef QT_NO_SSL

class QDir;
class QSslCipher;
class QSslCertificate;
class QSslConfiguration;
class QSslEllipticCurve;
class QSslPreSharedKeyAuthenticator;
class QOcspResponse;

enum class QAlertLevel {
    Warning,
    Fatal,
    Unknown
};

enum class QAlertType {
    CloseNotify,
    UnexpectedMessage = 10,
    BadRecordMac = 20,
    RecordOverflow = 22,
    DecompressionFailure = 30, // reserved
    HandshakeFailure = 40,
    NoCertificate = 41, // reserved
    BadCertificate = 42,
    UnsupportedCertificate = 43,
    CertificateRevoked = 44,
    CertificateExpired = 45,
    CertificateUnknown = 46,
    IllegalParameter = 47,
    UnknownCa = 48,
    AccessDenied = 49,
    DecodeError = 50,
    DecryptError = 51,
    ExportRestriction = 60, // reserved
    ProtocolVersion = 70,
    InsufficientSecurity = 71,
    InternalError = 80,
    InappropriateFallback = 86,
    UserCancelled = 90,
    NoRenegotiation = 100,
    MissingExtension = 109,
    UnsupportedExtension = 110,
    CertificateUnobtainable = 111, // reserved
    UnrecognizedName = 112,
    BadCertificateStatusResponse = 113,
    BadCertificateHashValue = 114, // reserved
    UnknownPskIdentity = 115,
    CertificateRequired = 116,
    NoApplicationProtocol = 120,
    UnknownAlertMessage = 255
};

class QSslSocketPrivate;
class Q_NETWORK_EXPORT QSslSocket : public QTcpSocket
{
    Q_OBJECT
public:
    enum SslMode {
        UnencryptedMode,
        SslClientMode,
        SslServerMode
    };

    enum PeerVerifyMode {
        VerifyNone,
        QueryPeer,
        VerifyPeer,
        AutoVerifyPeer
    };

    explicit QSslSocket(QObject *parent = nullptr);
    ~QSslSocket();
    void resume() override; // to continue after proxy authentication required, SSL errors etc.

    // Autostarting the SSL client handshake.
    void connectToHostEncrypted(const QString &hostName, quint16 port, OpenMode mode = ReadWrite, NetworkLayerProtocol protocol = AnyIPProtocol);
    void connectToHostEncrypted(const QString &hostName, quint16 port, const QString &sslPeerName, OpenMode mode = ReadWrite, NetworkLayerProtocol protocol = AnyIPProtocol);
    bool setSocketDescriptor(qintptr socketDescriptor, SocketState state = ConnectedState,
                             OpenMode openMode = ReadWrite) override;

    using QAbstractSocket::connectToHost;
    void connectToHost(const QString &hostName, quint16 port, OpenMode openMode = ReadWrite, NetworkLayerProtocol protocol = AnyIPProtocol) override;
    void disconnectFromHost() override;

    virtual void setSocketOption(QAbstractSocket::SocketOption option, const QVariant &value) override;
    virtual QVariant socketOption(QAbstractSocket::SocketOption option) override;

    SslMode mode() const;
    bool isEncrypted() const;

    QSsl::SslProtocol protocol() const;
    void setProtocol(QSsl::SslProtocol protocol);

    QSslSocket::PeerVerifyMode peerVerifyMode() const;
    void setPeerVerifyMode(QSslSocket::PeerVerifyMode mode);

    int peerVerifyDepth() const;
    void setPeerVerifyDepth(int depth);

    QString peerVerifyName() const;
    void setPeerVerifyName(const QString &hostName);

    // From QIODevice
    qint64 bytesAvailable() const override;
    qint64 bytesToWrite() const override;
    bool canReadLine() const override;
    void close() override;
    bool atEnd() const override;
    bool flush(); // ### Qt6: remove me (implementation moved to private flush())
    void abort();

    // From QAbstractSocket:
    void setReadBufferSize(qint64 size) override;

    // Similar to QIODevice's:
    qint64 encryptedBytesAvailable() const;
    qint64 encryptedBytesToWrite() const;

    // SSL configuration
    QSslConfiguration sslConfiguration() const;
    void setSslConfiguration(const QSslConfiguration &config);

    // Certificate & cipher accessors.
    void setLocalCertificateChain(const QList<QSslCertificate> &localChain);
    QList<QSslCertificate> localCertificateChain() const;

    void setLocalCertificate(const QSslCertificate &certificate);
    void setLocalCertificate(const QString &fileName, QSsl::EncodingFormat format = QSsl::Pem);
    QSslCertificate localCertificate() const;
    QSslCertificate peerCertificate() const;
    QList<QSslCertificate> peerCertificateChain() const;
    QSslCipher sessionCipher() const;
    QSsl::SslProtocol sessionProtocol() const;
    QVector<QOcspResponse> ocspResponses() const;

    // Private keys, for server sockets.
    void setPrivateKey(const QSslKey &key);
    void setPrivateKey(const QString &fileName, QSsl::KeyAlgorithm algorithm = QSsl::Rsa,
                       QSsl::EncodingFormat format = QSsl::Pem,
                       const QByteArray &passPhrase = QByteArray());
    QSslKey privateKey() const;

    // Cipher settings.
#if QT_DEPRECATED_SINCE(5, 5)
    QT_DEPRECATED_X("Use QSslConfiguration::ciphers()") QList<QSslCipher> ciphers() const;
    QT_DEPRECATED_X("Use QSslConfiguration::setCiphers()") void setCiphers(const QList<QSslCipher> &ciphers);
    QT_DEPRECATED void setCiphers(const QString &ciphers);
    QT_DEPRECATED static void setDefaultCiphers(const QList<QSslCipher> &ciphers);
    QT_DEPRECATED static QList<QSslCipher> defaultCiphers();
    QT_DEPRECATED_X("Use QSslConfiguration::supportedCiphers()") static QList<QSslCipher> supportedCiphers();
#endif // QT_DEPRECATED_SINCE(5, 5)

    // CA settings.
#if QT_DEPRECATED_SINCE(5, 15)
    QT_DEPRECATED_X("Use QSslConfiguration::addCaCertificates()") bool addCaCertificates(const QString &path, QSsl::EncodingFormat format = QSsl::Pem,
                           QRegExp::PatternSyntax syntax = QRegExp::FixedString);
    QT_DEPRECATED_X("Use QSslConfiguration::addCaCertificate()") void addCaCertificate(const QSslCertificate &certificate);
    QT_DEPRECATED_X("Use QSslConfiguration::addCaCertificates()") void addCaCertificates(const QList<QSslCertificate> &certificates);
#endif // QT_DEPRECATED_SINCE(5, 15)
#if QT_DEPRECATED_SINCE(5, 5)
    QT_DEPRECATED_X("Use QSslConfiguration::setCaCertificates()") void setCaCertificates(const QList<QSslCertificate> &certificates);
    QT_DEPRECATED_X("Use QSslConfiguration::caCertificates()") QList<QSslCertificate> caCertificates() const;
#endif // QT_DEPRECATED_SINCE(5, 5)
#if QT_DEPRECATED_SINCE(5, 15)
    QT_DEPRECATED static bool addDefaultCaCertificates(const QString &path, QSsl::EncodingFormat format = QSsl::Pem,
                                         QRegExp::PatternSyntax syntax = QRegExp::FixedString);
    QT_DEPRECATED static void addDefaultCaCertificate(const QSslCertificate &certificate);
    QT_DEPRECATED static void addDefaultCaCertificates(const QList<QSslCertificate> &certificates);
#endif // QT_DEPRECATED_SINCE(5, 15)
#if QT_DEPRECATED_SINCE(5, 5)
    QT_DEPRECATED static void setDefaultCaCertificates(const QList<QSslCertificate> &certificates);
    QT_DEPRECATED static QList<QSslCertificate> defaultCaCertificates();
    QT_DEPRECATED_X("Use QSslConfiguration::systemCaCertificates()") static QList<QSslCertificate> systemCaCertificates();
#endif // QT_DEPRECATED_SINCE(5, 5)

    bool waitForConnected(int msecs = 30000) override;
    bool waitForEncrypted(int msecs = 30000);
    bool waitForReadyRead(int msecs = 30000) override;
    bool waitForBytesWritten(int msecs = 30000) override;
    bool waitForDisconnected(int msecs = 30000) override;

#if QT_DEPRECATED_SINCE(5, 15)
    QT_DEPRECATED_X("Use sslHandshakeErrors()") QList<QSslError> sslErrors() const;
#endif // QT_DEPRECATED_SINCE(5, 15)
    QList<QSslError> sslHandshakeErrors() const;

    static bool supportsSsl();
    static long sslLibraryVersionNumber();
    static QString sslLibraryVersionString();
    static long sslLibraryBuildVersionNumber();
    static QString sslLibraryBuildVersionString();

    void ignoreSslErrors(const QList<QSslError> &errors);
    void continueInterruptedHandshake();

public Q_SLOTS:
    void startClientEncryption();
    void startServerEncryption();
    void ignoreSslErrors();

Q_SIGNALS:
    void encrypted();
    void peerVerifyError(const QSslError &error);
    void sslErrors(const QList<QSslError> &errors);
    void modeChanged(QSslSocket::SslMode newMode);
    void encryptedBytesWritten(qint64 totalBytes);
    void preSharedKeyAuthenticationRequired(QSslPreSharedKeyAuthenticator *authenticator);
<<<<<<< HEAD
    void alertSent(QAlertLevel level, QAlertType type, const QString &description);
    void alertReceived(QAlertLevel level, QAlertType type, const QString &description);
    void handshakeInterruptedOnError(const QSslError &error);
=======
    void newSessionTicketReceived();
>>>>>>> 67491e2d

protected:
    qint64 readData(char *data, qint64 maxlen) override;
    qint64 writeData(const char *data, qint64 len) override;

private:
    Q_DECLARE_PRIVATE(QSslSocket)
    Q_DISABLE_COPY(QSslSocket)
    Q_PRIVATE_SLOT(d_func(), void _q_connectedSlot())
    Q_PRIVATE_SLOT(d_func(), void _q_hostFoundSlot())
    Q_PRIVATE_SLOT(d_func(), void _q_disconnectedSlot())
    Q_PRIVATE_SLOT(d_func(), void _q_stateChangedSlot(QAbstractSocket::SocketState))
    Q_PRIVATE_SLOT(d_func(), void _q_errorSlot(QAbstractSocket::SocketError))
    Q_PRIVATE_SLOT(d_func(), void _q_readyReadSlot())
    Q_PRIVATE_SLOT(d_func(), void _q_channelReadyReadSlot(int))
    Q_PRIVATE_SLOT(d_func(), void _q_bytesWrittenSlot(qint64))
    Q_PRIVATE_SLOT(d_func(), void _q_channelBytesWrittenSlot(int, qint64))
    Q_PRIVATE_SLOT(d_func(), void _q_readChannelFinishedSlot())
    Q_PRIVATE_SLOT(d_func(), void _q_flushWriteBuffer())
    Q_PRIVATE_SLOT(d_func(), void _q_flushReadBuffer())
    Q_PRIVATE_SLOT(d_func(), void _q_resumeImplementation())
#if defined(Q_OS_WIN) && !defined(Q_OS_WINRT) && !QT_CONFIG(schannel)
    Q_PRIVATE_SLOT(d_func(), void _q_caRootLoaded(QSslCertificate,QSslCertificate))
#endif
    friend class QSslSocketBackendPrivate;
};

#endif // QT_NO_SSL

QT_END_NAMESPACE

#endif<|MERGE_RESOLUTION|>--- conflicted
+++ resolved
@@ -261,13 +261,10 @@
     void modeChanged(QSslSocket::SslMode newMode);
     void encryptedBytesWritten(qint64 totalBytes);
     void preSharedKeyAuthenticationRequired(QSslPreSharedKeyAuthenticator *authenticator);
-<<<<<<< HEAD
+    void newSessionTicketReceived();
     void alertSent(QAlertLevel level, QAlertType type, const QString &description);
     void alertReceived(QAlertLevel level, QAlertType type, const QString &description);
     void handshakeInterruptedOnError(const QSslError &error);
-=======
-    void newSessionTicketReceived();
->>>>>>> 67491e2d
 
 protected:
     qint64 readData(char *data, qint64 maxlen) override;
