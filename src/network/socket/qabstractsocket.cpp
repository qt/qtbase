--- conflicted
+++ resolved
@@ -706,12 +706,8 @@
         const qint64 oldBufferSize = buffer.size();
 
         // Return if there is no space in the buffer
-<<<<<<< HEAD
-        if (readBufferMaxSize && buffer.size() >= readBufferMaxSize) {
+        if (readBufferMaxSize && oldBufferSize >= readBufferMaxSize) {
             socketEngine->setReadNotificationEnabled(false);
-=======
-        if (readBufferMaxSize && oldBufferSize >= readBufferMaxSize) {
->>>>>>> 2e2b32a9
 #if defined (QABSTRACTSOCKET_DEBUG)
             qDebug("QAbstractSocketPrivate::canReadNotification() buffer is full");
 #endif
@@ -727,9 +723,6 @@
             q->disconnectFromHost();
             return false;
         }
-<<<<<<< HEAD
-        newBytes = buffer.size() - newBytes;
-=======
 
         // Return if there is no new data available.
         if (buffer.size() == oldBufferSize) {
@@ -737,12 +730,6 @@
             // to indicate that the data was discarded.
             return !q->isReadable();
         }
-
-        // If read buffer is full, disable the read socket notifier.
-        if (readBufferMaxSize && buffer.size() == readBufferMaxSize) {
-            socketEngine->setReadNotificationEnabled(false);
-        }
->>>>>>> 2e2b32a9
     }
 
     emitReadyRead();
