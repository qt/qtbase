TEMPLATE      = subdirs
SUBDIRS       = star

# install
target.path = $$[QT_INSTALL_EXAMPLES]/qtbase/openvg
sources.files = $$SOURCES $$HEADERS $$RESOURCES $$FORMS openvg.pro README
sources.path = $$[QT_INSTALL_EXAMPLES]/qtbase/openvg
INSTALLS += target sources
<<<<<<< HEAD
QT += widgets
=======
>>>>>>> f9f395c2
<|MERGE_RESOLUTION|>--- conflicted
+++ resolved
@@ -6,7 +6,4 @@
 sources.files = $$SOURCES $$HEADERS $$RESOURCES $$FORMS openvg.pro README
 sources.path = $$[QT_INSTALL_EXAMPLES]/qtbase/openvg
 INSTALLS += target sources
-<<<<<<< HEAD
 QT += widgets
-=======
->>>>>>> f9f395c2
