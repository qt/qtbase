--- conflicted
+++ resolved
@@ -10,10 +10,7 @@
 
 symbian: CONFIG += qt_example
 wince50standard-x86-msvc2005: LIBS += libcmt.lib corelibc.lib ole32.lib oleaut32.lib uuid.lib commctrl.lib coredll.lib winsock.lib ws2.lib
-<<<<<<< HEAD
 QT += widgets
-=======
 maemo5: include($$QT_SOURCE_TREE/examples/maemo5pkgrules.pri)
 symbian: warning(This example might not fully work on Symbian platform)
-maemo5: warning(This example might not fully work on Maemo platform)
->>>>>>> f9f395c2
+maemo5: warning(This example might not fully work on Maemo platform)