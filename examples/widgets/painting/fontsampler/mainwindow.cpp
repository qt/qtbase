--- conflicted
+++ resolved
@@ -212,13 +212,9 @@
     return pageMap;
 }
 
-<<<<<<< HEAD
-=======
+void MainWindow::on_printAction_triggered()
+{
 #if defined(QT_PRINTSUPPORT_LIB) && QT_CONFIG(printdialog)
->>>>>>> 9bfe3ab7
-void MainWindow::on_printAction_triggered()
-{
-#if !defined(QT_NO_PRINTER) && !defined(QT_NO_PRINTDIALOG)
     pageMap = currentPageMap();
 
     if (pageMap.count() == 0)
@@ -235,12 +231,12 @@
         printer.setFromTo(1, pageMap.keys().count());
 
     printDocument(&printer);
-#endif // QT_NO_PRINTER
+#endif
 }
 
 void MainWindow::printDocument(QPrinter *printer)
 {
-#if !defined(QT_NO_PRINTER) && !defined(QT_NO_PRINTDIALOG)
+#if defined(QT_PRINTSUPPORT_LIB) && QT_CONFIG(printdialog)
     printer->setFromTo(1, pageMap.count());
 
     QProgressDialog progress(tr("Preparing font samples..."), tr("&Cancel"),
@@ -269,12 +265,12 @@
     }
 
     painter.end();
-#endif // QT_NO_PRINTER
+#endif
 }
 
 void MainWindow::on_printPreviewAction_triggered()
 {
-#if !defined(QT_NO_PRINTER) && !defined(QT_NO_PRINTDIALOG)
+#if defined(QT_PRINTSUPPORT_LIB) && QT_CONFIG(printdialog)
     pageMap = currentPageMap();
 
     if (pageMap.count() == 0)
@@ -285,12 +281,12 @@
     connect(&preview, SIGNAL(paintRequested(QPrinter*)),
             this, SLOT(printDocument(QPrinter*)));
     preview.exec();
-#endif // QT_NO_PRINTER
+#endif
 }
 
 void MainWindow::printPage(int index, QPainter *painter, QPrinter *printer)
 {
-#if !defined(QT_NO_PRINTER) && !defined(QT_NO_PRINTDIALOG)
+#if defined(QT_PRINTSUPPORT_LIB) && QT_CONFIG(printdialog)
     QString family = pageMap.keys()[index];
     StyleItems items = pageMap[family];
 
@@ -353,10 +349,5 @@
     }
 
     painter->restore();
-<<<<<<< HEAD
-#endif // QT_NO_PRINTER
-}
-=======
-}
-#endif
->>>>>>> 9bfe3ab7
+#endif
+}