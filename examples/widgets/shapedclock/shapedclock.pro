--- conflicted
+++ resolved
@@ -12,11 +12,8 @@
     TARGET.UID3 = 0xA000C605
     CONFIG += qt_example
 }
-<<<<<<< HEAD
 QT += widgets
-=======
 maemo5: include($$QT_SOURCE_TREE/examples/maemo5pkgrules.pri)
 
 symbian: warning(This example might not fully work on Symbian platform)
-maemo5: warning(This example might not fully work on Maemo platform)
->>>>>>> f9f395c2
+maemo5: warning(This example might not fully work on Maemo platform)