--- conflicted
+++ resolved
@@ -12,9 +12,5 @@
     TARGET.UID3 = 0xA000A64F
     CONFIG += qt_example
 }
-<<<<<<< HEAD
 QT += widgets
-maemo5: include($$QT_SOURCE_TREE/examples/maemo5pkgrules.pri)
-=======
 maemo5: CONFIG += qt_example
->>>>>>> db37aa10
