HEADERS       = renderarea.h \
                window.h
SOURCES       = main.cpp \
                renderarea.cpp \
                window.cpp
unix:!mac:!symbian:!vxworks:!integrity:LIBS += -lm

# install
target.path = $$[QT_INSTALL_EXAMPLES]/qtbase/painting/painterpaths
sources.files = $$SOURCES $$HEADERS $$RESOURCES $$FORMS painterpaths.pro
sources.path = $$[QT_INSTALL_EXAMPLES]/qtbase/painting/painterpaths
INSTALLS += target sources

symbian {
    TARGET.UID3 = 0xA000A64C
    CONFIG += qt_example
}
<<<<<<< HEAD
QT += widgets
=======
maemo5: include($$QT_SOURCE_TREE/examples/maemo5pkgrules.pri)
>>>>>>> f9f395c2
<|MERGE_RESOLUTION|>--- conflicted
+++ resolved
@@ -15,8 +15,5 @@
     TARGET.UID3 = 0xA000A64C
     CONFIG += qt_example
 }
-<<<<<<< HEAD
 QT += widgets
-=======
 maemo5: include($$QT_SOURCE_TREE/examples/maemo5pkgrules.pri)
->>>>>>> f9f395c2
