--- conflicted
+++ resolved
@@ -3,9 +3,7 @@
 SOURCES   = main.cpp \
             message.cpp \
             window.cpp
-<<<<<<< HEAD
 QT += widgets
-=======
 
 # install
 target.path = $$[QT_INSTALL_EXAMPLES]/tools/customcompleter
@@ -18,5 +16,4 @@
 
 symbian: warning(This example might not fully work on Symbian platform)
 maemo5: warning(This example might not fully work on Maemo platform)
-simulator: warning(This example might not fully work on Simulator platform)
->>>>>>> f9f395c2
+simulator: warning(This example might not fully work on Simulator platform)