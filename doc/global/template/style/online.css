<<<<<<< HEAD
img {
    -moz-box-shadow: 3px 3px 3px #ccc;
    -webkit-box-shadow: 3px 3px 3px #ccc;
    box-shadow: 3px 3px 3px #ccc;
    border: #8E8D8D 2px solid;
    margin-left: 0px;
    max-width: 800px;
    height: auto;
}

.content {
    margin: 15px
}

.content .indexboxcont li {
     font: normal bold 13px/1 Verdana
 }

.content .normallist li {
     font: normal 13px/1 Verdana
 }

.descr {
    margin-top: 35px;
    /*max-width: 75%;*/
    margin-left: 5px;
    text-align: left;
    vertical-align: top;
}

.name {
    max-width: 75%;
    font-weight: 100;
}

tt {
    text-align: left
}

/*
-----------
links
-----------
*/

a.qa-mark:target:before {
    content: "***";
    color: #ff0000;
}

.flags {
    text-decoration: none;
    text-height: 24px;
}

.flags:target {
    background-color: #FFFFD6;
}

/*
-------------------------------
NOTE styles
-------------------------------
*/

.notetitle, .tiptitle, .fastpathtitle {
    font-weight: bold
}

.attentiontitle, .cautiontitle, .dangertitle, .importanttitle, .remembertitle, .restrictiontitle {
    font-weight: bold
}

.note, .tip, .fastpath {
    background: #F2F2F2 url('../images/ico_note.png');
    background-repeat: no-repeat;
    background-position: top left;
    padding: 5px;
    padding-left: 40px;
    padding-bottom: 10px;
    border: #999 1px dotted;
    color: #666666;
    margin: 5px;
}

.attention, .caution, .danger, .important, .remember, .restriction {
    background: #F2F2F2 url('../images/ico_note_attention.png');
    background-repeat: no-repeat;
    background-position: top left;
    padding: 5px;
    padding-left: 40px;
    padding-bottom: 10px;
    border: #999 1px dotted;
    color: #666666;
    margin: 5px;
}

.qtref {
    display: block;
    top: -76px;
    z-index: 1;
    font-size: 11px;
    padding-right: 10px;
    float: right;
}

.naviNextPrevious {
    display: block;
    text-align: right;
    float: right;
    z-index: 1;
    padding-right: 10px;
    padding-top: 4px;
}

.naviNextPrevious > a.nextPage {
     background-image: url('../images/btn_next.png');
     background-repeat: no-repeat;
     background-position: right;
     padding-right: 20px;
     height: 20px;
     margin-left: 30px;
 }

.naviNextPrevious > a.prevPage {
     background-image: url('../images/btn_prev.png');
     background-repeat: no-repeat;
     background-position: left;
     padding-left: 20px;
     height: 20px;
     padding-left: 20px;
=======
#navbar {
  position:fixed;
  top:0;
  left:0;
  z-index:100;
  background:#fff;
  width:100%
}
#navbar .container {
  overflow:visible
}
.fixed .container {
  overflow:visible
}
.box-shadowed-nav #navbar {
  border-bottom:1px solid #eee
}
#navbar .navbar-header {
  position:relative
}
#navbar .navbar-toggle {
  display:none;
  float:right;
  line-height:18px;
  min-width:95px;
  position:relative;
  text-align:center;
  margin:10px 0 0 0
}
#navbar .navbar-toggle:hover figure {
  background:#5caa15
}
#navbar .navbar-toggle span {
  color:#bdbebf;
  font-weight:300
}
#navbar .navbar-toggle figure {
  background:#7fc241;
  border-radius:100%;
  -webkit-border-radius:100%;
  -moz-border-radius:100%;
  transition:all 0.2s ease-in-out;
  -webkit-transition:all 0.2s ease-in-out;
  -moz-transition:all 0.2s ease-in-out;
  -ms-transition:all 0.2s ease-in-out;
  -o-transition:all 0.2s ease-in-out;
  height:26px;
  width:34px;
  padding:8px 0 0 0;
  margin-top:3px;
  margin-left:auto;
  margin-right:auto;
  text-align:center
}
#navbar .navbar-toggle figure span.line {
  display:inline-block;
  width:1.125em;
  height:0.1875em;
  background:#fff;
  transition:0.3s;
  position:relative;
  vertical-align:middle;
  margin-top:-3px
}
#navbar .navbar-toggle figure span.line:before,#navbar .navbar-toggle figure span.line:after {
  display:inline-block;
  width:1.125em;
  height:0.1875em;
  background:#fff;
  position:absolute;
  left:0;
  content:'';
  -webkit-transform-origin:0.28571rem center;
  transform-origin:0.28571rem center;
  transition:0.3s;
  -webkit-transition:0.3s;
  -moz-transition:0.3s;
  -ms-transition:0.3s;
  -o-transition:0.3s
}
#navbar .navbar-toggle figure span.line:before {
  top:6px
}
#navbar .navbar-toggle figure span.line:after {
  top:-6px
}
#navbar .navbar-toggle.opened figure {
  background:#5caa15
}
#navbar .navbar-toggle.opened span {
  color:#5caa15
}
#navbar .navbar-toggle.opened span.line {
  background:transparent
}
#navbar .navbar-toggle.opened span.line:before,#navbar .navbar-toggle.opened span.line:after {
  -webkit-transform-origin:50% 50%;
  -moz-transform-origin:50% 50%;
  transform-origin:50% 50%;
  top:0;
  width:23px;
  margin-left:-2px
}
#navbar .navbar-toggle.opened span.line:before {
  transform:rotate3d(0, 0, 1, 45deg);
  -webkit-transform:rotate3d(0, 0, 1, 45deg);
  -moz-transform:rotate3d(0, 0, 1, 45deg);
  -ms-transform:rotate3d(0, 0, 1, 45deg);
  -o-transform:rotate3d(0, 0, 1, 45deg);
  left:0
}
#navbar .navbar-toggle.opened span.line:after {
  transform:rotate3d(0, 0, 1, -45deg);
  -webkit-transform:rotate3d(0, 0, 1, -45deg);
  -moz-transform:rotate3d(0, 0, 1, -45deg);
  -ms-transform:rotate3d(0, 0, 1, -45deg);
  -o-transform:rotate3d(0, 0, 1, -45deg)
}
#navbar .navbar-oneQt {
  display:inline;
  float:left;
  width:31px;
  padding:20px 8px;
  margin:0 15px 0 0
}
#navbar .navbar-oneQt:before {
  content:attr(data-icon);
  position:absolute;
  top:15px;
  left:0;
  color:#80c342;
  font-family:'Qt Icons';
  line-height:1;
  font-size:3.125em;
  transition:all 0.2s ease-in-out;
  -webkit-transition:all 0.2s ease-in-out;
  -moz-transition:all 0.2s ease-in-out;
  -ms-transition:all 0.2s ease-in-out;
  -o-transition:all 0.2s ease-in-out
}
.navbar-oneQt {
  color: #80c342 !important;
}
.navbar-oneQt:hover {
  color: #80c342;
}
#navbar .navbar-menu {
  width:auto;
  float:left
}
.lt-ie9 #navbar {
  border-bottom:1px solid #ddd
}
#mainmenu {
  float:left;
  list-style:none
}
#mainmenu li {
  float:left;
  margin-left:0;
  list-style-type:none !important
}
#mainmenu li a {
  display:block;
  padding:29px 0.7em;
  font-size:1.125em;
  font-weight:300;
  line-height:20px;
  height:80px;
  color:#26282a;
  text-decoration:none;
  border:0px solid #80c342;
  -webkit-transition:all 0.2s ease-in-out;
  box-sizing:border-box;
  -webkit-box-sizing:border-box;
  -moz-box-sizing:border-box;
  *behavior:url(boxsizing.htc)
}
#mainmenu li a:hover {
  color:#5caa15;
  border-bottom:4px solid #80C342
}
#mainmenu li.current-menu-item a {
  color:#5caa15;
  border-bottom:4px solid #80C342
}
#menuextras, #mainmenu, #menuextraslanguages {
  margin-bottom:0
>>>>>>> b9547af4
 }
#menuextras {
  display:inline-block;
  float:right;
  list-style-type:none;
  margin-right:0;
  margin-left:0;
  letter-spacing:-0.31em;
  line-height:0
}
#menuextras li {
  letter-spacing:normal;
  float:left;
  display:inline-block
}
#menuextras li a {
  display:inline-block;
  text-align:center;
  height:80px;
  border-left:1px solid #eee;
  padding-top:14px;
  box-sizing:border-box;
  overflow:hidden;
  min-width:85px;
  font-weight:100
}
#menuextras li a:before {
  display:inline-block;
  font-family:'Qt Icons';
  content:attr(data-icon);
  font-size:2.125em;
  width:100%;
  color:#80c342;
  line-height:1;
  transition:all 0.2s ease-in-out;
  -webkit-transition:all 0.2s ease-in-out;
  -moz-transition:all 0.2s ease-in-out;
  -ms-transition:all 0.2s ease-in-out;
  -o-transition:all 0.2s ease-in-out
}
#menuextras li a:hover:before {
  color:#5caa15
}
#menuextras .search.open a {
  color:#006325
}
#menuextras .search a {
  border-right:1px solid #eee
}
#menuextras li a span {
  color:#bdbebf;
  display:inline-block;
  overflow:hidden;
  max-height:30px;
  transition:max-height 0.2s ease-in-out;
  -webkit-transition:max-height 0.2s ease-in-out;
  -moz-transition:max-height 0.2s ease-in-out;
  -ms-transition:max-height 0.2s ease-in-out;
  -o-transition:max-height 0.2s ease-in-out;
  line-height:1.4;
  font-size:0.875em
}
@media (min-width: 1120px) {
  #navbar.fixed,#navbar.shadow_bottom {
    -moz-box-shadow:0px 0px 8px rgba(0,0,0,0.2);
    -webkit-box-shadow:0px 0px 8px rgba(0,0,0,0.2);
    box-shadow:0px 0px 8px rgba(0,0,0,0.2)
  }
  #navbar.fixed #menuextras li a,#navbar.shadow_bottom #menuextras li a {
    padding-top:9px;
    height:50px
  }
  #navbar.fixed #menuextras li a span,#navbar.shadow_bottom #menuextras li a span {
    max-height:0
  }
  #navbar.fixed #menuextras li a:before,#navbar.shadow_bottom #menuextras li a:before {
    font-size:30px
  }
  #navbar.fixed #mainmenu li a {
    height:50px;
    padding:14px 0.7em
  }
  #navbar.fixed #mainmenu li a:hover {
    border-bottom:4px solid #5caa15
  }
  #navbar.fixed .navbar-toggle {
    padding:13px 14px 9px
  }
  #navbar.fixed #menuextras li.navbar-search {
    padding:0px 0
  }
  #navbar.fixed #menuextras ul.menuextraslinks,#navbar.fixed #menuextras ul.menuextraslanguages {
    display:none
  }
  #navbar.fixed .navbar-oneQt:before {
    font-size:35px;
    top:7px
  }
  #navbar.fixed #mainmenu li.current-menu-item a {
    border-bottom:4px solid #80C342
  }
}
@media (max-width: 1120px) {
  #navbar {
    padding:0;
    position:relative
  }
  #navbar .container {
    max-width:100%
  }
  #navbar .menuextraslanguages {
    bottom:10px !important;
    right:0
  }
  #navbar .menuextraslanguages li a {
    color:#7fc241 !important
  }
  #navbar .menuextraslanguages li.active a,#navbar .menuextraslanguages li a:hover {
    border-color:#7fc241 !important
  }
  #navbar .container {
    padding:0
  }
  #navbar .navbar-toggle {
    display:block
  }
  #navbar .navbar-oneQt,#navbar.fixed .navbar-oneQt,#navbar .navbar-oneQt:hover {
    margin-left:0;
    height:26px;
    width:22px;
    padding:7px 20px 7px 15px
  }
  #navbar .navbar-oneQt:before {
    left:20px
  }
  #navbar .navbar-menu {
    max-height:0;
    overflow:hidden;
    width:100%;
    border-top:1px solid #eee;
    -webkit-transition:all 600ms ease-in-out;
    -moz-transition:all 600ms ease-in-out;
    -o-transition:all 600ms ease-in-out;
    transition:all 600ms ease-in-out;
    position:relative
  }
  #mainmenu {
    float:none;
    width:100%;
    padding:0;
    margin:0
  }
  #mainmenu li {
    float:none;
    list-style:none
  }
  #mainmenu li:nth-child(odd) {
    background:rgba(0,0,0,0)
  }
  #mainmenu li a,#navbar.fixed #mainmenu li a {
    padding:10px;
    border-left:3px solid #fff;
    height:auto;
    width:100%
  }
  #mainmenu li.current-menu-item a,#navbar.fixed #mainmenu li.current-menu-item a {
    border-bottom:none;
    border-left:3px solid #5caa15;
    padding:10px
  }
  #mainmenu li a:hover {
    border-bottom:0;
    padding:10px;
    border-left:3px solid #5caa15
  }
  #navbar.fixed {
    -moz-box-shadow:0px 0px 0px rgba(0,0,0,0);
    -webkit-box-shadow:0px 0px 0px rgba(0,0,0,0);
    box-shadow:0px 0px 0px rgba(0,0,0,0)
  }
  .lt-ie9 #navbar.fixed {
    border-bottom:none
  }
  #menuextras li.navbar-search {
    padding:5px 0
  }
  .container {
    padding:0 2%
  }
  body .main {
    margin-top:0px
  }
}
.in-page-nav {
  width:100%;
  background:#eeeeee
}
.in-page-nav ul {
  margin:0 auto;
  letter-spacing:-0.31em;
  max-width:1180px;
  text-align:center
}
.in-page-nav ul li {
  display:inline-block;
  letter-spacing:normal
}
.in-page-nav ul li a {
  color:#26282a;
  padding:25px 10px;
  display:inline-block
}
body.qt-account #navbar .navbar-oneQt {
  width:auto;
  height:auto
}
body.qt-account #navbar .navbar-oneQt:before {
  left:0;
  position:relative;
  display:inline-block;
  vertical-align:middle;
  top:0;
  margin-right:20px
}
body.qt-account #navbar .navbar-oneQt h2 {
  margin:0;
  color:#000;
  display:inline-block;
  vertical-align:middle
}
.landing header[role="banner"] {
  background:#26282a
}
.landing header[role="banner"] figure {
  max-width:1180px;
  margin:auto;
  position:relative
}
.landing header[role="banner"] figure img {
  max-width:100%
}
.landing header[role="banner"] figcaption {
  color:#fff;
  position:absolute;
  left:0px;
  width:100%;
  text-align:center
}
.landing header[role="banner"] figcaption.top {
  top:0
}
.landing header[role="banner"] figcaption.bottom {
  bottom:0
}
.landing header[role="banner"] figcaption h1 {
  margin:50px auto 0 auto;
  max-width:70%;
  font-weight:600
}
.landing header[role="banner"] figcaption h3 {
  margin-bottom:40px
}
.cookies_yum {
  background-color:#006325;
  display:none;
  width:100%
}
.cookies_yum img {
  width:25px;
  top:6px;
  display:inline-block;
  position:absolute;
  left:6px
}
.cookies_yum div {
  margin:0 auto;
  max-width:1180px;
  min-height:30px;
  padding:6px 0px 6px 0px;
  position:relative
}
.cookies_yum p {
  color:white;
  margin:0px;
  font-size:0.79em;
  display:inline-block;
  line-height:1.2;
  padding:0 30px 0 40px
}
.cookies_yum p a {
  white-space:nowrap
}
.cookies_yum a:hover {
  color:white
}
.cookies_yum .close {
  width:15px;
  height:15px;
  background-image:url("../images/cookiebar-x.png");
  background-size:15px 30px;
  background-position:top left;
  cursor:pointer;
  top:6px;
  right:6px;
  position:absolute
}
.cookies_yum .close:hover {
  background-position:bottom left
}
#bottom_header {
  display:block;
  position:absolute;
  width:100%;
  z-index:50;
  padding-top:15px
}
#bottom_header .container {
  overflow:visible
}
#bottom_header .left {
  font-weight:bolder
}
#bottom_header a {
  color:white;
  transition-duration:0.3s
}
#bottom_header .left a:hover {
  padding-left:10px
}
.fixed .menuextraslanguages {
  opacity:0;
  visibility:hidden
}
@media (max-width: 1120px) {
  .fixed .menuextraslanguages {
    opacity:1 !important;
    visibility:visible !important
  }
}
#navbar .menuextraslanguages {
  position:absolute;
  right:0;
  bottom:-35px;
  transition:all 0.2s ease-in-out;
  -webkit-transition:all 0.2s ease-in-out;
  -moz-transition:all 0.2s ease-in-out;
  -ms-transition:all 0.2s ease-in-out;
  -o-transition:all 0.2s ease-in-out
}
#navbar .menuextraslanguages li {
  display:inline;
  list-style:none;
  margin-left:3px;
  padding:0px 4px;
  font-size:0.6875em
}
#navbar .menuextraslanguages li.dark a {
  color:#868482
}
#navbar .menuextraslanguages li.dark a:hover {
  border:2px solid #868482
}
#navbar .menuextraslanguages li.active.dark a {
  border-color:#868482;
  color:#868482
}
#navbar .menuextraslanguages a {
  color:#fff;
  padding:2px 4px;
  border:2px solid transparent
}
#navbar .menuextraslanguages a:hover,#navbar .menuextraslanguages li.active a {
  border:2px solid #fff;
  color:#fff
}
#bottom_header .dark,#bottom_header .dark.active {
  color:#868482;
  transition-duration:0.3s;
  border-color:#868482 !important
}
#navbar .big_bar {
  width:100%;
  height:100px;
  background-color:#80C342;
  display:none;
  position:relative
}
#navbar .big_bar.search {
  height:auto;
  overflow:hidden;
  display:none
}
#navbar .big_bar ::-webkit-input-placeholder {
  color:#fff
}
#navbar .big_bar :-moz-input-placeholder {
  color:#fff
}
#navbar .big_bar ::-moz-input-placeholder {
  color:#fff
}
#navbar .big_bar :-ms-input-placeholder {
  color:#fff
}
#navbar .big_bar:hover>div .big_bar_button.account {
  background-position:right bottom
}
#navbar .big_bar.account h1 {
  padding-top:20px
}
#navbar .big_bar.account h1,#navbar .big_bar.account h1 a {
  color:#FFF;
  margin-bottom:5px
}
#navbar .big_bar.account h1 a:hover {
  color:#328930
}
#navbar .big_bar_button:hover {
  background-position:left bottom;
  cursor:pointer
}
#navbar .big_bar_button.account {
  background-position:right top
}
#navbar .big_bar input.big_bar_search {
  background:none repeat scroll 0 0 transparent;
  border:medium none;
  color:#fff;
  display:block;
  float:left;
  font-size:4em;
  outline:0 none;
  width:70%;
  line-height:1.3;
  height:auto;
  margin:10px 5%;
  padding:0;
  box-sizing:border-box;
  -webkit-box-sizing:border-box;
  -moz-box-sizing:border-box;
  *behavior:url(boxsizing.htc)
}
#navbar .big_bar_button {
  background-color:transparent;
  border:none;
  width:18%;
  transition-duration:0.3s;
  display:block;
  float:left;
  position:relative;
  font-family:'QT Icons';
  font-size:3.5em;
  color:#fff;
  margin:15px 2% 0 0 !important;
  text-align:right;
  padding-right:2px !important;
  transition:all 0.2s ease-in-out;
  -webkit-transition:all 0.2s ease-in-out;
  -moz-transition:all 0.2s ease-in-out;
  -ms-transition:all 0.2s ease-in-out;
  -o-transition:all 0.2s ease-in-out
}
#navbar .big_bar_button:focus,#navbar .big_bar_button:hover {
  outline:0;
  color:#ebebeb
}
.hero_slide>div {
  width:80%;
  margin:0 auto
}
.hero_slide>div:first-child>div {
  width:80%;
  margin:0 auto
}
.hero_slide .content {
  margin-top:70px
}
.hero_bar {
  padding-top:50px;
  padding-bottom:18px
}
.hero_bar p {
  font-size:0.875em;
  text-align:center
}
.hero_bar .arrow {
  bottom:65px;
  display:block;
  margin:0 auto;
  position:relative;
  right:260px;
  width:230px
}
.hero_bar .comment {
  margin:0
}
#footerbar {
  background:#26282a;
  color:#fff
}
#footerbar.fixed {
  bottom:0;
  left:0;
  width:100%
}
#footerbar .footer-main .footer-nav {
  display:inline;
  float:left
}
#footerbar .footer-main .footer-nav li {
  float:left;
  margin-right:1em
}
#footerbar .footer-main .footer-nav li a {
  display:block;
  padding:31px 10px 15px 0;
  line-height:20px;
  height:20px;
  color:#d6d6d6
}
#footerbar .footer-main .footer-nav li a:hover,#footerbar .footer-main .footer-nav li.current-menu-item a {
  color:#eee
}
#footerbar .footer-main .footer-nav .sub-menu {
  margin-left:0;
  margin-bottom:0
}
#footerbar .footer-main .footer-nav .sub-menu li {
  float:none
}
#footerbar .footer-main .footer-nav .sub-menu ul {
  padding:1px 1em;
  font-size:0.786em;
  line-height:8px;
  float:none;
  color:#5d5b59;
  margin-bottom:0
}
#footerbar .footer-main .footer-nav .sub-menu li a {
  padding:1px 0;
  font-size:0.786em;
  line-height:8px;
  float:none;
  color:#d6d6d6
}
#footerbar .footer-main .footer-nav .sub-menu li a:hover,#footerbar .footer-main .footer-nav .sub-menu li.current-menu-item a {
  color:#eee
}
#footerbar .footer-main .footer-logo {
  display:inline;
  float:right;
  padding:29px 0 28px 10px;
  margin-left:30px;
  width:56px
}
#footerbar .footer-main .footer-logo:before {
  content:attr(data-icon);
  font-family:'Qt Icons';
  width:100%;
  line-height:1.2;
  display:inline-block;
  font-size:1.875em;
  color:#706e6d
}
#footerbar .footer-main .footer-logo:hover {
  padding:31px 0 26px 10px
}
#footerbar .footer-main .footer-social {
  display:inline;
  float:right;
  padding-top:31px
}
#footerbar .footer-main .footer-social>div {
  margin-left:0.1em;
  margin-bottom:10px
}
#footerbar .disclaimer {
  font-size:0.786em;
  line-height:2.73;
  color:#868584;
  padding-top:20px;
  padding-bottom:0.5%
}
#footerbar .disclaimer a {
  color:#bdbebf
}
#footerbar .disclaimer a:hover {
  color:#d6d6d6
}
#footerbar .disclaimer ul li {
  float:left;
  vertical-align:middle;
  margin-left:1.18em
}
#footerbar .disclaimer ul li:first-child {
  margin-left:0
}
#footerbar .disclaimer ul.lang-selector a {
  color:#506a34;
  color:rgba(128,195,66,0.3)
}
#footerbar .disclaimer ul.lang-selector a:hover {
  color:#80c342;
  color:rgba(128,195,66,0.7)
}
#menu-footer-menu, #menu-footer-menu ul {
  margin-left:0;
  margin-bottom:0
}
@font-face {
  font-family:'Open Sans';
  font-style:normal;
  font-weight:300;
  src:local("Open Sans Light"),local("OpenSans-Light"),url(//fonts.gstatic.com/s/opensans/v10/DXI1ORHCpsQm3Vp6mXoaTYnF5uFdDttMLvmWuJdhhgs.ttf) format("truetype")
}
@font-face {
  font-family:'Open Sans';
  font-style:normal;
  font-weight:400;
  src:local("Open Sans"),local("OpenSans"),url(//fonts.gstatic.com/s/opensans/v10/cJZKeOuBrn4kERxqtaUH3aCWcynf_cDxXwCLxiixG1c.ttf) format("truetype")
}
@font-face {
  font-family:'Open Sans';
  font-style:normal;
  font-weight:600;
  src:local("Open Sans Semibold"),local("OpenSans-Semibold"),url(//fonts.gstatic.com/s/opensans/v10/MTP_ySUJH_bn48VBG8sNSonF5uFdDttMLvmWuJdhhgs.ttf) format("truetype")
}
@font-face {
  font-family:'Open Sans';
  font-style:normal;
  font-weight:700;
  src:local("Open Sans Bold"),local("OpenSans-Bold"),url(//fonts.gstatic.com/s/opensans/v10/k3k702ZOKiLJc3WVjuplzInF5uFdDttMLvmWuJdhhgs.ttf) format("truetype")
}
@font-face {
  font-family:'Open Sans';
  font-style:normal;
  font-weight:800;
  src:local("Open Sans Extrabold"),local("OpenSans-Extrabold"),url(//fonts.gstatic.com/s/opensans/v10/EInbV5DfGHOiMmvb1Xr-honF5uFdDttMLvmWuJdhhgs.ttf) format("truetype")
}
@font-face {
  font-family:'Droid Sans Mono';
  font-style:normal;
  font-weight:400;
  src:local("Droid Sans Mono"),local("DroidSansMono"),url(//fonts.gstatic.com/s/droidsansmono/v7/ns-m2xQYezAtqh7ai59hJUYuTAAIFFn5GTWtryCmBQ4.woff) format("woff")
}
@font-face {
  font-family:'Qt Icons';
  src:url("../style/icomoon.eot?-tgjuoj");
  src:url("../style/icomoon.eot?#iefix-tgjuoj") format("embedded-opentype"),url("../style/icomoon.woff?-tgjuoj") format("woff"),url("../style/icomoon.ttf?-tgjuoj") format("truetype"),url("../style/icomoon.svg?-tgjuoj#icomoon") format("svg");
  font-weight:normal;
  font-style:normal
}
.clearfix:before,.clearfix:after {
  content:" ";
  display:table
}
.clearfix:after {
  clear:both
}
.clearfix {
  *zoom:1
}
html,body,div,span,applet,object,iframe,h1,h2,h3,h4,h5,h6,p,blockquote,pre,a,abbr,acronym,address,big,cite,code,del,dfn,em,img,ins,kbd,q,s,samp,small,strike,strong,sub,sup,tt,var,b,u,i,center,dl,dt,dd,ol,ul,li,fieldset,form,label,legend,table,caption,tbody,tfoot,thead,tr,th,td,article,aside,canvas,details,embed,figure,figcaption,footer,header,hgroup,menu,nav,output,ruby,section,summary,time,mark,audio,video {
  margin:0;
  padding:0;
  border:0;
  font-size:100%
}
html,body,div,span,applet,object,iframe,h1,h2,h3,h4,h5,h6,p,blockquote,pre,a,abbr,acronym,address,big,cite,code,del,dfn,em,img,ins,kbd,q,s,samp,small,strike,strong,sub,sup,tt,var,b,u,i,center,dl,dt,dd,ol,ul,li,fieldset,form,label,legend,caption,article,aside,canvas,details,embed,figure,figcaption,footer,header,hgroup,menu,nav,output,ruby,section,summary,time,mark,audio,video {
  vertical-align:baseline
}
body {
  font-family:“Open Sans”, Arial, Helvetica, sans-serif;
  line-height:1.5;
  font-weight:300
}
h1,h2,h3,h4,h5,h6 {
  font-weight:300
}
.context h2,.context h3,.context h4,.context h5,.context h6 {
  margin:1.5em 0 1em
}
.context h1 {
  margin-bottom:1em;
  font-size:3.125em
}
.context h3.fn,.context h3.flags {
  color:#26282a;
  font-size:1.46em;
  padding:15px 0 15px 0;
  border-bottom:2px #eee solid;
  word-wrap:break-word
}
.context h3.fn .name,
.context h3 span.type,
.qmlname span.name {
  font-weight: 400
}
.qmlname {
  font-size:1.46em
}
.qmlproto table {
  border:none;
  border-bottom:2px #eee solid
}
.qmlproto table p {
  max-width:100%
}
.qmlproto table tr {
  background-color:#fff
}
.qmlname td, .qmlname th {
  border:none;
  text-align:left;
  padding:5px 0 0 0
}
.qmlreadonly,.qmldefault {
  padding:0 5px 0 5px;
  font-size:0.75em;
  background-color:#eee;
  float:right
}
.qmlreadonly {
  color:#414141
}
.qmldefault {
  color:#D14141
}
.rightAlign {
  padding:3px 5px 3px 10px;
  text-align:right
}
article,aside,details,figcaption,figure,footer,header,hgroup,menu,nav,section {
  display:block
}
body {
  line-height:1;
  font-family:"Open Sans", Arial, Helvetica, sans-serif;
  transition-duration:1s
}
ol,ul {
  list-style:none
}
.context ol,.context ul {
  margin-top:0.75em;
  margin-left:20px
}
.mainContent ol>li {
  list-style-type:decimal
}
blockquote,q {
  quotes:none
}
blockquote:before,blockquote:after,q:before,q:after {
  content:'';
  content:none;
  width:100%
}
table {
  border-collapse:collapse;
  border-spacing:0;
  margin-bottom:25px;
  width:100%
}
a {
  color:#5caa15;
  text-decoration:none;
  transition-duration:0.3s
}
a:hover {
  color:#46a2da
}
.main,.navbar-header,#footerbar>div {
  max-width:1500px;
  width:95%;
  margin:0 auto
}
.main {
  margin-top:100px
}
.main_index {
  background-color:#fff
}
.sectionlist {
  margin-bottom:2em
}
[class*="col-"] {
  letter-spacing:normal
}
.landing,.main_index .row {
  letter-spacing:-0.31em
}
.main_index .row>div {
  letter-spacing:normal
}
.col-1,.context {
  width:80%;
  display:inline-block;
  background-color:#fff;
  padding:35px;
  -webkit-box-sizing:border-box;
  -moz-box-sizing:border-box;
  -ms-box-sizing:border-box;
  box-sizing:border-box
}
.col-1 h2 {
  font-size:2.1875em;
  font-weight:300;
  line-height:1.1;
  margin-bottom:0.83em;
  margin-top:1em
}
.icons1of3 img {
  display:inline-block;
  float:left;
  margin-right:0.75em;
  margin-top:-5px;
  width:2.75em
}
div.multi-column {
  position:relative
}
div.multi-column div {
  display:-moz-inline-box;
  display:inline-block;
  vertical-align:top;
  margin-top:1em;
  margin-right:2em;
  width:16em
}
.sidebar {
  display:block;
  float:right;
  -webkit-box-sizing:border-box;
  -moz-box-sizing:border-box;
  -ms-box-sizing:border-box;
  box-sizing:border-box;
  width:20%;
  padding-left:30px
}
.toc,.sectionlist {
  padding:35px;
  background-color:#fff;
  margin-bottom:2em
}
.sidebar-content:empty {
  display:none;
  visibility:hidden
}
.col-2 h2,.toc h3,.sidebar-content h2,.sidebar-content h3,.sectionlist h2 {
  font-weight:400;
  margin-bottom:2em
}
.toc h3 a {
  color:#404244
}
.title {
  font-size:3em;
  font-weight:300;
  letter-spacing:-1px;
  line-height:1.15em;
  margin-bottom:0.5em;
  word-wrap:break-word
}
.navigationbar,col-1 h2 {
  font-size:0.75em
}
.navigationbar h1 {
  font-size:3.125em;
  margin-bottom:1em;
  margin-top:1em
}
.navigationbar li {
  display:inline-block;
  margin-right:5px;
  position:relative;
  padding-right:10px;
  color:#585a5c
}
.navigationbar li a {
  color:#58585c
}
body {
  background-color:#eee;
  color:#404244
}
.sectionlist li {
  margin-bottom:5px
}
dd {
  padding-bottom:0.25em;
  padding-left:2em
}
.col-1 ul {
  margin-bottom:1.56em
}
.mainContent li {
  margin-bottom:0.8em;
  line-height:1.25em
}
.mainContent p {
  line-height:1.56em;
  margin-bottom:1.5em;
  color:#404244;
  max-width:85%
}
.mainContent b {
  font-weight:400
}
.context ul {
  margin-bottom:1.5em
}
.mainContent ul ul {
  margin-top:0.5em
}
.mainContent .naviNextPrevious {
  margin-top:25px;
  max-width:100%
}
.naviNextPrevious.headerNavi {
  display:none
}
.nextPage {
  float:right
}
.prevPage:before {
  content:"< "
}
.nextPage:after {
  content:" >"
}
.navigationbar li:after {
  color:#404244;
  content:"›";
  display:inline-block;
  font-size:1.5em;
  line-height:1;
  position:absolute;
  right:-2px;
  top:-4px
}
.navigationbar ul:last li a {
  color:#80c342
}
.sub-navigation {
  margin-top:10px
}
.navigationbar li:last-child:after,.sub-navigation li:after {
  content:none
}
.navigationbar {
  margin-bottom:10px
}
#buildversion {
  font-style:italic;
  font-size:small;
  float:right
}
.copy-notice {
  width:65%;
  font-size:0.75em;
  margin-top:50px;
  margin-bottom:25px;
  line-height:1.75em;
  color:#585a5c
}
li a.active {
  color:#585a5c
}
.flowList {
  padding:25px
}
.alphaChar {
  font-size:2em;
  position:absolute
}
.flowList.odd {
  background-color:#eee
}
.context ul>li,.doc-column ul>li {
  list-style-image:url("list_arrow.png");
  margin-left:15px;
  color:#404244;
  line-height:1.16em
}
.mainContent table p {
  margin:0px;
  padding:0px
}
.mainContent table p {
  margin:0px;
  padding:0px;
  min-height:2em
}
.context h4,.context h3,.context h2 {
  font-size:2.1875em
}
.context p img {
  margin-top:0.75em;
  max-width:100%
}
.context table {
  vertical-align:initial
}
table .odd {
  background-color:#eee
}
table thead {
  text-align:left;
  padding-left:20px
}
table,table td,table th {
  border:1px solid #eee
}
table td,table th {
  padding:5px 20px;
  line-height:1.3
}
table.alignedsummary,table.propsummary {
  width:initial
}
div.main_index .row:first-child {
  border-bottom:1px solid #eee
}
div.main_index .row {
  position:relative
}
div.main_index .row>div {
  display:inline-block;
  width:50%;
  vertical-align:top;
  padding:50px;
  -webkit-box-sizing:border-box;
  -moz-box-sizing:border-box;
  -ms-box-sizing:border-box;
  box-sizing:border-box
}
div.main_index h2 {
  font-size:2.1875em;
  margin-bottom:1em
}
#search_bar {
  width:40%;
  float:right
}
div.main_index .row:after {
  content:"";
  position:absolute;
  top:0;
  right:50%;
  height:100%;
  width:1px;
  background-color:#eee
}
div.table {
  overflow-x:auto
}
p.qt_commercial {
  border:3px solid #5caa15;
  margin:0 auto;
  padding:15px;
  width:28%;
  text-align:center;
  clear:both
}
h1.qt_commercial {
  padding:20px;
  background-color:#5caa15;
  display:inline;
  float:right;
  font-size:1.25em;
  line-height:1.25em;
  height:1.25em;
  color:#fff
}
div.qt_commercial {
  border-top:5px solid #5caa15;
  margin-bottom:50px
}
pre {
  background-color:#404244;
  color:#fff;
  display:block;
  font-family:"Droid Sans Mono";
  line-height:1.5;
  overflow-x:auto;
  margin-bottom:25px;
  overflow-x:auto;
  padding:25px;
  margin-top:0.75em
}
.copy_text {
  background-color:#46a2da;
  color:#fff;
  border:2px solid #46a2da;
  padding:10px 16px;
  margin-left:-10px;
  margin-top:-50px;
  position:absolute;
  opacity:0;
  cursor:pointer;
  float:right
}
.copy_text:hover {
  background-color:#fff;
  color:#46a2da
}
code,.codelike {
  font-family:"Droid Sans Mono"
}
h3.fn code {
  font-size:0.75em;
  float:right;
  background-color:#eee;
  padding:3px;
  margin: 3px 0 0 20px
}
pre:hover>.copy_text {
  display:inline-block;
  opacity:1;
  transition:0.5s ease
}
#main_title_bar {
  letter-spacing:-0.31em
}
#main_title_bar .search_bar {
  letter-spacing:normal;
  width:50%;
  display:inline-block;
  -webkit-box-sizing:border-box;
  -moz-box-sizing:border-box;
  -ms-box-sizing:border-box;
  box-sizing:border-box;
  vertical-align:middle
}
#main_title_bar h1 {
  letter-spacing:normal;
  width:50%;
  display:inline-block;
  -webkit-box-sizing:border-box;
  -moz-box-sizing:border-box;
  -ms-box-sizing:border-box;
  box-sizing:border-box;
  vertical-align:middle
}
#main_title_bar .search_bar * {
  letter-spacing:normal;
  padding:0;
  margin:0;
  border:none
}
@media (max-width: 980px) {
  body {
    font-size:calc-em(14px)
  }
  #main_title_bar {
    letter-spacing:-0.31em;
    width:100%
  }
  #main_title_bar>h1,#main_title_bar .search_bar {
    display:block;
    width:100%
  }
  #main_title_bar .search_bar {
    margin-bottom:15px
  }
  .main {
    margin-top:0px
  }
  .main_index .row {
    border:none !important
  }
  .title {
    font-size:1.5em;
    font-weight:400;
    word-wrap:break-word
  }
  .col-1,.context,.naviNextPrevious,.sidebar {
    padding:10px
  }
  .sidebar {
    padding-top:0
  }
  .search .sidebar {
    display:none;
    visibility:hidden
  }
  .col-2 h2,.toc h3,.sidebar-content h2,.sidebar-content h3,.sectionlist h2 {
    text-align:center
  }
  div.main_index .row:after {
    content:none
  }
  div.main_index .row>div {
    display:block !important;
    width:100%;
    padding:0;
    margin:0
  }
  .context,.sidebar,.col-1 {
    width:100%
  }
  .main_index h2,h1 {
    text-align:center
  }
  .context h4,.context h3,.context h2 {
    text-align:center
  }
  .sidebar-content,.col-2,.toc {
    background-color:#fff;
    margin-bottom:1em;
    padding:20px
  }
  .mainContent p {
    line-height:1.56em;
    margin-bottom:1em;
    max-width:100%
  }
  table td,table th {
    padding:5px 5px
  }
}
[id]:target,[name]:target,[name]:target+* {
  -webkit-animation:highlighter 3s;
  animation:highlighter 3s
}
@-webkit-keyframes highlighter {
  25% {
    background-color:#46a2da;
    color:#fff
  }
  75% {
    background-color:#46a2da;
    color:#fff
  }
}
@keyframes highlighter {
  25% {
    background-color:#46a2da;
    color:#fff
  }
  75% {
    background-color:#46a2da;
    color:#fff
  }
}
@-webkit-keyframes copypaste {
  25% {
    opacity:1
  }
  100% {
    border-radius:10px;
    margin-top:-50px;
    opacity:1
  }
}
@keyframes copypaste {
  25% {
    opacity:1
  }
  100% {
    border-radius:10px;
    margin-top:-50px;
    opacity:1
  }
}
#footer {
  clear:both
}
.menuextraslanguages {
  display:none;
  visibility:hidden
}
form.gsc-search-box {
  font-size: 25px !important;
  margin-top: 0 !important;
  margin-right: 0 !important;
  margin-bottom: 4px !important;
  margin-left: 0 !important;
  width: 100% !important;
}
table.gsc-search-box {
  border-style: none !important;
  border-width: 0 !important;
  border-spacing: 0 0 !important;
  width: 100% !important;
  margin-bottom: 2px !important;
}

table.gsc-search-box td {
  vertical-align: middle !important;
}

table.gsc-search-box td.gsc-input {
  padding-right: 0px !important;
}
table.gsc-search-box td.gsc-input input {
  background-position: 15px center !important;
}

td.gsc-search-button {
  width: 1% !important;
}

td.gsc-clear-button {
  width: 14px !important;
  visibility:hidden !important;
  display:none !important;
}
table.gsc-branding td,
table.gsc-branding {
  margin: 0 0 0 0 !important;
  padding: 0 0 0 0 !important;
  border: none !important;
}

table.gsc-branding {
  border-style: none !important;
  border-width: 0 !important;
  border-spacing: 0 0 !important;
  width: 100% !important;
}

.gsc-branding-text {
  color: #676767 !important;
}

td.gsc-branding-text {
  vertical-align: top !important;
}
td.gsc-branding-text div.gsc-branding-text {
  padding-bottom: 2px !important;
  text-align: right !important;
  font-size: 11px !important;
  margin-right: 2px !important;
}

td.gsc-branding-img {
  width: 65px !important;
  vertical-align: bottom !important;
}

img.gsc-branding-img {
  padding-top: 1px !important;
  margin: 0 0 0 0 !important;
  padding-right: 0 !important;
  padding-left: 0 !important;
  padding-bottom: 0 !important;
  border: none !important;
  display: inline !important;
}

input.gsc-search-button {
  background-color: white !important;
  height: 35px !important;
  width: 35px !important;
  color: transparent !important;
  background-image: url("doc_search.png") !important;
  background-size: 25px auto;
  background-position: 0px 5px;
  background-repeat: no-repeat;
  margin-left: -43px !important;
  overflow: hidden;
  min-width: 20px !important;
}

input.gsc-search-button:hover {
  cursor: pointer;
}

.gsc-search-box-tools .gsc-clear-button {
  display: none !important;
  visibility: none !important;
}

.gsc-overflow-hidden {
  overflow: hidden !important;
}

input.gsc-input {
  background-color: #fff !important;
  border: 1px solid #d6d6d6 !important;
  border-radius: 5px !important;
  box-sizing: border-box !important;
  color: #868482 !important;
  outline: 0 none !important;
  padding: 9px 10px 10px !important;
  transition: color 0.5s ease 0s, box-shadow 0.5s ease 0s, background-color 0.5s ease 0s !important;
}

input {
  font-family: 'Open Sans', Arial, Helvetica, sans-serif !important;
  line-height: 1.5 !important;
  font-weight: 300 !important;
  vertical-align:middle
}

input:focus {
  border-color: #46a2da;
  box-shadow: 0 0 5px #46a2da;
  color: #000;
}<|MERGE_RESOLUTION|>--- conflicted
+++ resolved
@@ -1,136 +1,3 @@
-<<<<<<< HEAD
-img {
-    -moz-box-shadow: 3px 3px 3px #ccc;
-    -webkit-box-shadow: 3px 3px 3px #ccc;
-    box-shadow: 3px 3px 3px #ccc;
-    border: #8E8D8D 2px solid;
-    margin-left: 0px;
-    max-width: 800px;
-    height: auto;
-}
-
-.content {
-    margin: 15px
-}
-
-.content .indexboxcont li {
-     font: normal bold 13px/1 Verdana
- }
-
-.content .normallist li {
-     font: normal 13px/1 Verdana
- }
-
-.descr {
-    margin-top: 35px;
-    /*max-width: 75%;*/
-    margin-left: 5px;
-    text-align: left;
-    vertical-align: top;
-}
-
-.name {
-    max-width: 75%;
-    font-weight: 100;
-}
-
-tt {
-    text-align: left
-}
-
-/*
------------
-links
------------
-*/
-
-a.qa-mark:target:before {
-    content: "***";
-    color: #ff0000;
-}
-
-.flags {
-    text-decoration: none;
-    text-height: 24px;
-}
-
-.flags:target {
-    background-color: #FFFFD6;
-}
-
-/*
--------------------------------
-NOTE styles
--------------------------------
-*/
-
-.notetitle, .tiptitle, .fastpathtitle {
-    font-weight: bold
-}
-
-.attentiontitle, .cautiontitle, .dangertitle, .importanttitle, .remembertitle, .restrictiontitle {
-    font-weight: bold
-}
-
-.note, .tip, .fastpath {
-    background: #F2F2F2 url('../images/ico_note.png');
-    background-repeat: no-repeat;
-    background-position: top left;
-    padding: 5px;
-    padding-left: 40px;
-    padding-bottom: 10px;
-    border: #999 1px dotted;
-    color: #666666;
-    margin: 5px;
-}
-
-.attention, .caution, .danger, .important, .remember, .restriction {
-    background: #F2F2F2 url('../images/ico_note_attention.png');
-    background-repeat: no-repeat;
-    background-position: top left;
-    padding: 5px;
-    padding-left: 40px;
-    padding-bottom: 10px;
-    border: #999 1px dotted;
-    color: #666666;
-    margin: 5px;
-}
-
-.qtref {
-    display: block;
-    top: -76px;
-    z-index: 1;
-    font-size: 11px;
-    padding-right: 10px;
-    float: right;
-}
-
-.naviNextPrevious {
-    display: block;
-    text-align: right;
-    float: right;
-    z-index: 1;
-    padding-right: 10px;
-    padding-top: 4px;
-}
-
-.naviNextPrevious > a.nextPage {
-     background-image: url('../images/btn_next.png');
-     background-repeat: no-repeat;
-     background-position: right;
-     padding-right: 20px;
-     height: 20px;
-     margin-left: 30px;
- }
-
-.naviNextPrevious > a.prevPage {
-     background-image: url('../images/btn_prev.png');
-     background-repeat: no-repeat;
-     background-position: left;
-     padding-left: 20px;
-     height: 20px;
-     padding-left: 20px;
-=======
 #navbar {
   position:fixed;
   top:0;
@@ -319,7 +186,6 @@
 }
 #menuextras, #mainmenu, #menuextraslanguages {
   margin-bottom:0
->>>>>>> b9547af4
  }
 #menuextras {
   display:inline-block;
@@ -1721,4 +1587,9 @@
   border-color: #46a2da;
   box-shadow: 0 0 5px #46a2da;
   color: #000;
-}+}
+
+a.qa-mark:target:before {
+  content: "***";
+  color: #ff0000;
+}
