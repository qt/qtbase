#!/usr/bin/env python2
#############################################################################
##
## Copyright (C) 2020 The Qt Company Ltd.
## Contact: https://www.qt.io/licensing/
##
## This file is part of the test suite of the Qt Toolkit.
##
## $QT_BEGIN_LICENSE:GPL-EXCEPT$
## Commercial License Usage
## Licensees holding valid commercial Qt licenses may use this file in
## accordance with the commercial license agreement provided with the
## Software or, alternatively, in accordance with the terms contained in
## a written agreement between you and The Qt Company. For licensing terms
## and conditions see https://www.qt.io/terms-conditions. For further
## information use the contact form at https://www.qt.io/contact-us.
##
## GNU General Public License Usage
## Alternatively, this file may be used under the terms of the GNU
## General Public License version 3 as published by the Free Software
## Foundation with exceptions as appearing in the file LICENSE.GPL3-EXCEPT
## included in the packaging of this file. Please review the following
## information to ensure the GNU General Public License requirements will
## be met: https://www.gnu.org/licenses/gpl-3.0.html.
##
## $QT_END_LICENSE$
##
#############################################################################
"""Script to generate C++ code from CLDR data in qLocaleXML form

See ``cldr2qlocalexml.py`` for how to generate the qLocaleXML data itself.
Pass the output file from that as first parameter to this script; pass
the root of the qtbase check-out as second parameter.
"""

import os
import datetime

from qlocalexml import QLocaleXmlReader
from xml.dom import minidom
from localetools import unicode2hex, wrap_list, Error, Transcriber, SourceFileEditor

def compareLocaleKeys(key1, key2):
    if key1 == key2:
        return 0

    if key1[0] != key2[0]: # First sort by language:
        return key1[0] - key2[0]

    defaults = compareLocaleKeys.default_map
    # maps {(language, script): country} by ID
    try:
        country = defaults[key1[:2]]
    except KeyError:
        pass
    else:
        if key1[2] == country:
            return -1
        if key2[2] == country:
            return 1

    if key1[1] == key2[1]:
        return key1[2] - key2[2]

    try:
        country = defaults[key2[:2]]
    except KeyError:
        pass
    else:
        if key2[2] == country:
            return 1
        if key1[2] == country:
            return -1

    return key1[1] - key2[1]


class StringDataToken:
<<<<<<< HEAD
    def __init__(self, index, length, bits):
        if index > 0xffff:
            print "\n\n\n#error Data index is too big!", index
            raise ValueError("Start-index (%d) exceeds the uint16 range!" % index)
        if length >= (1 << bits):
            print "\n\n\n#error Range length is too big!", length
            raise ValueError("Data size (%d) exceeds the %d-bit range!" % (length, bits))

        self.index = index
        self.length = length
=======
    def __init__(self, index, length):
        if index > 0xFFFF or length > 0xFFFF:
            raise Error("Position exceeds ushort range: {},{}".format(index, length))
        self.index = index
        self.length = length
    def __str__(self):
        return " {},{} ".format(self.index, self.length)
>>>>>>> 14c55e29

class StringData:
    def __init__(self, name):
        self.data = []
        self.hash = {}
        self.name = name
        self.text = '' # Used in quick-search for matches in data

<<<<<<< HEAD
    def append(self, s, bits=8):
        try:
            token = self.hash[s]
        except KeyError:
            token = self.__store(s, bits)
            self.hash[s] = token
=======
    def append(self, s):
        if s in self.hash:
            return self.hash[s]

        lst = unicode2hex(s)
        index = len(self.data)
        if index > 0xffff:
            raise Error('Data index {} is too big for uint16!'.format(index))
        size = len(lst)
        if size >= 0xffff:
            raise Error('Data is too big ({}) for uint16 size!'.format(size))
        token = None
        try:
            token = StringDataToken(index, size)
        except Error as e:
            e.message += '(on data "{}")'.format(s)
            raise
        self.hash[s] = token
        self.data += lst
>>>>>>> 14c55e29
        return token

    def __store(self, s, bits):
        """Add string s to known data.

        Seeks to avoid duplication, where possible.
        For example, short-forms may be prefixes of long-forms.
        """
        if not s:
            return StringDataToken(0, 0, bits)
        ucs2 = unicode2hex(s)
        try:
            index = self.text.index(s) - 1
            matched = 0
            while matched < len(ucs2):
                index, matched = self.data.index(ucs2[0], index + 1), 1
                if index + len(ucs2) >= len(self.data):
                    raise ValueError # not found after all !
                while matched < len(ucs2) and self.data[index + matched] == ucs2[matched]:
                    matched += 1
        except ValueError:
            index = len(self.data)
            self.data += ucs2
            self.text += s

        assert index >= 0
        try:
            return StringDataToken(index, len(ucs2), bits)
        except ValueError as e:
            e.args += (self.name, s)
            raise

    def write(self, fd):
<<<<<<< HEAD
        if len(self.data) > 0xffff:
            raise ValueError("Data is too big for quint16 index to its end!" % len(self.data),
                             self.name)
        fd.write("\nstatic const char16_t %s[] = {\n" % self.name)
        fd.write(wrap_list(self.data))
        fd.write("\n};\n")

def escapedString(s):
    result = ""
    i = 0
    while i < len(s):
        if s[i] == '"':
            result += '\\"'
            i += 1
        else:
            result += s[i]
            i += 1
    s = result

    line = ""
    need_escape = False
    result = ""
    for c in s:
        if ord(c) < 128 and not (need_escape and ord('a') <= ord(c.lower()) <= ord('f')):
            line += c
            need_escape = False
        else:
            line += "\\x%02x" % (ord(c))
            need_escape = True
        if len(line) > 80:
            result = result + "\n" + '"' + line + '"'
            line = ""
    line += "\\0"
    result = result + "\n" + '"' + line + '"'
    if result[0] == "\n":
        result = result[1:]
    return result

def printEscapedString(s):
    print escapedString(s)

=======
        fd.write("\nstatic const ushort {}[] = {{\n".format(self.name))
        fd.write(wrap_list(self.data))
        fd.write("\n};\n")

>>>>>>> 14c55e29
def currencyIsoCodeData(s):
    if s:
        return '{' + ",".join(str(ord(x)) for x in s) + '}'
    return "{0,0,0}"

class LocaleSourceEditor (SourceFileEditor):
    __upinit = SourceFileEditor.__init__
    def __init__(self, path, temp, version):
        self.__upinit(path, temp)
        self.writer.write("""
/*
    This part of the file was generated on {} from the
    Common Locale Data Repository v{}

    http://www.unicode.org/cldr/

    Do not edit this section: instead regenerate it using
    cldr2qlocalexml.py and qlocalexml2cpp.py on updated (or
    edited) CLDR data; see qtbase/util/locale_database/.
*/

""".format(datetime.date.today(), version))

class LocaleDataWriter (LocaleSourceEditor):
    def likelySubtags(self, likely):
        self.writer.write('static const QLocaleId likely_subtags[] = {\n')
        for had, have, got, give, last in likely:
            self.writer.write('    {{ {:3d}, {:3d}, {:3d} }}'.format(*have))
            self.writer.write(', {{ {:3d}, {:3d}, {:3d} }}'.format(*give))
            self.writer.write(' ' if last else ',')
            self.writer.write(' // {} -> {}\n'.format(had, got))
        self.writer.write('};\n\n')

    def localeIndex(self, indices):
        self.writer.write('static const quint16 locale_index[] = {\n')
        for pair in indices:
            self.writer.write('{:6d}, // {}\n'.format(*pair))
        self.writer.write('     0 // trailing 0\n')
        self.writer.write('};\n\n')

    def localeData(self, locales, names):
        list_pattern_part_data = StringData('list_pattern_part_data')
        date_format_data = StringData('date_format_data')
        time_format_data = StringData('time_format_data')
        days_data = StringData('days_data')
        am_data = StringData('am_data')
        pm_data = StringData('pm_data')
        byte_unit_data = StringData('byte_unit_data')
        currency_symbol_data = StringData('currency_symbol_data')
        currency_display_name_data = StringData('currency_display_name_data')
        currency_format_data = StringData('currency_format_data')
        endonyms_data = StringData('endonyms_data')

        # Locale data
        self.writer.write('static const QLocaleData locale_data[] = {\n')
        # Table headings: keep each label centred in its field, matching line_format:
        self.writer.write('   // '
                          # Width 6 + comma
                          ' lang  ' # IDs
                          'script '
                          '  terr '
                          '  dec  ' # Numeric punctuation
                          ' group '
                          ' list  ' # Delimiter for *numeric* lists
                          ' prcnt ' # Arithmetic symbols
                          '  zero '
                          ' minus '
                          ' plus  '
                          '  exp  '
                          # Width 8 + comma - to make space for these wide labels !
                          ' quotOpn ' # Quotation marks
                          ' quotEnd '
                          'altQtOpn '
                          'altQtEnd '
                          # Width 11 + comma
                          '  lpStart   ' # List pattern
                          '   lpMid    '
                          '   lpEnd    '
                          '   lpTwo    '
                          '   sDtFmt   ' # Date format
                          '   lDtFmt   '
                          '   sTmFmt   ' # Time format
                          '   lTmFmt   '
                          '   ssDays   ' # Days
                          '   slDays   '
                          '   snDays   '
                          '    sDays   '
                          '    lDays   '
                          '    nDays   '
                          '     am     ' # am/pm indicators
                          '     pm     '
                          # Width 8 + comma
                          '  byte   '
                          ' siQuant '
                          'iecQuant '
                          # Width 8+4 + comma
                          '   currISO   '
                          # Width 11 + comma
                          '  currSym   ' # Currency formatting
                          ' currDsply  '
                          '  currFmt   '
                          ' currFmtNeg '
                          '  endoLang  ' # Name of language in itself, and of country
                          '  endoCntry '
                          # Width 6 + comma
                          'curDgt ' # Currency number representation
                          'curRnd '
                          'dow1st ' # First day of week
                          ' wknd+ ' # Week-end start/end days
                          ' wknd-'
                          # No trailing space on last entry (be sure to
                          # pad before adding anything after it).
                          '\n')

        formatLine = ''.join((
            '    {{ ',
            # Locale-identifier
            '{:6d},' * 3,
            # Numeric formats, list delimiter
            '{:6d},' * 8,
            # Quotation marks
            '{:8d},' * 4,
            # List patterns, date/time formats, month/day names, am/pm
            '{:>11s},' * 16,
            # SI/IEC byte-unit abbreviations
            '{:>8s},' * 3,
            # Currency ISO code
            ' {:>10s}, ',
            # Currency and endonyms
            '{:>11s},' * 6,
            # Currency formatting
            '{:6d},{:6d}',
            # Day of week and week-end
            ',{:6d}' * 3,
            ' }}')).format
        for key in names:
            locale = locales[key]
            self.writer.write(formatLine(
                    key[0], key[1], key[2],
                    locale.decimal,
                    locale.group,
                    locale.listDelim,
                    locale.percent,
                    locale.zero,
                    locale.minus,
                    locale.plus,
                    locale.exp,
                    locale.quotationStart,
                    locale.quotationEnd,
                    locale.alternateQuotationStart,
                    locale.alternateQuotationEnd,
                    list_pattern_part_data.append(locale.listPatternPartStart),
                    list_pattern_part_data.append(locale.listPatternPartMiddle),
                    list_pattern_part_data.append(locale.listPatternPartEnd),
                    list_pattern_part_data.append(locale.listPatternPartTwo),
                    date_format_data.append(locale.shortDateFormat),
                    date_format_data.append(locale.longDateFormat),
                    time_format_data.append(locale.shortTimeFormat),
                    time_format_data.append(locale.longTimeFormat),
                    days_data.append(locale.standaloneShortDays),
                    days_data.append(locale.standaloneLongDays),
                    days_data.append(locale.standaloneNarrowDays),
                    days_data.append(locale.shortDays),
                    days_data.append(locale.longDays),
                    days_data.append(locale.narrowDays),
                    am_data.append(locale.am),
                    pm_data.append(locale.pm),
                    byte_unit_data.append(locale.byte_unit),
                    byte_unit_data.append(locale.byte_si_quantified),
                    byte_unit_data.append(locale.byte_iec_quantified),
                    currencyIsoCodeData(locale.currencyIsoCode),
                    currency_symbol_data.append(locale.currencySymbol),
                    currency_display_name_data.append(locale.currencyDisplayName),
                    currency_format_data.append(locale.currencyFormat),
                    currency_format_data.append(locale.currencyNegativeFormat),
                    endonyms_data.append(locale.languageEndonym),
                    endonyms_data.append(locale.countryEndonym),
                    locale.currencyDigits,
                    locale.currencyRounding, # unused (QTBUG-81343)
                    locale.firstDayOfWeek,
                    locale.weekendStart,
                    locale.weekendEnd)
                              + ', // {}/{}/{}\n'.format(
                    locale.language, locale.script, locale.country))
        self.writer.write(formatLine(*( # All zeros, matching the format:
                    (0,) * (3 + 8 + 4) + ('0,0',) * (16 + 3)
                    + (currencyIsoCodeData(0),)
                    + ('0,0',) * 6 + (0,) * (2 + 3) ))
                          + ' // trailing zeros\n')
        self.writer.write('};\n')

        # StringData tables:
        for data in (list_pattern_part_data, date_format_data,
                     time_format_data, days_data,
                     byte_unit_data, am_data, pm_data, currency_symbol_data,
                     currency_display_name_data, currency_format_data,
                     endonyms_data):
            data.write(self.writer)

    @staticmethod
    def __writeNameData(out, book, form):
        out('static const char {}_name_list[] =\n'.format(form))
        out('"Default\\0"\n')
        for key, value in book.items():
            if key == 0:
                continue
            out('"' + value[0] + '\\0"\n')
        out(';\n\n')

        out('static const quint16 {}_name_index[] = {{\n'.format(form))
        out('     0, // Any{}\n'.format(form.capitalize()))
        index = 8
        for key, value in book.items():
            if key == 0:
                continue
            name = value[0]
            out('{:6d}, // {}\n'.format(index, name))
            index += len(name) + 1
        out('};\n\n')

    @staticmethod
    def __writeCodeList(out, book, form, width):
        out('static const unsigned char {}_code_list[] =\n'.format(form))
        for key, value in book.items():
            code = value[1]
            code += r'\0' * max(width - len(code), 0)
            out('"{}" // {}\n'.format(code, value[0]))
        out(';\n\n')

    def languageNames(self, languages):
        self.__writeNameData(self.writer.write, languages, 'language')

    def scriptNames(self, scripts):
        self.__writeNameData(self.writer.write, scripts, 'script')

    def countryNames(self, countries):
        self.__writeNameData(self.writer.write, countries, 'country')

    # TODO: unify these next three into the previous three; kept
    # separate for now to verify we're not changing data.

    def languageCodes(self, languages):
        self.__writeCodeList(self.writer.write, languages, 'language', 3)

    def scriptCodes(self, scripts):
        self.__writeCodeList(self.writer.write, scripts, 'script', 4)

    def countryCodes(self, countries): # TODO: unify with countryNames()
        self.__writeCodeList(self.writer.write, countries, 'country', 3)

class CalendarDataWriter (LocaleSourceEditor):
    formatCalendar = ''.join((
        '      {{',
        '{:6d}',
        ',{:6d}' * 2,
        ',{{{:>5s}}}' * 6,
        '}}, ')).format
    def write(self, calendar, locales, names):
        months_data = StringData('months_data')

        self.writer.write('static const QCalendarLocale locale_data[] = {\n')
        self.writer.write('   // '
                          # IDs, width 7 (6 + comma)
                          + ' lang  '
                          + ' script'
                          + ' terr  '
                          # Month-name start-end pairs, width 8 (5 plus '{},'):
                          + ' sShort '
                          + ' sLong  '
                          + ' sNarrow'
                          + ' short  '
                          + ' long   '
                          + ' narrow'
                          # No trailing space on last; be sure
                          # to pad before adding later entries.
                          + '\n')
        for key in names:
            locale = locales[key]
            self.writer.write(
                self.formatCalendar(
                    key[0], key[1], key[2],
                    months_data.append(locale.standaloneShortMonths[calendar]),
                    months_data.append(locale.standaloneLongMonths[calendar]),
                    months_data.append(locale.standaloneNarrowMonths[calendar]),
                    months_data.append(locale.shortMonths[calendar]),
                    months_data.append(locale.longMonths[calendar]),
                    months_data.append(locale.narrowMonths[calendar]))
                + '// {}/{}/{}\n'.format(locale.language, locale.script, locale.country))
        self.writer.write(self.formatCalendar(*( (0,) * 3 + ('0,0',) * 6 ))
                          + '// trailing zeros\n')
        self.writer.write('};\n')
        months_data.write(self.writer)

class LocaleHeaderWriter (SourceFileEditor):
    __upinit = SourceFileEditor.__init__
    def __init__(self, path, temp, dupes):
        self.__upinit(path, temp)
        self.__dupes = dupes

    def languages(self, languages):
        self.__enum('Language', languages, self.__language)
        self.writer.write('\n')

    def countries(self, countries):
        self.__enum('Country', countries, self.__country)

    def scripts(self, scripts):
        self.__enum('Script', scripts, self.__script)
        self.writer.write('\n')

    # Implementation details
    from enumdata import (language_aliases as __language,
                          country_aliases as __country,
                          script_aliases as __script)

    def __enum(self, name, book, alias):
        assert book
        out, dupes = self.writer.write, self.__dupes
        out('    enum {} {{\n'.format(name))
        for key, value in book.items():
            member = value[0]
            if name == 'Script':
                # Don't .capitalize() as some names are already camel-case (see enumdata.py):
                member = ''.join(word[0].upper() + word[1:] for word in member.split())
                if not member.endswith('Script'):
                    member += 'Script'
                if member in dupes:
                    raise Error('The script name "{}" is messy'.format(member))
            else:
                member = ''.join(member.split())
                member = member + name if member in dupes else member
            out('        {} = {},\n'.format(member, key))

        out('\n        '
            + ',\n        '.join('{} = {}'.format(*pair)
                                 for pair in sorted(alias.items()))
            + ',\n\n        Last{} = {}\n    }};\n'.format(name, member))

def usage(name, err, message = ''):
    err.write("""Usage: {} path/to/qlocale.xml root/of/qtbase
""".format(name)) # TODO: elaborate
    if message:
        err.write('\n' + message + '\n')

def main(args, out, err):
    # TODO: Make calendars a command-line parameter
    # map { CLDR name: Qt file name }
    calendars = {'gregorian': 'roman', 'persian': 'jalali', 'islamic': 'hijri',} # 'hebrew': 'hebrew',

    name = args.pop(0)
    if len(args) != 2:
        usage(name, err, 'I expect two arguments')
        return 1

    qlocalexml = args.pop(0)
    qtsrcdir = args.pop(0)

    if not (os.path.isdir(qtsrcdir)
            and all(os.path.isfile(os.path.join(qtsrcdir, 'src', 'corelib', 'text', leaf))
                    for leaf in ('qlocale_data_p.h', 'qlocale.h', 'qlocale.qdoc'))):
<<<<<<< HEAD
        usage()

    (data_temp_file, data_temp_file_path) = tempfile.mkstemp("qlocale_data_p.h", dir=qtsrcdir)
    data_temp_file = os.fdopen(data_temp_file, "w")
    qlocaledata_file = open(qtsrcdir + "/src/corelib/text/qlocale_data_p.h", "r")
    s = qlocaledata_file.readline()
    while s and s != GENERATED_BLOCK_START:
        data_temp_file.write(s)
        s = qlocaledata_file.readline()
    data_temp_file.write(GENERATED_BLOCK_START)

    doc = xml.dom.minidom.parse(qlocalexml)
    language_map = loadMap(doc, 'language')
    script_map = loadMap(doc, 'script')
    country_map = loadMap(doc, 'country')
    likely_subtags_map = loadLikelySubtagsMap(doc)
    default_map = {}
    for key in likely_subtags_map.keys():
        tmp = likely_subtags_map[key]
        if tmp["from"][1] == "AnyScript" and tmp["from"][2] == "AnyCountry" and tmp["to"][2] != "AnyCountry":
            default_map[(tmp["to"][0], tmp["to"][1])] = tmp["to"][2]
    locale_map = loadLocaleMap(doc, language_map, script_map, country_map, likely_subtags_map)
    dupes = findDupes(language_map, country_map)

    cldr_version = firstChildText(doc.documentElement, "version")
    data_temp_file.write(generated_template % (datetime.date.today(), cldr_version))

    # Likely subtags map
    data_temp_file.write("static const QLocaleId likely_subtags[] = {\n")
    index = 0
    for key in likely_subtags_map.keys():
        tmp = likely_subtags_map[key]
        from_language = languageNameToId(tmp["from"][0], language_map)
        from_script = scriptNameToId(tmp["from"][1], script_map)
        from_country = countryNameToId(tmp["from"][2], country_map)
        to_language = languageNameToId(tmp["to"][0], language_map)
        to_script = scriptNameToId(tmp["to"][1], script_map)
        to_country = countryNameToId(tmp["to"][2], country_map)

        cmnt_from = ""
        if from_language != 0:
            cmnt_from = cmnt_from + language_map[from_language][1]
        else:
            cmnt_from = cmnt_from + "und"
        if from_script != 0:
            if cmnt_from:
                cmnt_from = cmnt_from + "_"
            cmnt_from = cmnt_from + script_map[from_script][1]
        if from_country != 0:
            if cmnt_from:
                cmnt_from = cmnt_from + "_"
            cmnt_from = cmnt_from + country_map[from_country][1]
        cmnt_to = ""
        if to_language != 0:
            cmnt_to = cmnt_to + language_map[to_language][1]
        else:
            cmnt_to = cmnt_to + "und"
        if to_script != 0:
            if cmnt_to:
                cmnt_to = cmnt_to + "_"
            cmnt_to = cmnt_to + script_map[to_script][1]
        if to_country != 0:
            if cmnt_to:
                cmnt_to = cmnt_to + "_"
            cmnt_to = cmnt_to + country_map[to_country][1]

        data_temp_file.write("    ")
        data_temp_file.write("{ %3d, %3d, %3d }, { %3d, %3d, %3d }" %
                             (from_language, from_script, from_country, to_language, to_script, to_country))
        index += 1
        if index != len(likely_subtags_map):
            data_temp_file.write(",")
        else:
            data_temp_file.write(" ")
        data_temp_file.write(" // %s -> %s\n" % (cmnt_from, cmnt_to))
    data_temp_file.write("};\n")

    data_temp_file.write("\n")

    # Locale index
    data_temp_file.write("static const quint16 locale_index[] = {\n")
    index = 0
    for key in language_map.keys():
        i = 0
        count = languageCount(key, locale_map)
        if count > 0:
            i = index
            index += count
        data_temp_file.write("%6d, // %s\n" % (i, language_map[key][0]))
    data_temp_file.write("     0 // trailing 0\n")
    data_temp_file.write("};\n\n")

    list_pattern_part_data = StringData('list_pattern_part_data')
    single_character_data = StringData('single_character_data')
    date_format_data = StringData('date_format_data')
    time_format_data = StringData('time_format_data')
    days_data = StringData('days_data')
    am_data = StringData('am_data')
    pm_data = StringData('pm_data')
    byte_unit_data = StringData('byte_unit_data')
    currency_symbol_data = StringData('currency_symbol_data')
    currency_display_name_data = StringData('currency_display_name_data')
    currency_format_data = StringData('currency_format_data')
    endonyms_data = StringData('endonyms_data')

    # Locale data
    data_temp_file.write("static const QLocaleData locale_data[] = {\n")
    # Table headings: keep each label centred in its field, matching line_format:
    data_temp_file.write('   // '
                         # Width 6 + comma:
                         + ' lang  ' # IDs
                         + 'script '
                         + '  terr '

                         # Range entries (all start-indices, then all sizes):
                         # Width 5 + comma:
                         + 'lStrt ' # List pattern
                         + 'lpMid '
                         + 'lpEnd '
                         + 'lPair '
                         + 'lDelm ' # List delimiter
                         # Representing numbers:
                         + ' dec  '
                         + 'group '
                         + 'prcnt '
                         + ' zero '
                         + 'minus '
                         + 'plus  '
                         + ' exp  '
                         # Quotation marks
                         + 'qtOpn '
                         + 'qtEnd '
                         + 'altQO '
                         + 'altQE '
                         + 'lDFmt ' # Date format
                         + 'sDFmt '
                         + 'lTFmt ' # Time format
                         + 'sTFmt '
                         + 'slDay ' # Day names
                         + 'lDays '
                         + 'ssDys '
                         + 'sDays '
                         + 'snDay '
                         + 'nDays '
                         + '  am  ' # am/pm indicators
                         + '  pm  '
                         + ' byte '
                         + 'siQnt '
                         + 'iecQn '
                         + 'crSym ' # Currency formatting:
                         + 'crDsp '
                         + 'crFmt '
                         + 'crFNg '
                         + 'ntLng ' # Name of language in itself, and of territory:
                         + 'ntTer '
                         # Width 3 + comma for each size; no header
                         + '    ' * 37

                         # Strays (char array, bit-fields):
                         # Width 8+4 + comma
                         + '   currISO   '
                         # Width 6 + comma:
                         + 'curDgt ' # Currency digits
                         + 'curRnd ' # Currencty rounding (unused: QTBUG-81343)
                         + 'dow1st ' # First day of week
                         + ' wknd+ ' # Week-end start/end days:
                         + ' wknd-'
                         # No trailing space on last entry (be sure to
                         # pad before adding anything after it).
                         + '\n')
=======
        usage(name, err, 'Missing expected files under qtbase source root ' + qtsrcdir)
        return 1

    reader = QLocaleXmlReader(qlocalexml)
    locale_map = dict(reader.loadLocaleMap(calendars, err.write))
>>>>>>> 14c55e29

    locale_keys = locale_map.keys()
    compareLocaleKeys.default_map = dict(reader.defaultMap())
    locale_keys.sort(compareLocaleKeys)

<<<<<<< HEAD
    line_format = ('    { '
                   # Locale-identifier:
                   + '%6d,' * 3
                   # Offsets for starts of ranges:
                   + '%5d,' * 37
                   # Sizes for the same:
                   + '%3d,' * 37

                   # Currency ISO code:
                   + ' %10s, '
                   # Currency formatting:
                   + '%6d,%6d'
                   # Day of week and week-end:
                   + ',%6d' * 3
                   + ' }')
    for key in locale_keys:
        l = locale_map[key]
        # Sequence of StringDataToken:
        ranges = (tuple(list_pattern_part_data.append(p) for p in # 5 entries:
                        (l.listPatternPartStart, l.listPatternPartMiddle,
                         l.listPatternPartEnd, l.listPatternPartTwo, l.listDelim)) +
                  tuple(single_character_data.append(p) for p in # 11 entries
                        (l.decimal, l.group, l.percent, l.zero, l.minus, l.plus, l.exp,
                         l.quotationStart, l.quotationEnd,
                         l.alternateQuotationStart, l.alternateQuotationEnd)) +
                  tuple (date_format_data.append(f) for f in # 2 entries:
                         (l.longDateFormat, l.shortDateFormat)) +
                  tuple(time_format_data.append(f) for f in # 2 entries:
                        (l.longTimeFormat, l.shortTimeFormat)) +
                  tuple(days_data.append(d) for d in # 6 entries:
                        (l.standaloneLongDays, l.longDays,
                         l.standaloneShortDays, l.shortDays,
                         l.standaloneNarrowDays, l.narrowDays)) +
                  (am_data.append(l.am), pm_data.append(l.pm)) + # 2 entries:
                  tuple(byte_unit_data.append(b) for b in # 3 entries:
                        (l.byte_unit, l.byte_si_quantified, l.byte_iec_quantified)) +
                  (currency_symbol_data.append(l.currencySymbol),
                   currency_display_name_data.append(l.currencyDisplayName),
                   currency_format_data.append(l.currencyFormat),
                   currency_format_data.append(l.currencyNegativeFormat),
                   endonyms_data.append(l.languageEndonym),
                   endonyms_data.append(l.countryEndonym)) # 6 entries
                  ) # Total: 37 entries
        assert len(ranges) == 37

        data_temp_file.write(line_format
                    % ((key[0], key[1], key[2]) +
                       tuple(r.index for r in ranges) +
                       tuple(r.length for r in ranges) +
                       (currencyIsoCodeData(l.currencyIsoCode),
                        l.currencyDigits,
                        l.currencyRounding, # unused (QTBUG-81343)
                        l.firstDayOfWeek,
                        l.weekendStart,
                        l.weekendEnd))
                             + ", // %s/%s/%s\n" % (l.language, l.script, l.country))
    data_temp_file.write(line_format # All zeros, matching the format:
                         % ( (0,) * 3 + (0,) * 37 * 2
                             + (currencyIsoCodeData(0),)
                             + (0,) * 2
                             + (0,) * 3)
                         + " // trailing zeros\n")
    data_temp_file.write("};\n")

    # StringData tables:
    for data in (list_pattern_part_data, single_character_data,
                 date_format_data, time_format_data, days_data,
                 byte_unit_data, am_data, pm_data, currency_symbol_data,
                 currency_display_name_data, currency_format_data,
                 endonyms_data):
        data.write(data_temp_file)

    data_temp_file.write("\n")

    # Language name list
    data_temp_file.write("static const char language_name_list[] =\n")
    data_temp_file.write('"Default\\0"\n')
    for key in language_map.keys():
        if key == 0:
            continue
        data_temp_file.write('"' + language_map[key][0] + '\\0"\n')
    data_temp_file.write(";\n")

    data_temp_file.write("\n")

    # Language name index
    data_temp_file.write("static const quint16 language_name_index[] = {\n")
    data_temp_file.write("     0, // AnyLanguage\n")
    index = 8
    for key in language_map.keys():
        if key == 0:
            continue
        language = language_map[key][0]
        data_temp_file.write("%6d, // %s\n" % (index, language))
        index += len(language) + 1
    data_temp_file.write("};\n")

    data_temp_file.write("\n")

    # Script name list
    data_temp_file.write("static const char script_name_list[] =\n")
    data_temp_file.write('"Default\\0"\n')
    for key in script_map.keys():
        if key == 0:
            continue
        data_temp_file.write('"' + script_map[key][0] + '\\0"\n')
    data_temp_file.write(";\n")

    data_temp_file.write("\n")

    # Script name index
    data_temp_file.write("static const quint16 script_name_index[] = {\n")
    data_temp_file.write("     0, // AnyScript\n")
    index = 8
    for key in script_map.keys():
        if key == 0:
            continue
        script = script_map[key][0]
        data_temp_file.write("%6d, // %s\n" % (index, script))
        index += len(script) + 1
    data_temp_file.write("};\n")

    data_temp_file.write("\n")

    # Country name list
    data_temp_file.write("static const char country_name_list[] =\n")
    data_temp_file.write('"Default\\0"\n')
    for key in country_map.keys():
        if key == 0:
            continue
        data_temp_file.write('"' + country_map[key][0] + '\\0"\n')
    data_temp_file.write(";\n")

    data_temp_file.write("\n")

    # Country name index
    data_temp_file.write("static const quint16 country_name_index[] = {\n")
    data_temp_file.write("     0, // AnyCountry\n")
    index = 8
    for key in country_map.keys():
        if key == 0:
            continue
        country = country_map[key][0]
        data_temp_file.write("%6d, // %s\n" % (index, country))
        index += len(country) + 1
    data_temp_file.write("};\n")

    data_temp_file.write("\n")

    # Language code list
    data_temp_file.write("static const unsigned char language_code_list[] =\n")
    for key in language_map.keys():
        code = language_map[key][1]
        if len(code) == 2:
            code += r"\0"
        data_temp_file.write('"%2s" // %s\n' % (code, language_map[key][0]))
    data_temp_file.write(";\n")

    data_temp_file.write("\n")

    # Script code list
    data_temp_file.write("static const unsigned char script_code_list[] =\n")
    for key in script_map.keys():
        code = script_map[key][1]
        for i in range(4 - len(code)):
            code += "\\0"
        data_temp_file.write('"%2s" // %s\n' % (code, script_map[key][0]))
    data_temp_file.write(";\n")

    # Country code list
    data_temp_file.write("static const unsigned char country_code_list[] =\n")
    for key in country_map.keys():
        code = country_map[key][1]
        if len(code) == 2:
            code += "\\0"
        data_temp_file.write('"%2s" // %s\n' % (code, country_map[key][0]))
    data_temp_file.write(";\n")

    data_temp_file.write("\n")
    data_temp_file.write(GENERATED_BLOCK_END)
    s = qlocaledata_file.readline()
    # skip until end of the old block
    while s and s != GENERATED_BLOCK_END:
        s = qlocaledata_file.readline()

    s = qlocaledata_file.readline()
    while s:
        data_temp_file.write(s)
        s = qlocaledata_file.readline()
    data_temp_file.close()
    qlocaledata_file.close()

    os.remove(qtsrcdir + "/src/corelib/text/qlocale_data_p.h")
    os.rename(data_temp_file_path, qtsrcdir + "/src/corelib/text/qlocale_data_p.h")

    # Generate calendar data
    calendar_format = '      {%6d,%6d,%6d' + ',%5d' * 6 + ',%3d' * 6 + ' },'
    for calendar, stem in calendars.items():
        months_data = StringData('months_data')
        calendar_data_file = "q%scalendar_data_p.h" % stem
        calendar_template_file = open(os.path.join(qtsrcdir, 'src', 'corelib', 'time',
                                                   calendar_data_file), "r")
        (calendar_temp_file, calendar_temp_file_path) = tempfile.mkstemp(calendar_data_file, dir=qtsrcdir)
        calendar_temp_file = os.fdopen(calendar_temp_file, "w")
        s = calendar_template_file.readline()
        while s and s != GENERATED_BLOCK_START:
            calendar_temp_file.write(s)
            s = calendar_template_file.readline()
        calendar_temp_file.write(GENERATED_BLOCK_START)
        calendar_temp_file.write(generated_template % (datetime.date.today(), cldr_version))
        calendar_temp_file.write("static const QCalendarLocale locale_data[] = {\n")
        calendar_temp_file.write('   // '
                                 # IDs, width 7 (6 + comma)
                                 + ' lang  '
                                 + ' script'
                                 + ' terr  '
                                 # Month-name start-indices, width 6 (5 + comma):
                                 + 'sLng '
                                 + 'long '
                                 + 'sSrt '
                                 + 'shrt '
                                 + 'sNrw '
                                 + 'naro '
                                 # No individual headers for the sizes.
                                 + 'Sizes...'
                                 + '\n')
        for key in locale_keys:
            l = locale_map[key]
            # Sequence of StringDataToken:
            try:
                # Twelve long month names can add up to more than 256 (e.g. kde_TZ: 264)
                ranges = (tuple(months_data.append(m[calendar], 16) for m in
                                (l.standaloneLongMonths, l.longMonths)) +
                          tuple(months_data.append(m[calendar]) for m in
                                (l.standaloneShortMonths, l.shortMonths,
                                 l.standaloneNarrowMonths, l.narrowMonths)))
            except ValueError as e:
                e.args += (l.language, l.script, l.country, stem)
                raise

            calendar_temp_file.write(
                calendar_format
                % ((key[0], key[1], key[2]) +
                   tuple(r.index for r in ranges) +
                   tuple(r.length for r in ranges))
                + "// %s/%s/%s\n" % (l.language, l.script, l.country))
        calendar_temp_file.write(calendar_format % ( (0,) * (3 + 6 * 2) )
                                 + '// trailing zeros\n')
        calendar_temp_file.write("};\n")
        months_data.write(calendar_temp_file)
        s = calendar_template_file.readline()
        while s and s != GENERATED_BLOCK_END:
            s = calendar_template_file.readline()
        while s:
            calendar_temp_file.write(s)
            s = calendar_template_file.readline()
        os.rename(calendar_temp_file_path,
                  os.path.join(qtsrcdir, 'src', 'corelib', 'time', calendar_data_file))
=======
    try:
        writer = LocaleDataWriter(os.path.join(qtsrcdir,  'src', 'corelib', 'text',
                                               'qlocale_data_p.h'),
                                  qtsrcdir, reader.cldrVersion)
    except IOError as e:
        err.write('Failed to open files to transcribe locale data: ' + (e.message or e.args[1]))
        return 1

    try:
        writer.likelySubtags(reader.likelyMap())
        writer.localeIndex(reader.languageIndices(tuple(k[0] for k in locale_map)))
        writer.localeData(locale_map, locale_keys)
        writer.writer.write('\n')
        writer.languageNames(reader.languages)
        writer.scriptNames(reader.scripts)
        writer.countryNames(reader.countries)
        # TODO: merge the next three into the previous three
        writer.languageCodes(reader.languages)
        writer.scriptCodes(reader.scripts)
        writer.countryCodes(reader.countries)
    except Error as e:
        writer.cleanup()
        err.write('\nError updating locale data: ' + e.message + '\n')
        return 1

    writer.close()

    # Generate calendar data
    for calendar, stem in calendars.items():
        try:
            writer = CalendarDataWriter(os.path.join(qtsrcdir, 'src', 'corelib', 'time',
                                                     'q{}calendar_data_p.h'.format(stem)),
                                        qtsrcdir, reader.cldrVersion)
        except IOError as e:
            err.write('Failed to open files to transcribe ' + calendar
                             + ' data ' + (e.message or e.args[1]))
            return 1

        try:
            writer.write(calendar, locale_map, locale_keys)
        except Error as e:
            writer.cleanup()
            err.write('\nError updating ' + calendar + ' locale data: ' + e.message + '\n')
            return 1

        writer.close()
>>>>>>> 14c55e29

    # qlocale.h
    try:
        writer = LocaleHeaderWriter(os.path.join(qtsrcdir, 'src', 'corelib', 'text', 'qlocale.h'),
                                    qtsrcdir, reader.dupes)
    except IOError as e:
        err.write('Failed to open files to transcribe qlocale.h: ' + (e.message or e.args[1]))
        return 1

    try:
        writer.languages(reader.languages)
        writer.scripts(reader.scripts)
        writer.countries(reader.countries)
    except Error as e:
        writer.cleanup()
        err.write('\nError updating qlocale.h: ' + e.message + '\n')
        return 1

<<<<<<< HEAD
    (qlocaleh_temp_file, qlocaleh_temp_file_path) = tempfile.mkstemp("qlocale.h", dir=qtsrcdir)
    qlocaleh_temp_file = os.fdopen(qlocaleh_temp_file, "w")
    qlocaleh_file = open(qtsrcdir + "/src/corelib/text/qlocale.h", "r")
    s = qlocaleh_file.readline()
    while s and s != GENERATED_BLOCK_START:
        qlocaleh_temp_file.write(s)
        s = qlocaleh_file.readline()
    qlocaleh_temp_file.write(GENERATED_BLOCK_START)
    qlocaleh_temp_file.write("// see qlocale_data_p.h for more info on generated data\n")

    # Language enum
    qlocaleh_temp_file.write("    enum Language {\n")
    language = None
    for key, value in language_map.items():
        language = fixedLanguageName(value[0], dupes)
        qlocaleh_temp_file.write("        " + language + " = " + str(key) + ",\n")

    qlocaleh_temp_file.write("\n        " +
                             ",\n        ".join('%s = %s' % pair
                                                for pair in sorted(language_aliases.items())) +
                             ",\n")
    qlocaleh_temp_file.write("\n")
    qlocaleh_temp_file.write("        LastLanguage = " + language + "\n")
    qlocaleh_temp_file.write("    };\n\n")

    # Script enum
    qlocaleh_temp_file.write("    enum Script {\n")
    script = None
    for key, value in script_map.items():
        script = fixedScriptName(value[0], dupes)
        qlocaleh_temp_file.write("        " + script + " = " + str(key) + ",\n")
    qlocaleh_temp_file.write("\n        " +
                             ",\n        ".join('%s = %s' % pair
                                                for pair in sorted(script_aliases.items())) +
                             ",\n")
    qlocaleh_temp_file.write("\n")
    qlocaleh_temp_file.write("        LastScript = " + script + "\n")
    qlocaleh_temp_file.write("    };\n\n")

    # Country enum
    qlocaleh_temp_file.write("    enum Country {\n")
    country = None
    for key, value in country_map.items():
        country = fixedCountryName(value[0], dupes)
        qlocaleh_temp_file.write("        " + country + " = " + str(key) + ",\n")
    qlocaleh_temp_file.write("\n        " +
                             ",\n        ".join('%s = %s' % pair
                                                for pair in sorted(country_aliases.items())) +
                             ",\n")
    qlocaleh_temp_file.write("\n")
    qlocaleh_temp_file.write("        LastCountry = " + country + "\n")
    qlocaleh_temp_file.write("    };\n")

    qlocaleh_temp_file.write(GENERATED_BLOCK_END)
    s = qlocaleh_file.readline()
    # skip until end of the old block
    while s and s != GENERATED_BLOCK_END:
        s = qlocaleh_file.readline()

    s = qlocaleh_file.readline()
    while s:
        qlocaleh_temp_file.write(s)
        s = qlocaleh_file.readline()
    qlocaleh_temp_file.close()
    qlocaleh_file.close()

    os.remove(qtsrcdir + "/src/corelib/text/qlocale.h")
    os.rename(qlocaleh_temp_file_path, qtsrcdir + "/src/corelib/text/qlocale.h")
=======
    writer.close()
>>>>>>> 14c55e29

    # qlocale.qdoc
    try:
        writer = Transcriber(os.path.join(qtsrcdir, 'src', 'corelib', 'text', 'qlocale.qdoc'),
                             qtsrcdir)
    except IOError as e:
        err.write('Failed to open files to transcribe qlocale.qdoc: ' + (e.message or e.args[1]))
        return 1

    DOCSTRING = "    QLocale's data is based on Common Locale Data Repository "
    try:
        for line in writer.reader:
            if DOCSTRING in line:
                writer.writer.write(DOCSTRING + 'v' + reader.cldrVersion + '.\n')
            else:
                writer.writer.write(line)
    except Error as e:
        writer.cleanup()
        err.write('\nError updating qlocale.qdoc: ' + e.message + '\n')
        return 1

    writer.close()
    return 0

if __name__ == "__main__":
    import sys
    sys.exit(main(sys.argv, sys.stdout, sys.stderr))<|MERGE_RESOLUTION|>--- conflicted
+++ resolved
@@ -76,26 +76,14 @@
 
 
 class StringDataToken:
-<<<<<<< HEAD
     def __init__(self, index, length, bits):
         if index > 0xffff:
-            print "\n\n\n#error Data index is too big!", index
-            raise ValueError("Start-index (%d) exceeds the uint16 range!" % index)
+            raise ValueError('Start-index ({}) exceeds the uint16 range!'.format(index))
         if length >= (1 << bits):
-            print "\n\n\n#error Range length is too big!", length
-            raise ValueError("Data size (%d) exceeds the %d-bit range!" % (length, bits))
+            raise ValueError('Data size ({}) exceeds the {}-bit range!'.format(length, bits))
 
         self.index = index
         self.length = length
-=======
-    def __init__(self, index, length):
-        if index > 0xFFFF or length > 0xFFFF:
-            raise Error("Position exceeds ushort range: {},{}".format(index, length))
-        self.index = index
-        self.length = length
-    def __str__(self):
-        return " {},{} ".format(self.index, self.length)
->>>>>>> 14c55e29
 
 class StringData:
     def __init__(self, name):
@@ -104,34 +92,12 @@
         self.name = name
         self.text = '' # Used in quick-search for matches in data
 
-<<<<<<< HEAD
-    def append(self, s, bits=8):
+    def append(self, s, bits = 8):
         try:
             token = self.hash[s]
         except KeyError:
             token = self.__store(s, bits)
             self.hash[s] = token
-=======
-    def append(self, s):
-        if s in self.hash:
-            return self.hash[s]
-
-        lst = unicode2hex(s)
-        index = len(self.data)
-        if index > 0xffff:
-            raise Error('Data index {} is too big for uint16!'.format(index))
-        size = len(lst)
-        if size >= 0xffff:
-            raise Error('Data is too big ({}) for uint16 size!'.format(size))
-        token = None
-        try:
-            token = StringDataToken(index, size)
-        except Error as e:
-            e.message += '(on data "{}")'.format(s)
-            raise
-        self.hash[s] = token
-        self.data += lst
->>>>>>> 14c55e29
         return token
 
     def __store(self, s, bits):
@@ -165,54 +131,14 @@
             raise
 
     def write(self, fd):
-<<<<<<< HEAD
         if len(self.data) > 0xffff:
-            raise ValueError("Data is too big for quint16 index to its end!" % len(self.data),
+            raise ValueError('Data is too big ({}) for quint16 index to its end!'
+                             .format(len(self.data)),
                              self.name)
-        fd.write("\nstatic const char16_t %s[] = {\n" % self.name)
+        fd.write("\nstatic const char16_t {}[] = {{\n".format(self.name))
         fd.write(wrap_list(self.data))
         fd.write("\n};\n")
 
-def escapedString(s):
-    result = ""
-    i = 0
-    while i < len(s):
-        if s[i] == '"':
-            result += '\\"'
-            i += 1
-        else:
-            result += s[i]
-            i += 1
-    s = result
-
-    line = ""
-    need_escape = False
-    result = ""
-    for c in s:
-        if ord(c) < 128 and not (need_escape and ord('a') <= ord(c.lower()) <= ord('f')):
-            line += c
-            need_escape = False
-        else:
-            line += "\\x%02x" % (ord(c))
-            need_escape = True
-        if len(line) > 80:
-            result = result + "\n" + '"' + line + '"'
-            line = ""
-    line += "\\0"
-    result = result + "\n" + '"' + line + '"'
-    if result[0] == "\n":
-        result = result[1:]
-    return result
-
-def printEscapedString(s):
-    print escapedString(s)
-
-=======
-        fd.write("\nstatic const ushort {}[] = {{\n".format(self.name))
-        fd.write(wrap_list(self.data))
-        fd.write("\n};\n")
-
->>>>>>> 14c55e29
 def currencyIsoCodeData(s):
     if s:
         return '{' + ",".join(str(ord(x)) for x in s) + '}'
@@ -255,6 +181,7 @@
 
     def localeData(self, locales, names):
         list_pattern_part_data = StringData('list_pattern_part_data')
+        single_character_data = StringData('single_character_data')
         date_format_data = StringData('date_format_data')
         time_format_data = StringData('time_format_data')
         days_data = StringData('days_data')
@@ -274,52 +201,57 @@
                           ' lang  ' # IDs
                           'script '
                           '  terr '
-                          '  dec  ' # Numeric punctuation
-                          ' group '
-                          ' list  ' # Delimiter for *numeric* lists
-                          ' prcnt ' # Arithmetic symbols
-                          '  zero '
-                          ' minus '
-                          ' plus  '
-                          '  exp  '
-                          # Width 8 + comma - to make space for these wide labels !
-                          ' quotOpn ' # Quotation marks
-                          ' quotEnd '
-                          'altQtOpn '
-                          'altQtEnd '
-                          # Width 11 + comma
-                          '  lpStart   ' # List pattern
-                          '   lpMid    '
-                          '   lpEnd    '
-                          '   lpTwo    '
-                          '   sDtFmt   ' # Date format
-                          '   lDtFmt   '
-                          '   sTmFmt   ' # Time format
-                          '   lTmFmt   '
-                          '   ssDays   ' # Days
-                          '   slDays   '
-                          '   snDays   '
-                          '    sDays   '
-                          '    lDays   '
-                          '    nDays   '
-                          '     am     ' # am/pm indicators
-                          '     pm     '
-                          # Width 8 + comma
-                          '  byte   '
-                          ' siQuant '
-                          'iecQuant '
-                          # Width 8+4 + comma
+
+                          # Range entries (all start-indices, then all sizes)
+                          # Width 5 + comma
+                          'lStrt ' # List pattern
+                          'lpMid '
+                          'lpEnd '
+                          'lPair '
+                          'lDelm ' # List delimiter
+                          # Representing numbers
+                          ' dec  '
+                          'group '
+                          'prcnt '
+                          ' zero '
+                          'minus '
+                          'plus  '
+                          ' exp  '
+                          # Quotation marks
+                          'qtOpn '
+                          'qtEnd '
+                          'altQO '
+                          'altQE '
+                          'lDFmt ' # Date format
+                          'sDFmt '
+                          'lTFmt ' # Time format
+                          'sTFmt '
+                          'slDay ' # Day names
+                          'lDays '
+                          'ssDys '
+                          'sDays '
+                          'snDay '
+                          'nDays '
+                          '  am  ' # am/pm indicators
+                          '  pm  '
+                          ' byte '
+                          'siQnt '
+                          'iecQn '
+                          'crSym ' # Currency formatting
+                          'crDsp '
+                          'crFmt '
+                          'crFNg '
+                          'ntLng ' # Name of language in itself, and of territory
+                          'ntTer '
+                          # Width 3 + comma for each size; no header
+                          + '    ' * 37 +
+
+                          # Strays (char array, bit-fields):
+                          # Width 10 + 2 spaces + comma
                           '   currISO   '
-                          # Width 11 + comma
-                          '  currSym   ' # Currency formatting
-                          ' currDsply  '
-                          '  currFmt   '
-                          ' currFmtNeg '
-                          '  endoLang  ' # Name of language in itself, and of country
-                          '  endoCntry '
                           # Width 6 + comma
-                          'curDgt ' # Currency number representation
-                          'curRnd '
+                          'curDgt ' # Currency digits
+                          'curRnd ' # Currencty rounding (unused: QTBUG-81343)
                           'dow1st ' # First day of week
                           ' wknd+ ' # Week-end start/end days
                           ' wknd-'
@@ -331,18 +263,16 @@
             '    {{ ',
             # Locale-identifier
             '{:6d},' * 3,
-            # Numeric formats, list delimiter
-            '{:6d},' * 8,
-            # Quotation marks
-            '{:8d},' * 4,
-            # List patterns, date/time formats, month/day names, am/pm
-            '{:>11s},' * 16,
+            # List patterns, date/time formats, day names, am/pm
             # SI/IEC byte-unit abbreviations
-            '{:>8s},' * 3,
+            # Currency and endonyms
+            # Range starts
+            '{:5d},' * 37,
+            # Range sizes
+            '{:3d},' * 37,
+
             # Currency ISO code
             ' {:>10s}, ',
-            # Currency and endonyms
-            '{:>11s},' * 6,
             # Currency formatting
             '{:6d},{:6d}',
             # Day of week and week-end
@@ -350,63 +280,61 @@
             ' }}')).format
         for key in names:
             locale = locales[key]
-            self.writer.write(formatLine(
-                    key[0], key[1], key[2],
-                    locale.decimal,
-                    locale.group,
-                    locale.listDelim,
-                    locale.percent,
-                    locale.zero,
-                    locale.minus,
-                    locale.plus,
-                    locale.exp,
-                    locale.quotationStart,
-                    locale.quotationEnd,
-                    locale.alternateQuotationStart,
-                    locale.alternateQuotationEnd,
-                    list_pattern_part_data.append(locale.listPatternPartStart),
-                    list_pattern_part_data.append(locale.listPatternPartMiddle),
-                    list_pattern_part_data.append(locale.listPatternPartEnd),
-                    list_pattern_part_data.append(locale.listPatternPartTwo),
-                    date_format_data.append(locale.shortDateFormat),
-                    date_format_data.append(locale.longDateFormat),
-                    time_format_data.append(locale.shortTimeFormat),
-                    time_format_data.append(locale.longTimeFormat),
-                    days_data.append(locale.standaloneShortDays),
-                    days_data.append(locale.standaloneLongDays),
-                    days_data.append(locale.standaloneNarrowDays),
-                    days_data.append(locale.shortDays),
-                    days_data.append(locale.longDays),
-                    days_data.append(locale.narrowDays),
-                    am_data.append(locale.am),
-                    pm_data.append(locale.pm),
-                    byte_unit_data.append(locale.byte_unit),
-                    byte_unit_data.append(locale.byte_si_quantified),
-                    byte_unit_data.append(locale.byte_iec_quantified),
-                    currencyIsoCodeData(locale.currencyIsoCode),
-                    currency_symbol_data.append(locale.currencySymbol),
-                    currency_display_name_data.append(locale.currencyDisplayName),
-                    currency_format_data.append(locale.currencyFormat),
-                    currency_format_data.append(locale.currencyNegativeFormat),
-                    endonyms_data.append(locale.languageEndonym),
-                    endonyms_data.append(locale.countryEndonym),
-                    locale.currencyDigits,
-                    locale.currencyRounding, # unused (QTBUG-81343)
-                    locale.firstDayOfWeek,
-                    locale.weekendStart,
-                    locale.weekendEnd)
+            # Sequence of StringDataToken:
+            ranges = (tuple(list_pattern_part_data.append(p) for p in # 5 entries:
+                            (locale.listPatternPartStart, locale.listPatternPartMiddle,
+                             locale.listPatternPartEnd, locale.listPatternPartTwo,
+                             locale.listDelim)) +
+                      tuple(single_character_data.append(p) for p in # 11 entries
+                            (locale.decimal, locale.group, locale.percent, locale.zero,
+                             locale.minus, locale.plus, locale.exp,
+                             locale.quotationStart, locale.quotationEnd,
+                             locale.alternateQuotationStart, locale.alternateQuotationEnd)) +
+                      tuple (date_format_data.append(f) for f in # 2 entries:
+                             (locale.longDateFormat, locale.shortDateFormat)) +
+                      tuple(time_format_data.append(f) for f in # 2 entries:
+                            (locale.longTimeFormat, locale.shortTimeFormat)) +
+                      tuple(days_data.append(d) for d in # 6 entries:
+                            (locale.standaloneLongDays, locale.longDays,
+                             locale.standaloneShortDays, locale.shortDays,
+                             locale.standaloneNarrowDays, locale.narrowDays)) +
+                      (am_data.append(locale.am), pm_data.append(locale.pm)) + # 2 entries
+                      tuple(byte_unit_data.append(b) for b in # 3 entries:
+                            (locale.byte_unit,
+                             locale.byte_si_quantified,
+                             locale.byte_iec_quantified)) +
+                      (currency_symbol_data.append(locale.currencySymbol),
+                       currency_display_name_data.append(locale.currencyDisplayName),
+                       currency_format_data.append(locale.currencyFormat),
+                       currency_format_data.append(locale.currencyNegativeFormat),
+                       endonyms_data.append(locale.languageEndonym),
+                       endonyms_data.append(locale.countryEndonym)) # 6 entries
+                      ) # Total: 37 entries
+            assert len(ranges) == 37
+
+            self.writer.write(formatLine(*(
+                        key +
+                        tuple(r.index for r in ranges) +
+                        tuple(r.length for r in ranges) +
+                        (currencyIsoCodeData(locale.currencyIsoCode),
+                         locale.currencyDigits,
+                         locale.currencyRounding, # unused (QTBUG-81343)
+                         locale.firstDayOfWeek,
+                         locale.weekendStart,
+                         locale.weekendEnd) ))
                               + ', // {}/{}/{}\n'.format(
                     locale.language, locale.script, locale.country))
         self.writer.write(formatLine(*( # All zeros, matching the format:
-                    (0,) * (3 + 8 + 4) + ('0,0',) * (16 + 3)
+                    (0,) * 3 + (0,) * 37 * 2
                     + (currencyIsoCodeData(0),)
-                    + ('0,0',) * 6 + (0,) * (2 + 3) ))
+                    + (0,) * 2
+                    + (0,) * 3 ))
                           + ' // trailing zeros\n')
         self.writer.write('};\n')
 
         # StringData tables:
-        for data in (list_pattern_part_data, date_format_data,
-                     time_format_data, days_data,
+        for data in (list_pattern_part_data, single_character_data,
+                     date_format_data, time_format_data, days_data,
                      byte_unit_data, am_data, pm_data, currency_symbol_data,
                      currency_display_name_data, currency_format_data,
                      endonyms_data):
@@ -464,44 +392,51 @@
         self.__writeCodeList(self.writer.write, countries, 'country', 3)
 
 class CalendarDataWriter (LocaleSourceEditor):
-    formatCalendar = ''.join((
-        '      {{',
-        '{:6d}',
-        ',{:6d}' * 2,
-        ',{{{:>5s}}}' * 6,
-        '}}, ')).format
+    formatCalendar = (
+        '      {{'
+        + ','.join(('{:6d}',) * 3 + ('{:5d}',) * 6 + ('{:3d}',) * 6)
+        + ' }},').format
     def write(self, calendar, locales, names):
         months_data = StringData('months_data')
 
         self.writer.write('static const QCalendarLocale locale_data[] = {\n')
-        self.writer.write('   // '
-                          # IDs, width 7 (6 + comma)
-                          + ' lang  '
-                          + ' script'
-                          + ' terr  '
-                          # Month-name start-end pairs, width 8 (5 plus '{},'):
-                          + ' sShort '
-                          + ' sLong  '
-                          + ' sNarrow'
-                          + ' short  '
-                          + ' long   '
-                          + ' narrow'
-                          # No trailing space on last; be sure
-                          # to pad before adding later entries.
-                          + '\n')
+        self.writer.write(
+            '     //'
+            # IDs, width 7 (6 + comma)
+            ' lang  '
+            ' script'
+            ' terr  '
+            # Month-name start-indices, width 6 (5 + comma)
+            'sLong '
+            ' long '
+            'sShrt '
+            'short '
+            'sNarw '
+            'narow '
+            #  No individual headers for the sizes.
+            'Sizes...'
+            '\n')
         for key in names:
             locale = locales[key]
+            # Sequence of StringDataToken:
+            try:
+                # Twelve long month names can add up to more than 256 (e.g. kde_TZ: 264)
+                ranges = (tuple(months_data.append(m[calendar], 16) for m in
+                                (locale.standaloneLongMonths, locale.longMonths)) +
+                          tuple(months_data.append(m[calendar]) for m in
+                                (locale.standaloneShortMonths, locale.shortMonths,
+                                 locale.standaloneNarrowMonths, locale.narrowMonths)))
+            except ValueError as e:
+                e.args += (locale.language, locale.script, locale.country, stem)
+                raise
+
             self.writer.write(
-                self.formatCalendar(
-                    key[0], key[1], key[2],
-                    months_data.append(locale.standaloneShortMonths[calendar]),
-                    months_data.append(locale.standaloneLongMonths[calendar]),
-                    months_data.append(locale.standaloneNarrowMonths[calendar]),
-                    months_data.append(locale.shortMonths[calendar]),
-                    months_data.append(locale.longMonths[calendar]),
-                    months_data.append(locale.narrowMonths[calendar]))
+                self.formatCalendar(*(
+                        key +
+                        tuple(r.index for r in ranges) +
+                        tuple(r.length for r in ranges) ))
                 + '// {}/{}/{}\n'.format(locale.language, locale.script, locale.country))
-        self.writer.write(self.formatCalendar(*( (0,) * 3 + ('0,0',) * 6 ))
+        self.writer.write(self.formatCalendar(*( (0,) * (3 + 6 * 2) ))
                           + '// trailing zeros\n')
         self.writer.write('};\n')
         months_data.write(self.writer)
@@ -573,449 +508,16 @@
     if not (os.path.isdir(qtsrcdir)
             and all(os.path.isfile(os.path.join(qtsrcdir, 'src', 'corelib', 'text', leaf))
                     for leaf in ('qlocale_data_p.h', 'qlocale.h', 'qlocale.qdoc'))):
-<<<<<<< HEAD
-        usage()
-
-    (data_temp_file, data_temp_file_path) = tempfile.mkstemp("qlocale_data_p.h", dir=qtsrcdir)
-    data_temp_file = os.fdopen(data_temp_file, "w")
-    qlocaledata_file = open(qtsrcdir + "/src/corelib/text/qlocale_data_p.h", "r")
-    s = qlocaledata_file.readline()
-    while s and s != GENERATED_BLOCK_START:
-        data_temp_file.write(s)
-        s = qlocaledata_file.readline()
-    data_temp_file.write(GENERATED_BLOCK_START)
-
-    doc = xml.dom.minidom.parse(qlocalexml)
-    language_map = loadMap(doc, 'language')
-    script_map = loadMap(doc, 'script')
-    country_map = loadMap(doc, 'country')
-    likely_subtags_map = loadLikelySubtagsMap(doc)
-    default_map = {}
-    for key in likely_subtags_map.keys():
-        tmp = likely_subtags_map[key]
-        if tmp["from"][1] == "AnyScript" and tmp["from"][2] == "AnyCountry" and tmp["to"][2] != "AnyCountry":
-            default_map[(tmp["to"][0], tmp["to"][1])] = tmp["to"][2]
-    locale_map = loadLocaleMap(doc, language_map, script_map, country_map, likely_subtags_map)
-    dupes = findDupes(language_map, country_map)
-
-    cldr_version = firstChildText(doc.documentElement, "version")
-    data_temp_file.write(generated_template % (datetime.date.today(), cldr_version))
-
-    # Likely subtags map
-    data_temp_file.write("static const QLocaleId likely_subtags[] = {\n")
-    index = 0
-    for key in likely_subtags_map.keys():
-        tmp = likely_subtags_map[key]
-        from_language = languageNameToId(tmp["from"][0], language_map)
-        from_script = scriptNameToId(tmp["from"][1], script_map)
-        from_country = countryNameToId(tmp["from"][2], country_map)
-        to_language = languageNameToId(tmp["to"][0], language_map)
-        to_script = scriptNameToId(tmp["to"][1], script_map)
-        to_country = countryNameToId(tmp["to"][2], country_map)
-
-        cmnt_from = ""
-        if from_language != 0:
-            cmnt_from = cmnt_from + language_map[from_language][1]
-        else:
-            cmnt_from = cmnt_from + "und"
-        if from_script != 0:
-            if cmnt_from:
-                cmnt_from = cmnt_from + "_"
-            cmnt_from = cmnt_from + script_map[from_script][1]
-        if from_country != 0:
-            if cmnt_from:
-                cmnt_from = cmnt_from + "_"
-            cmnt_from = cmnt_from + country_map[from_country][1]
-        cmnt_to = ""
-        if to_language != 0:
-            cmnt_to = cmnt_to + language_map[to_language][1]
-        else:
-            cmnt_to = cmnt_to + "und"
-        if to_script != 0:
-            if cmnt_to:
-                cmnt_to = cmnt_to + "_"
-            cmnt_to = cmnt_to + script_map[to_script][1]
-        if to_country != 0:
-            if cmnt_to:
-                cmnt_to = cmnt_to + "_"
-            cmnt_to = cmnt_to + country_map[to_country][1]
-
-        data_temp_file.write("    ")
-        data_temp_file.write("{ %3d, %3d, %3d }, { %3d, %3d, %3d }" %
-                             (from_language, from_script, from_country, to_language, to_script, to_country))
-        index += 1
-        if index != len(likely_subtags_map):
-            data_temp_file.write(",")
-        else:
-            data_temp_file.write(" ")
-        data_temp_file.write(" // %s -> %s\n" % (cmnt_from, cmnt_to))
-    data_temp_file.write("};\n")
-
-    data_temp_file.write("\n")
-
-    # Locale index
-    data_temp_file.write("static const quint16 locale_index[] = {\n")
-    index = 0
-    for key in language_map.keys():
-        i = 0
-        count = languageCount(key, locale_map)
-        if count > 0:
-            i = index
-            index += count
-        data_temp_file.write("%6d, // %s\n" % (i, language_map[key][0]))
-    data_temp_file.write("     0 // trailing 0\n")
-    data_temp_file.write("};\n\n")
-
-    list_pattern_part_data = StringData('list_pattern_part_data')
-    single_character_data = StringData('single_character_data')
-    date_format_data = StringData('date_format_data')
-    time_format_data = StringData('time_format_data')
-    days_data = StringData('days_data')
-    am_data = StringData('am_data')
-    pm_data = StringData('pm_data')
-    byte_unit_data = StringData('byte_unit_data')
-    currency_symbol_data = StringData('currency_symbol_data')
-    currency_display_name_data = StringData('currency_display_name_data')
-    currency_format_data = StringData('currency_format_data')
-    endonyms_data = StringData('endonyms_data')
-
-    # Locale data
-    data_temp_file.write("static const QLocaleData locale_data[] = {\n")
-    # Table headings: keep each label centred in its field, matching line_format:
-    data_temp_file.write('   // '
-                         # Width 6 + comma:
-                         + ' lang  ' # IDs
-                         + 'script '
-                         + '  terr '
-
-                         # Range entries (all start-indices, then all sizes):
-                         # Width 5 + comma:
-                         + 'lStrt ' # List pattern
-                         + 'lpMid '
-                         + 'lpEnd '
-                         + 'lPair '
-                         + 'lDelm ' # List delimiter
-                         # Representing numbers:
-                         + ' dec  '
-                         + 'group '
-                         + 'prcnt '
-                         + ' zero '
-                         + 'minus '
-                         + 'plus  '
-                         + ' exp  '
-                         # Quotation marks
-                         + 'qtOpn '
-                         + 'qtEnd '
-                         + 'altQO '
-                         + 'altQE '
-                         + 'lDFmt ' # Date format
-                         + 'sDFmt '
-                         + 'lTFmt ' # Time format
-                         + 'sTFmt '
-                         + 'slDay ' # Day names
-                         + 'lDays '
-                         + 'ssDys '
-                         + 'sDays '
-                         + 'snDay '
-                         + 'nDays '
-                         + '  am  ' # am/pm indicators
-                         + '  pm  '
-                         + ' byte '
-                         + 'siQnt '
-                         + 'iecQn '
-                         + 'crSym ' # Currency formatting:
-                         + 'crDsp '
-                         + 'crFmt '
-                         + 'crFNg '
-                         + 'ntLng ' # Name of language in itself, and of territory:
-                         + 'ntTer '
-                         # Width 3 + comma for each size; no header
-                         + '    ' * 37
-
-                         # Strays (char array, bit-fields):
-                         # Width 8+4 + comma
-                         + '   currISO   '
-                         # Width 6 + comma:
-                         + 'curDgt ' # Currency digits
-                         + 'curRnd ' # Currencty rounding (unused: QTBUG-81343)
-                         + 'dow1st ' # First day of week
-                         + ' wknd+ ' # Week-end start/end days:
-                         + ' wknd-'
-                         # No trailing space on last entry (be sure to
-                         # pad before adding anything after it).
-                         + '\n')
-=======
         usage(name, err, 'Missing expected files under qtbase source root ' + qtsrcdir)
         return 1
 
     reader = QLocaleXmlReader(qlocalexml)
     locale_map = dict(reader.loadLocaleMap(calendars, err.write))
->>>>>>> 14c55e29
 
     locale_keys = locale_map.keys()
     compareLocaleKeys.default_map = dict(reader.defaultMap())
     locale_keys.sort(compareLocaleKeys)
 
-<<<<<<< HEAD
-    line_format = ('    { '
-                   # Locale-identifier:
-                   + '%6d,' * 3
-                   # Offsets for starts of ranges:
-                   + '%5d,' * 37
-                   # Sizes for the same:
-                   + '%3d,' * 37
-
-                   # Currency ISO code:
-                   + ' %10s, '
-                   # Currency formatting:
-                   + '%6d,%6d'
-                   # Day of week and week-end:
-                   + ',%6d' * 3
-                   + ' }')
-    for key in locale_keys:
-        l = locale_map[key]
-        # Sequence of StringDataToken:
-        ranges = (tuple(list_pattern_part_data.append(p) for p in # 5 entries:
-                        (l.listPatternPartStart, l.listPatternPartMiddle,
-                         l.listPatternPartEnd, l.listPatternPartTwo, l.listDelim)) +
-                  tuple(single_character_data.append(p) for p in # 11 entries
-                        (l.decimal, l.group, l.percent, l.zero, l.minus, l.plus, l.exp,
-                         l.quotationStart, l.quotationEnd,
-                         l.alternateQuotationStart, l.alternateQuotationEnd)) +
-                  tuple (date_format_data.append(f) for f in # 2 entries:
-                         (l.longDateFormat, l.shortDateFormat)) +
-                  tuple(time_format_data.append(f) for f in # 2 entries:
-                        (l.longTimeFormat, l.shortTimeFormat)) +
-                  tuple(days_data.append(d) for d in # 6 entries:
-                        (l.standaloneLongDays, l.longDays,
-                         l.standaloneShortDays, l.shortDays,
-                         l.standaloneNarrowDays, l.narrowDays)) +
-                  (am_data.append(l.am), pm_data.append(l.pm)) + # 2 entries:
-                  tuple(byte_unit_data.append(b) for b in # 3 entries:
-                        (l.byte_unit, l.byte_si_quantified, l.byte_iec_quantified)) +
-                  (currency_symbol_data.append(l.currencySymbol),
-                   currency_display_name_data.append(l.currencyDisplayName),
-                   currency_format_data.append(l.currencyFormat),
-                   currency_format_data.append(l.currencyNegativeFormat),
-                   endonyms_data.append(l.languageEndonym),
-                   endonyms_data.append(l.countryEndonym)) # 6 entries
-                  ) # Total: 37 entries
-        assert len(ranges) == 37
-
-        data_temp_file.write(line_format
-                    % ((key[0], key[1], key[2]) +
-                       tuple(r.index for r in ranges) +
-                       tuple(r.length for r in ranges) +
-                       (currencyIsoCodeData(l.currencyIsoCode),
-                        l.currencyDigits,
-                        l.currencyRounding, # unused (QTBUG-81343)
-                        l.firstDayOfWeek,
-                        l.weekendStart,
-                        l.weekendEnd))
-                             + ", // %s/%s/%s\n" % (l.language, l.script, l.country))
-    data_temp_file.write(line_format # All zeros, matching the format:
-                         % ( (0,) * 3 + (0,) * 37 * 2
-                             + (currencyIsoCodeData(0),)
-                             + (0,) * 2
-                             + (0,) * 3)
-                         + " // trailing zeros\n")
-    data_temp_file.write("};\n")
-
-    # StringData tables:
-    for data in (list_pattern_part_data, single_character_data,
-                 date_format_data, time_format_data, days_data,
-                 byte_unit_data, am_data, pm_data, currency_symbol_data,
-                 currency_display_name_data, currency_format_data,
-                 endonyms_data):
-        data.write(data_temp_file)
-
-    data_temp_file.write("\n")
-
-    # Language name list
-    data_temp_file.write("static const char language_name_list[] =\n")
-    data_temp_file.write('"Default\\0"\n')
-    for key in language_map.keys():
-        if key == 0:
-            continue
-        data_temp_file.write('"' + language_map[key][0] + '\\0"\n')
-    data_temp_file.write(";\n")
-
-    data_temp_file.write("\n")
-
-    # Language name index
-    data_temp_file.write("static const quint16 language_name_index[] = {\n")
-    data_temp_file.write("     0, // AnyLanguage\n")
-    index = 8
-    for key in language_map.keys():
-        if key == 0:
-            continue
-        language = language_map[key][0]
-        data_temp_file.write("%6d, // %s\n" % (index, language))
-        index += len(language) + 1
-    data_temp_file.write("};\n")
-
-    data_temp_file.write("\n")
-
-    # Script name list
-    data_temp_file.write("static const char script_name_list[] =\n")
-    data_temp_file.write('"Default\\0"\n')
-    for key in script_map.keys():
-        if key == 0:
-            continue
-        data_temp_file.write('"' + script_map[key][0] + '\\0"\n')
-    data_temp_file.write(";\n")
-
-    data_temp_file.write("\n")
-
-    # Script name index
-    data_temp_file.write("static const quint16 script_name_index[] = {\n")
-    data_temp_file.write("     0, // AnyScript\n")
-    index = 8
-    for key in script_map.keys():
-        if key == 0:
-            continue
-        script = script_map[key][0]
-        data_temp_file.write("%6d, // %s\n" % (index, script))
-        index += len(script) + 1
-    data_temp_file.write("};\n")
-
-    data_temp_file.write("\n")
-
-    # Country name list
-    data_temp_file.write("static const char country_name_list[] =\n")
-    data_temp_file.write('"Default\\0"\n')
-    for key in country_map.keys():
-        if key == 0:
-            continue
-        data_temp_file.write('"' + country_map[key][0] + '\\0"\n')
-    data_temp_file.write(";\n")
-
-    data_temp_file.write("\n")
-
-    # Country name index
-    data_temp_file.write("static const quint16 country_name_index[] = {\n")
-    data_temp_file.write("     0, // AnyCountry\n")
-    index = 8
-    for key in country_map.keys():
-        if key == 0:
-            continue
-        country = country_map[key][0]
-        data_temp_file.write("%6d, // %s\n" % (index, country))
-        index += len(country) + 1
-    data_temp_file.write("};\n")
-
-    data_temp_file.write("\n")
-
-    # Language code list
-    data_temp_file.write("static const unsigned char language_code_list[] =\n")
-    for key in language_map.keys():
-        code = language_map[key][1]
-        if len(code) == 2:
-            code += r"\0"
-        data_temp_file.write('"%2s" // %s\n' % (code, language_map[key][0]))
-    data_temp_file.write(";\n")
-
-    data_temp_file.write("\n")
-
-    # Script code list
-    data_temp_file.write("static const unsigned char script_code_list[] =\n")
-    for key in script_map.keys():
-        code = script_map[key][1]
-        for i in range(4 - len(code)):
-            code += "\\0"
-        data_temp_file.write('"%2s" // %s\n' % (code, script_map[key][0]))
-    data_temp_file.write(";\n")
-
-    # Country code list
-    data_temp_file.write("static const unsigned char country_code_list[] =\n")
-    for key in country_map.keys():
-        code = country_map[key][1]
-        if len(code) == 2:
-            code += "\\0"
-        data_temp_file.write('"%2s" // %s\n' % (code, country_map[key][0]))
-    data_temp_file.write(";\n")
-
-    data_temp_file.write("\n")
-    data_temp_file.write(GENERATED_BLOCK_END)
-    s = qlocaledata_file.readline()
-    # skip until end of the old block
-    while s and s != GENERATED_BLOCK_END:
-        s = qlocaledata_file.readline()
-
-    s = qlocaledata_file.readline()
-    while s:
-        data_temp_file.write(s)
-        s = qlocaledata_file.readline()
-    data_temp_file.close()
-    qlocaledata_file.close()
-
-    os.remove(qtsrcdir + "/src/corelib/text/qlocale_data_p.h")
-    os.rename(data_temp_file_path, qtsrcdir + "/src/corelib/text/qlocale_data_p.h")
-
-    # Generate calendar data
-    calendar_format = '      {%6d,%6d,%6d' + ',%5d' * 6 + ',%3d' * 6 + ' },'
-    for calendar, stem in calendars.items():
-        months_data = StringData('months_data')
-        calendar_data_file = "q%scalendar_data_p.h" % stem
-        calendar_template_file = open(os.path.join(qtsrcdir, 'src', 'corelib', 'time',
-                                                   calendar_data_file), "r")
-        (calendar_temp_file, calendar_temp_file_path) = tempfile.mkstemp(calendar_data_file, dir=qtsrcdir)
-        calendar_temp_file = os.fdopen(calendar_temp_file, "w")
-        s = calendar_template_file.readline()
-        while s and s != GENERATED_BLOCK_START:
-            calendar_temp_file.write(s)
-            s = calendar_template_file.readline()
-        calendar_temp_file.write(GENERATED_BLOCK_START)
-        calendar_temp_file.write(generated_template % (datetime.date.today(), cldr_version))
-        calendar_temp_file.write("static const QCalendarLocale locale_data[] = {\n")
-        calendar_temp_file.write('   // '
-                                 # IDs, width 7 (6 + comma)
-                                 + ' lang  '
-                                 + ' script'
-                                 + ' terr  '
-                                 # Month-name start-indices, width 6 (5 + comma):
-                                 + 'sLng '
-                                 + 'long '
-                                 + 'sSrt '
-                                 + 'shrt '
-                                 + 'sNrw '
-                                 + 'naro '
-                                 # No individual headers for the sizes.
-                                 + 'Sizes...'
-                                 + '\n')
-        for key in locale_keys:
-            l = locale_map[key]
-            # Sequence of StringDataToken:
-            try:
-                # Twelve long month names can add up to more than 256 (e.g. kde_TZ: 264)
-                ranges = (tuple(months_data.append(m[calendar], 16) for m in
-                                (l.standaloneLongMonths, l.longMonths)) +
-                          tuple(months_data.append(m[calendar]) for m in
-                                (l.standaloneShortMonths, l.shortMonths,
-                                 l.standaloneNarrowMonths, l.narrowMonths)))
-            except ValueError as e:
-                e.args += (l.language, l.script, l.country, stem)
-                raise
-
-            calendar_temp_file.write(
-                calendar_format
-                % ((key[0], key[1], key[2]) +
-                   tuple(r.index for r in ranges) +
-                   tuple(r.length for r in ranges))
-                + "// %s/%s/%s\n" % (l.language, l.script, l.country))
-        calendar_temp_file.write(calendar_format % ( (0,) * (3 + 6 * 2) )
-                                 + '// trailing zeros\n')
-        calendar_temp_file.write("};\n")
-        months_data.write(calendar_temp_file)
-        s = calendar_template_file.readline()
-        while s and s != GENERATED_BLOCK_END:
-            s = calendar_template_file.readline()
-        while s:
-            calendar_temp_file.write(s)
-            s = calendar_template_file.readline()
-        os.rename(calendar_temp_file_path,
-                  os.path.join(qtsrcdir, 'src', 'corelib', 'time', calendar_data_file))
-=======
     try:
         writer = LocaleDataWriter(os.path.join(qtsrcdir,  'src', 'corelib', 'text',
                                                'qlocale_data_p.h'),
@@ -1062,7 +564,6 @@
             return 1
 
         writer.close()
->>>>>>> 14c55e29
 
     # qlocale.h
     try:
@@ -1081,78 +582,7 @@
         err.write('\nError updating qlocale.h: ' + e.message + '\n')
         return 1
 
-<<<<<<< HEAD
-    (qlocaleh_temp_file, qlocaleh_temp_file_path) = tempfile.mkstemp("qlocale.h", dir=qtsrcdir)
-    qlocaleh_temp_file = os.fdopen(qlocaleh_temp_file, "w")
-    qlocaleh_file = open(qtsrcdir + "/src/corelib/text/qlocale.h", "r")
-    s = qlocaleh_file.readline()
-    while s and s != GENERATED_BLOCK_START:
-        qlocaleh_temp_file.write(s)
-        s = qlocaleh_file.readline()
-    qlocaleh_temp_file.write(GENERATED_BLOCK_START)
-    qlocaleh_temp_file.write("// see qlocale_data_p.h for more info on generated data\n")
-
-    # Language enum
-    qlocaleh_temp_file.write("    enum Language {\n")
-    language = None
-    for key, value in language_map.items():
-        language = fixedLanguageName(value[0], dupes)
-        qlocaleh_temp_file.write("        " + language + " = " + str(key) + ",\n")
-
-    qlocaleh_temp_file.write("\n        " +
-                             ",\n        ".join('%s = %s' % pair
-                                                for pair in sorted(language_aliases.items())) +
-                             ",\n")
-    qlocaleh_temp_file.write("\n")
-    qlocaleh_temp_file.write("        LastLanguage = " + language + "\n")
-    qlocaleh_temp_file.write("    };\n\n")
-
-    # Script enum
-    qlocaleh_temp_file.write("    enum Script {\n")
-    script = None
-    for key, value in script_map.items():
-        script = fixedScriptName(value[0], dupes)
-        qlocaleh_temp_file.write("        " + script + " = " + str(key) + ",\n")
-    qlocaleh_temp_file.write("\n        " +
-                             ",\n        ".join('%s = %s' % pair
-                                                for pair in sorted(script_aliases.items())) +
-                             ",\n")
-    qlocaleh_temp_file.write("\n")
-    qlocaleh_temp_file.write("        LastScript = " + script + "\n")
-    qlocaleh_temp_file.write("    };\n\n")
-
-    # Country enum
-    qlocaleh_temp_file.write("    enum Country {\n")
-    country = None
-    for key, value in country_map.items():
-        country = fixedCountryName(value[0], dupes)
-        qlocaleh_temp_file.write("        " + country + " = " + str(key) + ",\n")
-    qlocaleh_temp_file.write("\n        " +
-                             ",\n        ".join('%s = %s' % pair
-                                                for pair in sorted(country_aliases.items())) +
-                             ",\n")
-    qlocaleh_temp_file.write("\n")
-    qlocaleh_temp_file.write("        LastCountry = " + country + "\n")
-    qlocaleh_temp_file.write("    };\n")
-
-    qlocaleh_temp_file.write(GENERATED_BLOCK_END)
-    s = qlocaleh_file.readline()
-    # skip until end of the old block
-    while s and s != GENERATED_BLOCK_END:
-        s = qlocaleh_file.readline()
-
-    s = qlocaleh_file.readline()
-    while s:
-        qlocaleh_temp_file.write(s)
-        s = qlocaleh_file.readline()
-    qlocaleh_temp_file.close()
-    qlocaleh_file.close()
-
-    os.remove(qtsrcdir + "/src/corelib/text/qlocale.h")
-    os.rename(qlocaleh_temp_file_path, qtsrcdir + "/src/corelib/text/qlocale.h")
-=======
     writer.close()
->>>>>>> 14c55e29
 
     # qlocale.qdoc
     try:
