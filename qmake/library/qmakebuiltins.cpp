--- conflicted
+++ resolved
@@ -1436,11 +1436,7 @@
         }
         if (args.count() == 1)
             return returnBool(isActiveConfig(args.at(0).toQStringRef()));
-<<<<<<< HEAD
         const auto mutuals = args.at(1).toQStringRef().split(QLatin1Char('|'));
-=======
-        const auto &mutuals = args.at(1).toQStringRef().split(QLatin1Char('|'));
->>>>>>> e9381504
         const ProStringList &configs = values(statics.strCONFIG);
 
         for (int i = configs.size() - 1; i >= 0; i--) {
@@ -1472,11 +1468,7 @@
                     return ReturnTrue;
             }
         } else {
-<<<<<<< HEAD
             const auto mutuals = args.at(2).toQStringRef().split(QLatin1Char('|'));
-=======
-            const auto &mutuals = args.at(2).toQStringRef().split(QLatin1Char('|'));
->>>>>>> e9381504
             for (int i = l.size() - 1; i >= 0; i--) {
                 const ProString val = l[i];
                 for (int mut = 0; mut < mutuals.count(); mut++) {
@@ -1547,7 +1539,6 @@
             return ReturnFalse;
         }
         return returnBool(values(map(args.at(0))).join(statics.field_sep)
-<<<<<<< HEAD
                           == args.at(1).toQStringView());
     case T_VERSION_AT_LEAST:
     case T_VERSION_AT_MOST: {
@@ -1562,9 +1553,6 @@
             return returnBool(lvn >= rvn);
         return returnBool(lvn <= rvn);
     }
-=======
-                          == args.at(1).toQStringRef());
->>>>>>> e9381504
     case T_CLEAR: {
         if (args.count() != 1) {
             evalError(fL1S("%1(variable) requires one argument.")
