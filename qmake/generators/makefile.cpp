/****************************************************************************
**
** Copyright (C) 2016 The Qt Company Ltd.
** Contact: https://www.qt.io/licensing/
**
** This file is part of the qmake application of the Qt Toolkit.
**
** $QT_BEGIN_LICENSE:GPL-EXCEPT$
** Commercial License Usage
** Licensees holding valid commercial Qt licenses may use this file in
** accordance with the commercial license agreement provided with the
** Software or, alternatively, in accordance with the terms contained in
** a written agreement between you and The Qt Company. For licensing terms
** and conditions see https://www.qt.io/terms-conditions. For further
** information use the contact form at https://www.qt.io/contact-us.
**
** GNU General Public License Usage
** Alternatively, this file may be used under the terms of the GNU
** General Public License version 3 as published by the Free Software
** Foundation with exceptions as appearing in the file LICENSE.GPL3-EXCEPT
** included in the packaging of this file. Please review the following
** information to ensure the GNU General Public License requirements will
** be met: https://www.gnu.org/licenses/gpl-3.0.html.
**
** $QT_END_LICENSE$
**
****************************************************************************/

#include "makefile.h"
#include "option.h"
#include "cachekeys.h"
#include "meta.h"

#include <ioutils.h>

#include <qdir.h>
#include <qfile.h>
#include <qtextstream.h>
#include <qregexp.h>
#include <qhash.h>
#include <qdebug.h>
#include <qbuffer.h>
#include <qdatetime.h>

#if defined(Q_OS_UNIX)
#include <unistd.h>
#else
#include <io.h>
#endif
#include <stdio.h>
#include <stdlib.h>
#include <time.h>
#include <fcntl.h>
#include <sys/types.h>
#include <sys/stat.h>

#include <algorithm>

QT_BEGIN_NAMESPACE

using namespace QMakeInternal;

bool MakefileGenerator::canExecute(const QStringList &cmdline, int *a) const
{
    int argv0 = -1;
    for(int i = 0; i < cmdline.count(); ++i) {
        if(!cmdline.at(i).contains('=')) {
            argv0 = i;
            break;
        }
    }
    if(a)
        *a = argv0;
    if(argv0 != -1) {
        const QString c = Option::normalizePath(cmdline.at(argv0));
        if(exists(c))
            return true;
    }
    return false;
}

QString MakefileGenerator::mkdir_p_asstring(const QString &dir, bool escape) const
{
    return "@" + makedir.arg(
        escape ? escapeFilePath(Option::fixPathToTargetOS(dir, false, false)) : dir);
}

bool MakefileGenerator::mkdir(const QString &in_path) const
{
    QString path = Option::normalizePath(in_path);
    if(QFile::exists(path))
        return true;

    return QDir().mkpath(path);
}

void
MakefileGenerator::verifyCompilers()
{
    ProValueMap &v = project->variables();
    ProStringList &quc = v["QMAKE_EXTRA_COMPILERS"];
    for(int i = 0; i < quc.size(); ) {
        bool error = false;
        const ProString &comp = quc.at(i);
        const ProKey okey(comp + ".output");
        if (v[okey].isEmpty()) {
            const ProKey ofkey(comp + ".output_function");
            if (!v[ofkey].isEmpty()) {
                v[okey].append("${QMAKE_FUNC_FILE_IN_" + v[ofkey].first() + "}");
            } else {
                error = true;
                warn_msg(WarnLogic, "Compiler: %s: No output file specified", comp.toLatin1().constData());
            }
        } else if (v[ProKey(comp + ".input")].isEmpty()) {
            error = true;
            warn_msg(WarnLogic, "Compiler: %s: No input variable specified", comp.toLatin1().constData());
        }
        if(error)
            quc.removeAt(i);
        else
            ++i;
    }
}

void
MakefileGenerator::initOutPaths()
{
    ProValueMap &v = project->variables();
    //for shadow builds
    if(!v.contains("QMAKE_ABSOLUTE_SOURCE_PATH")) {
        if (Option::globals->do_cache && !project->cacheFile().isEmpty() &&
           v.contains("QMAKE_ABSOLUTE_SOURCE_ROOT")) {
            QString root = v["QMAKE_ABSOLUTE_SOURCE_ROOT"].first().toQString();
            root = QDir::fromNativeSeparators(root);
            if(!root.isEmpty()) {
                QFileInfo fi = fileInfo(project->cacheFile());
                if(!fi.makeAbsolute()) {
                    QString cache_r = fi.path(), pwd = Option::output_dir;
                    if(pwd.startsWith(cache_r) && !pwd.startsWith(root)) {
                        pwd = root + pwd.mid(cache_r.length());
                        if(exists(pwd))
                            v.insert("QMAKE_ABSOLUTE_SOURCE_PATH", ProStringList(pwd));
                    }
                }
            }
        }
    }
    if(!v["QMAKE_ABSOLUTE_SOURCE_PATH"].isEmpty()) {
        ProString &asp = v["QMAKE_ABSOLUTE_SOURCE_PATH"].first();
        asp = QDir::fromNativeSeparators(asp.toQString());
        if(asp.isEmpty() || asp == Option::output_dir) //if they're the same, why bother?
            v["QMAKE_ABSOLUTE_SOURCE_PATH"].clear();
    }

    //some builtin directories
    if(project->isEmpty("PRECOMPILED_DIR") && !project->isEmpty("OBJECTS_DIR"))
        v["PRECOMPILED_DIR"] = v["OBJECTS_DIR"];
    static const char * const dirs[] = { "OBJECTS_DIR", "DESTDIR",
                                         "SUBLIBS_DIR", "DLLDESTDIR",
                                         "PRECOMPILED_DIR", nullptr };
    for (int x = 0; dirs[x]; x++) {
        const ProKey dkey(dirs[x]);
        if (v[dkey].isEmpty())
            continue;
        const ProString orig_path = v[dkey].first();

        ProString &pathRef = v[dkey].first();
        pathRef = fileFixify(pathRef.toQString(), FileFixifyFromOutdir);

#ifdef Q_OS_WIN
        // We don't want to add a separator for DLLDESTDIR on Windows (###why?)
        if (dkey != "DLLDESTDIR")
#endif
        {
            if(!pathRef.endsWith(Option::dir_sep))
                pathRef += Option::dir_sep;
        }

        if (noIO() || (project->first("TEMPLATE") == "subdirs"))
            continue;

        QString path = project->first(dkey).toQString(); //not to be changed any further
        path = fileFixify(path, FileFixifyBackwards);
        debug_msg(3, "Fixed output_dir %s (%s) into %s", dirs[x],
                  orig_path.toLatin1().constData(), path.toLatin1().constData());
        if(!mkdir(path))
            warn_msg(WarnLogic, "%s: Cannot access directory '%s'", dirs[x],
                     path.toLatin1().constData());
    }

    //out paths from the extra compilers
    const ProStringList &quc = project->values("QMAKE_EXTRA_COMPILERS");
    for (ProStringList::ConstIterator it = quc.begin(); it != quc.end(); ++it) {
        QString tmp_out = project->first(ProKey(*it + ".output")).toQString();
        if(tmp_out.isEmpty())
            continue;
        const ProStringList &tmp = project->values(ProKey(*it + ".input"));
        for (ProStringList::ConstIterator it2 = tmp.begin(); it2 != tmp.end(); ++it2) {
            ProStringList &inputs = project->values((*it2).toKey());
            for (ProStringList::Iterator input = inputs.begin(); input != inputs.end(); ++input) {
                QString finp = fileFixify((*input).toQString(), FileFixifyFromOutdir);
                QString path = replaceExtraCompilerVariables(tmp_out, finp, QString(), NoShell);
                path = Option::normalizePath(path);
                int slash = path.lastIndexOf('/');
                if(slash != -1) {
                    path = path.left(slash);
                    // Make out path only if it does not contain makefile variables
                    if(!path.contains("${"))
                        if(path != "." &&
                           !mkdir(fileFixify(path, FileFixifyBackwards)))
                            warn_msg(WarnLogic, "%s: Cannot access directory '%s'",
                                     (*it).toLatin1().constData(), path.toLatin1().constData());
                }
            }
        }
    }

    if(!v["DESTDIR"].isEmpty()) {
        QDir d(v["DESTDIR"].first().toQString());
        if (Option::normalizePath(d.absolutePath()) == Option::normalizePath(Option::output_dir))
            v.remove("DESTDIR");
    }
}

QMakeProject
*MakefileGenerator::projectFile() const
{
    return project;
}

void
MakefileGenerator::setProjectFile(QMakeProject *p)
{
    if(project)
        return;
    project = p;
    if (project->isActiveConfig("win32"))
        target_mode = TARG_WIN_MODE;
    else if (project->isActiveConfig("mac"))
        target_mode = TARG_MAC_MODE;
    else
        target_mode = TARG_UNIX_MODE;
    init();
    bool linkPrl = (Option::qmake_mode == Option::QMAKE_GENERATE_MAKEFILE)
                   && project->isActiveConfig("link_prl");
    bool mergeLflags = !project->isActiveConfig("no_smart_library_merge")
                       && !project->isActiveConfig("no_lflags_merge");
    findLibraries(linkPrl, mergeLflags);
}

ProStringList
MakefileGenerator::findFilesInVPATH(ProStringList l, uchar flags, const QString &vpath_var)
{
    ProStringList vpath;
    const ProValueMap &v = project->variables();
    for(int val_it = 0; val_it < l.count(); ) {
        bool remove_file = false;
        ProString &val = l[val_it];
        if(!val.isEmpty()) {
            QString qval = val.toQString();
            QString file = fixEnvVariables(qval);
            if (file.isEmpty()) {
                ++val_it;
                continue;
            }
            if(!(flags & VPATH_NoFixify))
                file = fileFixify(file, FileFixifyBackwards);

            if(exists(file)) {
                ++val_it;
                continue;
            }
            bool found = false;
            if (QDir::isRelativePath(qval)) {
                if(vpath.isEmpty()) {
                    if(!vpath_var.isEmpty())
                        vpath = v[ProKey(vpath_var)];
                    vpath += v["VPATH"] + v["QMAKE_ABSOLUTE_SOURCE_PATH"];
                    if(Option::output_dir != qmake_getpwd())
                        vpath << Option::output_dir;
                }
                for (ProStringList::Iterator vpath_it = vpath.begin();
                    vpath_it != vpath.end(); ++vpath_it) {
                    QString real_dir = Option::normalizePath((*vpath_it).toQString());
                    if (exists(real_dir + '/' + val)) {
                        ProString dir = (*vpath_it);
                        if(!dir.endsWith(Option::dir_sep))
                            dir += Option::dir_sep;
                        val = dir + val;
                        if(!(flags & VPATH_NoFixify))
                            val = fileFixify(val.toQString());
                        found = true;
                        debug_msg(1, "Found file through vpath %s -> %s",
                                  file.toLatin1().constData(), val.toLatin1().constData());
                        break;
                    }
                }
            }
            if(!found) {
                QString dir, regex = val.toQString(), real_dir;
                if(regex.lastIndexOf(Option::dir_sep) != -1) {
                    dir = regex.left(regex.lastIndexOf(Option::dir_sep) + 1);
                    real_dir = dir;
                    if(!(flags & VPATH_NoFixify))
                        real_dir = fileFixify(real_dir, FileFixifyBackwards) + '/';
                    regex.remove(0, dir.length());
                }
                if(real_dir.isEmpty() || exists(real_dir)) {
                    QStringList files = QDir(real_dir).entryList(QStringList(regex),
                                                QDir::NoDotAndDotDot | QDir::AllEntries);
                    if(files.isEmpty()) {
                        debug_msg(1, "%s:%d Failure to find %s in vpath (%s)",
                                  __FILE__, __LINE__, val.toLatin1().constData(),
                                  vpath.join(QString("::")).toLatin1().constData());
                        if(flags & VPATH_RemoveMissingFiles)
                            remove_file = true;
                        else if(flags & VPATH_WarnMissingFiles)
                            warn_msg(WarnLogic, "Failure to find: %s", val.toLatin1().constData());
                    } else {
                        l.removeAt(val_it);
                        QString a;
                        for(int i = (int)files.count()-1; i >= 0; i--) {
                            a = real_dir + files[i];
                            if(!(flags & VPATH_NoFixify))
                                a = fileFixify(a);
                            l.insert(val_it, a);
                        }
                    }
                } else {
                    debug_msg(1, "%s:%d Cannot match %s%s, as %s does not exist.",
                              __FILE__, __LINE__, real_dir.toLatin1().constData(),
                              regex.toLatin1().constData(), real_dir.toLatin1().constData());
                    if(flags & VPATH_RemoveMissingFiles)
                        remove_file = true;
                    else if(flags & VPATH_WarnMissingFiles)
                        warn_msg(WarnLogic, "Failure to find: %s", val.toLatin1().constData());
                }
            }
        }
        if(remove_file)
            l.removeAt(val_it);
        else
            ++val_it;
    }
    return l;
}

void
MakefileGenerator::initCompiler(const MakefileGenerator::Compiler &comp)
{
    ProValueMap &v = project->variables();
    ProStringList &l = v[ProKey(comp.variable_in)];
    // find all the relevant file inputs
    if(!init_compiler_already.contains(comp.variable_in)) {
        init_compiler_already.insert(comp.variable_in, true);
        if(!noIO())
            l = findFilesInVPATH(l, (comp.flags & Compiler::CompilerRemoveNoExist) ?
                                 VPATH_RemoveMissingFiles : VPATH_WarnMissingFiles, "VPATH_" + comp.variable_in);
    }
}

void
MakefileGenerator::init()
{
    verifyCompilers();
    initOutPaths();

    ProValueMap &v = project->variables();

    v["QMAKE_BUILTIN_COMPILERS"] = ProStringList() << "C" << "CXX";

    v["QMAKE_LANGUAGE_C"] = ProString("c");
    v["QMAKE_LANGUAGE_CXX"] = ProString("c++");
    v["QMAKE_LANGUAGE_OBJC"] = ProString("objective-c");
    v["QMAKE_LANGUAGE_OBJCXX"] = ProString("objective-c++");

    if (v["TARGET"].isEmpty())
        warn_msg(WarnLogic, "TARGET is empty");

    makedir = v["QMAKE_MKDIR_CMD"].join(' ');
    chkexists = v["QMAKE_CHK_EXISTS"].join(' ');
    if (makedir.isEmpty()) { // Backwards compat with Qt < 5.0.2 specs
        if (isWindowsShell()) {
            makedir = "if not exist %1 mkdir %1 & if not exist %1 exit 1";
            chkexists = "if not exist %1";
        } else {
            makedir = "test -d %1 || mkdir -p %1";
            chkexists = "test -e %1 ||";
        }
    }

    if (v["QMAKE_CC_O_FLAG"].isEmpty())
        v["QMAKE_CC_O_FLAG"].append("-o ");

    if (v["QMAKE_LINK_O_FLAG"].isEmpty())
        v["QMAKE_LINK_O_FLAG"].append("-o ");

    setSystemIncludes(v["QMAKE_DEFAULT_INCDIRS"]);

    ProStringList &incs = project->values("INCLUDEPATH");
    if (!project->isActiveConfig("no_include_pwd")) {
        if (Option::output_dir != qmake_getpwd()) {
            // Pretend that the build dir is the source dir for #include purposes,
            // consistently with the "transparent shadow builds" strategy. This is
            // also consistent with #include "foo.h" falling back to #include <foo.h>
            // behavior if it doesn't find the file in the source dir.
            incs.prepend(Option::output_dir);
        }
        // This makes #include <foo.h> work if the header lives in the source dir.
        // The benefit of that is questionable, as generally the user should use the
        // correct include style, and extra compilers that put stuff in the source dir
        // should add the dir themselves.
        // More importantly, it makes #include "foo.h" work with MSVC when shadow-building,
        // as this compiler looks files up relative to %CD%, not the source file's parent.
        incs.prepend(qmake_getpwd());
    }
    incs.append(project->specDir());

    const auto platform = v["QMAKE_PLATFORM"];
    resolveDependenciesInFrameworks = platform.contains("darwin");

    const char * const cacheKeys[] = { "_QMAKE_STASH_", "_QMAKE_SUPER_CACHE_", nullptr };
    for (int i = 0; cacheKeys[i]; ++i) {
        if (v[cacheKeys[i]].isEmpty())
            continue;
        const ProString &file = v[cacheKeys[i]].first();
        if (file.isEmpty())
            continue;

        QFileInfo fi(fileInfo(file.toQString()));

        // If the file lives in the output dir we treat it as 'owned' by
        // the current project, so it should be distcleaned by it as well.
        if (fi.path() == Option::output_dir)
            v["QMAKE_DISTCLEAN"].append(fi.fileName());
    }

    ProStringList &quc = v["QMAKE_EXTRA_COMPILERS"];

    //make sure the COMPILERS are in the correct input/output chain order
    for(int comp_out = 0, jump_count = 0; comp_out < quc.size(); ++comp_out) {
    continue_compiler_chain:
        if(jump_count > quc.size()) //just to avoid an infinite loop here
            break;
        const ProKey vokey(quc.at(comp_out) + ".variable_out");
        if (v.contains(vokey)) {
            const ProStringList &outputs = v.value(vokey);
            for(int out = 0; out < outputs.size(); ++out) {
                for(int comp_in = 0; comp_in < quc.size(); ++comp_in) {
                    if(comp_in == comp_out)
                        continue;
                    const ProKey ikey(quc.at(comp_in) + ".input");
                    if (v.contains(ikey)) {
                        const ProStringList &inputs = v.value(ikey);
                        for(int in = 0; in < inputs.size(); ++in) {
                            if(inputs.at(in) == outputs.at(out) && comp_out > comp_in) {
                                ++jump_count;
                                //move comp_out to comp_in and continue the compiler chain
                                // quc.move(comp_out, comp_in);
                                quc.insert(comp_in, quc.value(comp_out));
                                // comp_out > comp_in, so the insertion did move everything up
                                quc.remove(comp_out + 1);
                                comp_out = comp_in;
                                goto continue_compiler_chain;
                            }
                        }
                    }
                }
            }
        }
    }

    if(!project->isEmpty("QMAKE_SUBSTITUTES")) {
        const ProStringList &subs = v["QMAKE_SUBSTITUTES"];
        for(int i = 0; i < subs.size(); ++i) {
            QString sub = subs.at(i).toQString();
            QString inn = sub + ".input", outn = sub + ".output";
            const ProKey innkey(inn), outnkey(outn);
            if (v.contains(innkey) || v.contains(outnkey)) {
                if (!v.contains(innkey) || !v.contains(outnkey)) {
                    warn_msg(WarnLogic, "Substitute '%s' has only one of .input and .output",
                             sub.toLatin1().constData());
                    continue;
                }
                const ProStringList &tinn = v[innkey], &toutn = v[outnkey];
                if (tinn.length() != 1) {
                    warn_msg(WarnLogic, "Substitute '%s.input' does not have exactly one value",
                             sub.toLatin1().constData());
                    continue;
                }
                if (toutn.length() != 1) {
                    warn_msg(WarnLogic, "Substitute '%s.output' does not have exactly one value",
                             sub.toLatin1().constData());
                    continue;
                }
                inn = fileFixify(tinn.first().toQString(), FileFixifyToIndir);
                outn = fileFixify(toutn.first().toQString(), FileFixifyBackwards);
            } else {
                inn = fileFixify(sub, FileFixifyToIndir);
                if (!QFile::exists(inn)) {
                    // random insanity for backwards compat: .in file specified with absolute out dir
                    inn = fileFixify(sub);
                }
                if(!inn.endsWith(".in")) {
                    warn_msg(WarnLogic, "Substitute '%s' does not end with '.in'",
                             inn.toLatin1().constData());
                    continue;
                }
                outn = fileFixify(inn.left(inn.length() - 3), FileFixifyBackwards);
            }

            const ProKey confign(sub + ".CONFIG");
            bool verbatim  = false;
            if (v.contains(confign))
                verbatim = v[confign].contains(QLatin1String("verbatim"));

            QFile in(inn);
            if (in.open(QFile::ReadOnly)) {
                QByteArray contentBytes;
                if (verbatim) {
                    contentBytes = in.readAll();
                } else {
                    QString contents;
                    QStack<int> state;
                    enum { IN_CONDITION, MET_CONDITION, PENDING_CONDITION };
                    for (int count = 1; !in.atEnd(); ++count) {
                        QString line = QString::fromLatin1(in.readLine());
                        if (line.startsWith("!!IF ")) {
                            if (state.isEmpty() || state.top() == IN_CONDITION) {
                                QString test = line.mid(5, line.length()-(5+1));
                                if (project->test(test, inn, count))
                                    state.push(IN_CONDITION);
                                else
                                    state.push(PENDING_CONDITION);
                            } else {
                                state.push(MET_CONDITION);
                            }
                        } else if (line.startsWith("!!ELIF ")) {
                            if (state.isEmpty()) {
                                warn_msg(WarnLogic, "(%s:%d): Unexpected else condition",
                                        in.fileName().toLatin1().constData(), count);
                            } else if (state.top() == PENDING_CONDITION) {
                                QString test = line.mid(7, line.length()-(7+1));
                                if (project->test(test, inn, count))  {
                                    state.pop();
                                    state.push(IN_CONDITION);
                                }
                            } else if (state.top() == IN_CONDITION) {
                                state.pop();
                                state.push(MET_CONDITION);
                            }
                        } else if (line.startsWith("!!ELSE")) {
                            if (state.isEmpty()) {
                                warn_msg(WarnLogic, "(%s:%d): Unexpected else condition",
                                        in.fileName().toLatin1().constData(), count);
                            } else if (state.top() == PENDING_CONDITION) {
                                state.pop();
                                state.push(IN_CONDITION);
                            } else if (state.top() == IN_CONDITION) {
                                state.pop();
                                state.push(MET_CONDITION);
                            }
                        } else if (line.startsWith("!!ENDIF")) {
                            if (state.isEmpty())
                                warn_msg(WarnLogic, "(%s:%d): Unexpected endif",
                                        in.fileName().toLatin1().constData(), count);
                            else
                                state.pop();
                        } else if (state.isEmpty() || state.top() == IN_CONDITION) {
                            contents += project->expand(line, in.fileName(), count);
                        }
                    }
                    contentBytes = contents.toLatin1();
                }
                QFile out(outn);
                QFileInfo outfi(out);
                if (out.exists() && out.open(QFile::ReadOnly)) {
                    QByteArray old = out.readAll();
                    if (contentBytes == old) {
                        v["QMAKE_INTERNAL_INCLUDED_FILES"].append(in.fileName());
                        v["QMAKE_DISTCLEAN"].append(outfi.absoluteFilePath());
                        continue;
                    }
                    out.close();
                    if(!out.remove()) {
                        warn_msg(WarnLogic, "Cannot clear substitute '%s'",
                                 out.fileName().toLatin1().constData());
                        continue;
                    }
                }
                mkdir(outfi.absolutePath());
                if(out.open(QFile::WriteOnly)) {
                    v["QMAKE_INTERNAL_INCLUDED_FILES"].append(in.fileName());
                    v["QMAKE_DISTCLEAN"].append(outfi.absoluteFilePath());
                    out.write(contentBytes);
                } else {
                    warn_msg(WarnLogic, "Cannot open substitute for output '%s'",
                             out.fileName().toLatin1().constData());
                }
            } else {
                warn_msg(WarnLogic, "Cannot open substitute for input '%s'",
                         in.fileName().toLatin1().constData());
            }
        }
    }

    int x;

    //build up a list of compilers
    QVector<Compiler> compilers;
    {
        const char *builtins[] = { "OBJECTS", "SOURCES", "PRECOMPILED_HEADER", nullptr };
        for(x = 0; builtins[x]; ++x) {
            Compiler compiler;
            compiler.variable_in = builtins[x];
            compiler.flags = Compiler::CompilerBuiltin;
            compiler.type = QMakeSourceFileInfo::TYPE_C;
            if(!strcmp(builtins[x], "OBJECTS"))
                compiler.flags |= Compiler::CompilerNoCheckDeps;
            compilers.append(compiler);
        }
        for (ProStringList::ConstIterator it = quc.cbegin(); it != quc.cend(); ++it) {
            const ProStringList &inputs = v[ProKey(*it + ".input")];
            for(x = 0; x < inputs.size(); ++x) {
                Compiler compiler;
                compiler.variable_in = inputs.at(x).toQString();
                compiler.flags = Compiler::CompilerNoFlags;
                const ProStringList &config = v[ProKey(*it + ".CONFIG")];
                if (config.indexOf("ignore_no_exist") != -1)
                    compiler.flags |= Compiler::CompilerRemoveNoExist;
                if (config.indexOf("no_dependencies") != -1)
                    compiler.flags |= Compiler::CompilerNoCheckDeps;
                if (config.indexOf("add_inputs_as_makefile_deps") != -1)
                    compiler.flags |= Compiler::CompilerAddInputsAsMakefileDeps;

                const ProKey dkey(*it + ".dependency_type");
                ProString dep_type;
                if (!project->isEmpty(dkey))
                    dep_type = project->first(dkey);
                if (dep_type.isEmpty())
                    compiler.type = QMakeSourceFileInfo::TYPE_UNKNOWN;
                else if(dep_type == "TYPE_UI")
                    compiler.type = QMakeSourceFileInfo::TYPE_UI;
                else
                    compiler.type = QMakeSourceFileInfo::TYPE_C;
                compilers.append(compiler);
            }
        }
    }
    { //do the path fixifying
        ProStringList paths;
        for(x = 0; x < compilers.count(); ++x) {
            if(!paths.contains(compilers.at(x).variable_in))
                paths << compilers.at(x).variable_in;
        }
        paths << "INCLUDEPATH" << "QMAKE_INTERNAL_INCLUDED_FILES" << "PRECOMPILED_HEADER";
        for(int y = 0; y < paths.count(); y++) {
            ProStringList &l = v[paths[y].toKey()];
            for (ProStringList::Iterator it = l.begin(); it != l.end(); ++it) {
                if((*it).isEmpty())
                    continue;
                QString fn = (*it).toQString();
                if (exists(fn))
                    (*it) = fileFixify(fn);
            }
        }
    }

    if(noIO() || !doDepends() || project->isActiveConfig("GNUmake"))
        QMakeSourceFileInfo::setDependencyMode(QMakeSourceFileInfo::NonRecursive);
    for(x = 0; x < compilers.count(); ++x)
        initCompiler(compilers.at(x));

    //merge actual compiler outputs into their variable_out. This is done last so that
    //files are already properly fixified.
    for (ProStringList::Iterator it = quc.begin(); it != quc.end(); ++it) {
        const ProKey ikey(*it + ".input");
        const ProKey vokey(*it + ".variable_out");
        const ProStringList &config = project->values(ProKey(*it + ".CONFIG"));
        const ProString &tmp_out = project->first(ProKey(*it + ".output"));
        if(tmp_out.isEmpty())
            continue;
        if (config.indexOf("combine") != -1) {
            const ProStringList &compilerInputs = project->values(ikey);
            // Don't generate compiler output if it doesn't have input.
            if (compilerInputs.isEmpty() || project->values(compilerInputs.first().toKey()).isEmpty())
                continue;
            if(tmp_out.indexOf("$") == -1) {
                if(!verifyExtraCompiler((*it), QString())) //verify
                    continue;
                QString out = fileFixify(tmp_out.toQString(), FileFixifyFromOutdir);
                bool pre_dep = (config.indexOf("target_predeps") != -1);
                if (v.contains(vokey)) {
                    const ProStringList &var_out = v.value(vokey);
                    for(int i = 0; i < var_out.size(); ++i) {
                        ProKey v = var_out.at(i).toKey();
                        if(v == QLatin1String("SOURCES"))
                            v = "GENERATED_SOURCES";
                        else if(v == QLatin1String("OBJECTS"))
                            pre_dep = false;
                        ProStringList &list = project->values(v);
                        if(!list.contains(out))
                            list.append(out);
                    }
                } else if (config.indexOf("no_link") == -1) {
                    ProStringList &list = project->values("OBJECTS");
                    pre_dep = false;
                    if(!list.contains(out))
                        list.append(out);
                } else {
                        ProStringList &list = project->values("UNUSED_SOURCES");
                        if(!list.contains(out))
                            list.append(out);
                }
                if(pre_dep) {
                    ProStringList &list = project->values("PRE_TARGETDEPS");
                    if(!list.contains(out))
                        list.append(out);
                }
            }
        } else {
            const ProStringList &tmp = project->values(ikey);
            for (ProStringList::ConstIterator it2 = tmp.begin(); it2 != tmp.end(); ++it2) {
                const ProStringList &inputs = project->values((*it2).toKey());
                for (ProStringList::ConstIterator input = inputs.constBegin(); input != inputs.constEnd(); ++input) {
                    if((*input).isEmpty())
                        continue;
                    QString inpf = (*input).toQString();
                    if (!verifyExtraCompiler((*it).toQString(), inpf)) //verify
                        continue;
                    QString out = replaceExtraCompilerVariables(tmp_out.toQString(), inpf, QString(), NoShell);
                    out = fileFixify(out, FileFixifyFromOutdir);
                    bool pre_dep = (config.indexOf("target_predeps") != -1);
                    if (v.contains(vokey)) {
                        const ProStringList &var_out = project->values(vokey);
                        for(int i = 0; i < var_out.size(); ++i) {
                            ProKey v = var_out.at(i).toKey();
                            if(v == QLatin1String("SOURCES"))
                                v = "GENERATED_SOURCES";
                            else if(v == QLatin1String("OBJECTS"))
                                pre_dep = false;
                            ProStringList &list = project->values(v);
                            if(!list.contains(out))
                                list.append(out);
                        }
                    } else if (config.indexOf("no_link") == -1) {
                        pre_dep = false;
                        ProStringList &list = project->values("OBJECTS");
                        if(!list.contains(out))
                            list.append(out);
                    } else {
                        ProStringList &list = project->values("UNUSED_SOURCES");
                        if(!list.contains(out))
                            list.append(out);
                    }
                    if(pre_dep) {
                        ProStringList &list = project->values("PRE_TARGETDEPS");
                        if(!list.contains(out))
                            list.append(out);
                    }
                }
            }
        }
    }

    //handle dependencies
    depHeuristicsCache.clear();
    if(!noIO()) {
        // dependency paths
        ProStringList incDirs = v["DEPENDPATH"] + v["QMAKE_ABSOLUTE_SOURCE_PATH"];
        if(project->isActiveConfig("depend_includepath"))
            incDirs += v["INCLUDEPATH"];
        QList<QMakeLocalFileName> deplist;
        deplist.reserve(incDirs.size());
        for (ProStringList::Iterator it = incDirs.begin(); it != incDirs.end(); ++it)
            deplist.append(QMakeLocalFileName((*it).toQString()));
        QMakeSourceFileInfo::setDependencyPaths(deplist);
        debug_msg(1, "Dependency Directories: %s",
                  incDirs.join(QString(" :: ")).toLatin1().constData());
        //cache info
        if(project->isActiveConfig("qmake_cache")) {
            QString cache_file;
            if(!project->isEmpty("QMAKE_INTERNAL_CACHE_FILE")) {
                cache_file = QDir::fromNativeSeparators(project->first("QMAKE_INTERNAL_CACHE_FILE").toQString());
            } else {
                cache_file = ".qmake.internal.cache";
                if(project->isActiveConfig("build_pass"))
                    cache_file += ".BUILD." + project->first("BUILD_PASS");
            }
            if(cache_file.indexOf('/') == -1)
                cache_file.prepend(Option::output_dir + '/');
            QMakeSourceFileInfo::setCacheFile(cache_file);
        }

        //add to dependency engine
        for(x = 0; x < compilers.count(); ++x) {
            const MakefileGenerator::Compiler &comp = compilers.at(x);
            if(!(comp.flags & Compiler::CompilerNoCheckDeps)) {
                const ProKey ikey(comp.variable_in);
                addSourceFiles(v[ikey], QMakeSourceFileInfo::SEEK_DEPS,
                               (QMakeSourceFileInfo::SourceFileType)comp.type);

                if (comp.flags & Compiler::CompilerAddInputsAsMakefileDeps) {
                    ProStringList &l = v[ikey];
                    for (int i=0; i < l.size(); ++i) {
                        if(v["QMAKE_INTERNAL_INCLUDED_FILES"].indexOf(l.at(i)) == -1)
                            v["QMAKE_INTERNAL_INCLUDED_FILES"].append(l.at(i));
                    }
                }
            }
        }
    }

    processSources(); //remove anything in SOURCES which is included (thus it need not be linked in)

    //all sources and generated sources must be turned into objects at some point (the one builtin compiler)
    v["OBJECTS"] += createObjectList(v["SOURCES"]) + createObjectList(v["GENERATED_SOURCES"]);

    //Translation files
    if(!project->isEmpty("TRANSLATIONS")) {
        ProStringList &trf = project->values("TRANSLATIONS");
        for (ProStringList::Iterator it = trf.begin(); it != trf.end(); ++it)
            (*it) = Option::fixPathToTargetOS((*it).toQString());
    }

    //fix up the target deps
    static const char * const fixpaths[] = { "PRE_TARGETDEPS", "POST_TARGETDEPS", nullptr };
    for (int path = 0; fixpaths[path]; path++) {
        ProStringList &l = v[fixpaths[path]];
        for (ProStringList::Iterator val_it = l.begin(); val_it != l.end(); ++val_it) {
            if(!(*val_it).isEmpty())
                (*val_it) = Option::fixPathToTargetOS((*val_it).toQString(), false, false);
        }
    }

    //extra depends
    if(!project->isEmpty("DEPENDS")) {
        ProStringList &l = v["DEPENDS"];
        for (ProStringList::Iterator it = l.begin(); it != l.end(); ++it) {
            const ProStringList &files = v[ProKey(*it + ".file")] + v[ProKey(*it + ".files")]; //why do I support such evil things?
            for (ProStringList::ConstIterator file_it = files.begin(); file_it != files.end(); ++file_it) {
                QStringList &out_deps = findDependencies((*file_it).toQString());
                const ProStringList &in_deps = v[ProKey(*it + ".depends")]; //even more evilness..
                for (ProStringList::ConstIterator dep_it = in_deps.begin(); dep_it != in_deps.end(); ++dep_it) {
                    QString dep = (*dep_it).toQString();
                    if (exists(dep)) {
                        out_deps.append(dep);
                    } else {
                        QString dir, regex = Option::normalizePath(dep);
                        if (regex.lastIndexOf('/') != -1) {
                            dir = regex.left(regex.lastIndexOf('/') + 1);
                            regex.remove(0, dir.length());
                        }
                        QStringList files = QDir(dir).entryList(QStringList(regex));
                        if(files.isEmpty()) {
                            warn_msg(WarnLogic, "Dependency for [%s]: Not found %s", (*file_it).toLatin1().constData(),
                                     dep.toLatin1().constData());
                        } else {
                            for(int i = 0; i < files.count(); i++)
                                out_deps.append(dir + files[i]);
                        }
                    }
                }
            }
        }
    }

    // escape qmake command
    project->values("QMAKE_QMAKE") =
            ProStringList(escapeFilePath(Option::fixPathToTargetOS(Option::globals->qmake_abslocation, false)));
}

bool
MakefileGenerator::processPrlFile(QString &file, bool baseOnly)
{
    QString f = fileFixify(file, FileFixifyBackwards);
    // Explicitly given full .prl name
    if (!baseOnly && f.endsWith(Option::prl_ext))
        return processPrlFileCore(file, QStringRef(), f);
    // Explicitly given or derived (from -l) base name
    if (processPrlFileCore(file, QStringRef(), f + Option::prl_ext))
        return true;
    if (!baseOnly) {
        // Explicitly given full library name
        int off = qMax(f.lastIndexOf('/'), f.lastIndexOf('\\')) + 1;
        int ext = f.midRef(off).lastIndexOf('.');
        if (ext != -1)
            return processPrlFileBase(file, f.midRef(off), f.leftRef(off + ext), off);
    }
    return false;
}

bool
MakefileGenerator::processPrlFileBase(QString &origFile, const QStringRef &origName,
                                      const QStringRef &fixedBase, int /*slashOff*/)
{
    return processPrlFileCore(origFile, origName, fixedBase + Option::prl_ext);
}

bool
MakefileGenerator::processPrlFileCore(QString &origFile, const QStringRef &origName,
                                      const QString &fixedFile)
{
    const QString meta_file = QMakeMetaInfo::checkLib(fixedFile);
    if (meta_file.isEmpty())
        return false;
    QMakeMetaInfo libinfo;
    debug_msg(1, "Processing PRL file: %s", meta_file.toLatin1().constData());
    if (!libinfo.readLib(meta_file)) {
        fprintf(stderr, "Error processing meta file %s\n", meta_file.toLatin1().constData());
        return false;
    }
    if (project->isActiveConfig("no_read_prl_qmake")) {
        debug_msg(2, "Ignored meta file %s", meta_file.toLatin1().constData());
        return false;
    }
    ProString tgt = libinfo.first("QMAKE_PRL_TARGET");
    if (tgt.isEmpty()) {
        fprintf(stderr, "Error: %s does not define QMAKE_PRL_TARGET\n",
                        meta_file.toLatin1().constData());
        return false;
    }
    if (!tgt.contains('.') && !libinfo.values("QMAKE_PRL_CONFIG").contains("lib_bundle")) {
        fprintf(stderr, "Error: %s defines QMAKE_PRL_TARGET without extension\n",
                        meta_file.toLatin1().constData());
        return false;
    }
    if (origName.isEmpty()) {
        // We got a .prl file as input, replace it with an actual library.
        int off = qMax(origFile.lastIndexOf('/'), origFile.lastIndexOf('\\')) + 1;
        debug_msg(1, "  Replacing library reference %s with %s",
                     origFile.mid(off).toLatin1().constData(),
                     tgt.toQString().toLatin1().constData());
        origFile.replace(off, 1000, tgt.toQString());
    } else if (tgt != origName) {
        // We got an actual library as input, and found the wrong .prl for it.
        debug_msg(2, "Mismatched meta file %s (want %s, got %s)",
                     meta_file.toLatin1().constData(),
                     origName.toLatin1().constData(), tgt.toLatin1().constData());
        return false;
    }
    project->values("QMAKE_CURRENT_PRL_LIBS") = libinfo.values("QMAKE_PRL_LIBS");
    ProStringList &defs = project->values("DEFINES");
    const ProStringList &prl_defs = project->values("PRL_EXPORT_DEFINES");
    for (const ProString &def : libinfo.values("QMAKE_PRL_DEFINES"))
        if (!defs.contains(def) && prl_defs.contains(def))
            defs.append(def);
    QString mf = fileFixify(meta_file);
    if (!project->values("QMAKE_PRL_INTERNAL_FILES").contains(mf))
       project->values("QMAKE_PRL_INTERNAL_FILES").append(mf);
    if (!project->values("QMAKE_INTERNAL_INCLUDED_FILES").contains(mf))
       project->values("QMAKE_INTERNAL_INCLUDED_FILES").append(mf);
    return true;
}

void
MakefileGenerator::filterIncludedFiles(const char *var)
{
    ProStringList &inputs = project->values(var);
    auto isIncluded = [this](const ProString &input) {
        return QMakeSourceFileInfo::included(input.toQString()) > 0;
    };
    inputs.erase(std::remove_if(inputs.begin(), inputs.end(),
                                isIncluded),
                 inputs.end());
}

static QString
qv(const ProString &val)
{
    return ' ' + QMakeEvaluator::quoteValue(val);
}

static QString
qv(const ProStringList &val)
{
    QString ret;
    for (const ProString &v : val)
        ret += qv(v);
    return ret;
}

void
MakefileGenerator::writePrlFile(QTextStream &t)
{
    QString bdir = Option::output_dir;
    if(bdir.isEmpty())
        bdir = qmake_getpwd();
    t << "QMAKE_PRL_BUILD_DIR =" << qv(bdir) << Qt::endl;

    t << "QMAKE_PRO_INPUT =" << qv(project->projectFile().section('/', -1)) << Qt::endl;

    if(!project->isEmpty("QMAKE_ABSOLUTE_SOURCE_PATH"))
        t << "QMAKE_PRL_SOURCE_DIR =" << qv(project->first("QMAKE_ABSOLUTE_SOURCE_PATH")) << Qt::endl;
    t << "QMAKE_PRL_TARGET =" << qv(project->first("LIB_TARGET")) << Qt::endl;
    if(!project->isEmpty("PRL_EXPORT_DEFINES"))
        t << "QMAKE_PRL_DEFINES =" << qv(project->values("PRL_EXPORT_DEFINES")) << Qt::endl;
    if(!project->isEmpty("PRL_EXPORT_CFLAGS"))
        t << "QMAKE_PRL_CFLAGS =" << qv(project->values("PRL_EXPORT_CFLAGS")) << Qt::endl;
    if(!project->isEmpty("PRL_EXPORT_CXXFLAGS"))
        t << "QMAKE_PRL_CXXFLAGS =" << qv(project->values("PRL_EXPORT_CXXFLAGS")) << Qt::endl;
    if(!project->isEmpty("CONFIG"))
        t << "QMAKE_PRL_CONFIG =" << qv(project->values("CONFIG")) << Qt::endl;
    if(!project->isEmpty("TARGET_VERSION_EXT"))
        t << "QMAKE_PRL_VERSION = " << project->first("TARGET_VERSION_EXT") << Qt::endl;
    else if(!project->isEmpty("VERSION"))
        t << "QMAKE_PRL_VERSION = " << project->first("VERSION") << Qt::endl;
    if(project->isActiveConfig("staticlib") || project->isActiveConfig("explicitlib")) {
        ProStringList libs;
        if (!project->isActiveConfig("staticlib"))
            libs << "LIBS" << "QMAKE_LIBS";
        else
            libs << "LIBS" << "LIBS_PRIVATE" << "QMAKE_LIBS" << "QMAKE_LIBS_PRIVATE";
        t << "QMAKE_PRL_LIBS =";
        for (ProStringList::Iterator it = libs.begin(); it != libs.end(); ++it)
            t << qv(project->values((*it).toKey()));
        t << Qt::endl;
    }
}

bool
MakefileGenerator::writeProjectMakefile()
{
    QTextStream t(&Option::output);

    //header
    writeHeader(t);

    QList<SubTarget*> targets;
    {
        ProStringList builds = project->values("BUILDS");
        targets.reserve(builds.size());
        for (ProStringList::Iterator it = builds.begin(); it != builds.end(); ++it) {
            SubTarget *st = new SubTarget;
            targets.append(st);
            st->makefile = "$(MAKEFILE)." + (*it);
            st->name = (*it).toQString();
            const ProKey tkey(*it + ".target");
            st->target = (project->isEmpty(tkey) ? (*it) : project->first(tkey)).toQString();
        }
    }
    if(project->isActiveConfig("build_all")) {
        t << "first: all\n";
        QList<SubTarget*>::Iterator it;

        //install
        t << "install: ";
        for (SubTarget *s : qAsConst(targets))
            t << s->target << '-';
        t << "install " << Qt::endl;

        //uninstall
        t << "uninstall: ";
        for(it = targets.begin(); it != targets.end(); ++it)
            t << (*it)->target << "-uninstall ";
        t << Qt::endl;
    } else {
        t << "first: " << targets.first()->target << Qt::endl
          << "install: " << targets.first()->target << "-install\n"
          << "uninstall: " << targets.first()->target << "-uninstall\n";
    }

    writeSubTargets(t, targets, SubTargetsNoFlags);
    if(!project->isActiveConfig("no_autoqmake")) {
        QString mkf = escapeDependencyPath(fileFixify(Option::output.fileName()));
        for(QList<SubTarget*>::Iterator it = targets.begin(); it != targets.end(); ++it)
            t << escapeDependencyPath((*it)->makefile) << ": " << mkf << Qt::endl;
    }
    qDeleteAll(targets);
    return true;
}

bool
MakefileGenerator::write()
{
    if(!project)
        return false;
    writePrlFile();
    if(Option::qmake_mode == Option::QMAKE_GENERATE_MAKEFILE || //write makefile
       Option::qmake_mode == Option::QMAKE_GENERATE_PROJECT) {
        QTextStream t(&Option::output);
        if(!writeMakefile(t)) {
#if 1
            warn_msg(WarnLogic, "Unable to generate output for: %s [TEMPLATE %s]",
                     Option::output.fileName().toLatin1().constData(),
                     project->first("TEMPLATE").toLatin1().constData());
            if(Option::output.exists())
                Option::output.remove();
#endif
        }
    }
    return true;
}

QString
MakefileGenerator::prlFileName(bool fixify)
{
    QString ret = project->first("PRL_TARGET") + Option::prl_ext;
    if(fixify) {
        if(!project->isEmpty("DESTDIR"))
            ret.prepend(project->first("DESTDIR").toQString());
        ret = fileFixify(ret, FileFixifyBackwards);
    }
    return ret;
}

void
MakefileGenerator::writePrlFile()
{
    if((Option::qmake_mode == Option::QMAKE_GENERATE_MAKEFILE ||
            Option::qmake_mode == Option::QMAKE_GENERATE_PRL)
       && project->values("QMAKE_FAILED_REQUIREMENTS").isEmpty()
       && project->isActiveConfig("create_prl")
       && (project->first("TEMPLATE") == "lib"
       || project->first("TEMPLATE") == "vclib"
       || project->first("TEMPLATE") == "aux")
       && (!project->isActiveConfig("plugin") || project->isActiveConfig("static"))) { //write prl file
        QString local_prl = prlFileName();
        QString prl = fileFixify(local_prl);
        mkdir(fileInfo(local_prl).path());
        QFile ft(local_prl);
        if(ft.open(QIODevice::WriteOnly)) {
            project->values("ALL_DEPS").append(prl);
            project->values("QMAKE_INTERNAL_PRL_FILE").append(prl);
            project->values("QMAKE_DISTCLEAN").append(prl);
            QTextStream t(&ft);
            writePrlFile(t);
        }
    }
}

void
MakefileGenerator::writeObj(QTextStream &t, const char *src)
{
    const ProStringList &srcl = project->values(src);
    const ProStringList objl = createObjectList(srcl);

    ProStringList::ConstIterator oit = objl.begin();
    ProStringList::ConstIterator sit = srcl.begin();
    QLatin1String stringSrc("$src");
    QLatin1String stringObj("$obj");
    for(;sit != srcl.end() && oit != objl.end(); ++oit, ++sit) {
        if((*sit).isEmpty())
            continue;

        QString srcf = (*sit).toQString();
        QString dstf = (*oit).toQString();
        t << escapeDependencyPath(dstf) << ": " << escapeDependencyPath(srcf)
          << " " << finalizeDependencyPaths(findDependencies(srcf)).join(" \\\n\t\t");

        ProKey comp;
        for (const ProString &compiler : project->values("QMAKE_BUILTIN_COMPILERS")) {
            // Unfortunately we were not consistent about the C++ naming
            ProString extensionSuffix = compiler;
            if (extensionSuffix == "CXX")
                extensionSuffix = ProString("CPP");

            // Nor the C naming
            ProString compilerSuffix = compiler;
            if (compilerSuffix == "C")
                compilerSuffix = ProString("CC");

            for (const ProString &extension : project->values(ProKey("QMAKE_EXT_" + extensionSuffix))) {
                if ((*sit).endsWith(extension)) {
                    comp = ProKey("QMAKE_RUN_" + compilerSuffix);
                    break;
                }
            }

            if (!comp.isNull())
                break;
        }

        if (comp.isEmpty())
            comp = "QMAKE_RUN_CC";
        if (!project->isEmpty(comp)) {
            QString p = var(comp);
            p.replace(stringSrc, escapeFilePath(srcf));
            p.replace(stringObj, escapeFilePath(dstf));
            t << "\n\t" << p;
        }
        t << Qt::endl << Qt::endl;
    }
}

QString
MakefileGenerator::filePrefixRoot(const QString &root, const QString &path)
{
    QString ret(path);
    if(path.length() > 2 && path[1] == ':') //c:\foo
        ret.insert(2, root);
    else
        ret.prepend(root);
    while (ret.endsWith('\\'))
        ret.chop(1);
    return ret;
}

void
MakefileGenerator::writeInstalls(QTextStream &t, bool noBuild)
{
    QString rm_dir_contents("-$(DEL_FILE)");
    if (!isWindowsShell()) //ick
        rm_dir_contents = "-$(DEL_FILE) -r";

    QString all_installs, all_uninstalls;
    QSet<QString> made_dirs, removed_dirs;
    const ProStringList &l = project->values("INSTALLS");
    for (ProStringList::ConstIterator it = l.begin(); it != l.end(); ++it) {
        const ProKey pvar(*it + ".path");
        const ProStringList &installConfigValues = project->values(ProKey(*it + ".CONFIG"));
        if (installConfigValues.indexOf("no_path") == -1 &&
            installConfigValues.indexOf("dummy_install") == -1 &&
           project->values(pvar).isEmpty()) {
            warn_msg(WarnLogic, "%s is not defined: install target not created\n", pvar.toLatin1().constData());
            continue;
        }

        bool do_default = true;
        const QString root = installRoot();
        QString dst;
        if (installConfigValues.indexOf("no_path") == -1 &&
            installConfigValues.indexOf("dummy_install") == -1) {
            dst = fileFixify(project->first(pvar).toQString(), FileFixifyAbsolute, false);
            if(!dst.endsWith(Option::dir_sep))
                dst += Option::dir_sep;
        }

        QStringList tmp, inst, uninst;
        //other
        ProStringList tmp2 = project->values(ProKey(*it + ".extra"));
        if (tmp2.isEmpty())
            tmp2 = project->values(ProKey(*it + ".commands")); //to allow compatible name
        if (!tmp2.isEmpty()) {
            do_default = false;
            inst << tmp2.join(' ');
        }
        //masks
        tmp2 = findFilesInVPATH(project->values(ProKey(*it + ".files")), VPATH_NoFixify);
        tmp = fileFixify(tmp2.toQStringList(), FileFixifyAbsolute);
        if(!tmp.isEmpty()) {
            do_default = false;
            QString base_path = project->first(ProKey(*it + ".base")).toQString();
            if (!base_path.isEmpty()) {
                base_path = Option::fixPathToTargetOS(base_path, false, true);
                if (!base_path.endsWith(Option::dir_sep))
                    base_path += Option::dir_sep;
            }
            for(QStringList::Iterator wild_it = tmp.begin(); wild_it != tmp.end(); ++wild_it) {
                QString wild = Option::fixPathToTargetOS((*wild_it), false, false);
                QString dirstr = qmake_getpwd(), filestr = wild;
                int slsh = filestr.lastIndexOf(Option::dir_sep);
                if(slsh != -1) {
                    dirstr = filestr.left(slsh+1);
                    filestr.remove(0, slsh+1);
                }
                if(!dirstr.endsWith(Option::dir_sep))
                    dirstr += Option::dir_sep;
                QString dst_dir = dst;
                if (!base_path.isEmpty()) {
                    if (!dirstr.startsWith(base_path)) {
                        warn_msg(WarnLogic, "File %s in install rule %s does not start with base %s",
                                            qPrintable(wild), qPrintable((*it).toQString()),
                                            qPrintable(base_path));
                    } else {
                        QString dir_sfx = dirstr.mid(base_path.length());
                        dst_dir += dir_sfx;
                        if (!dir_sfx.isEmpty() && !made_dirs.contains(dir_sfx)) {
                            made_dirs.insert(dir_sfx);
                            QString tmp_dst = fileFixify(dst_dir, FileFixifyAbsolute, false);
                            tmp_dst.chop(1);
                            inst << mkdir_p_asstring(filePrefixRoot(root, tmp_dst));
                            for (int i = dst.length(); i < dst_dir.length(); i++) {
                                if (dst_dir.at(i) == Option::dir_sep) {
                                    QString subd = dst_dir.left(i);
                                    if (!removed_dirs.contains(subd)) {
                                        removed_dirs.insert(subd);
                                        tmp_dst = fileFixify(subd, FileFixifyAbsolute, false);
                                        uninst << "-$(DEL_DIR) "
                                                  + escapeFilePath(filePrefixRoot(root, tmp_dst));
                                    }
                                }
                            }
                        }
                    }
                }
                bool is_target = (wild == fileFixify(var("TARGET"), FileFixifyAbsolute));
                const bool noStrip = installConfigValues.contains("nostrip");
                if(is_target || exists(wild)) { //real file or target
                    QFileInfo fi(fileInfo(wild));
                    QString dst_file = filePrefixRoot(root, dst_dir);
                    if (!dst_file.endsWith(Option::dir_sep))
                        dst_file += Option::dir_sep;
                    dst_file += fi.fileName();
                    QString cmd;
                    if (is_target || (!fi.isDir() && fi.isExecutable()))
                       cmd = QLatin1String("$(QINSTALL_PROGRAM)");
                    else
                       cmd = QLatin1String("$(QINSTALL)");
                    cmd += " " + escapeFilePath(wild) + " " + escapeFilePath(dst_file);
                    inst << cmd;
                    if (!noStrip && !project->isActiveConfig("debug_info") && !project->isActiveConfig("nostrip") &&
                       !fi.isDir() && fi.isExecutable() && !project->isEmpty("QMAKE_STRIP"))
                        inst << QString("-") + var("QMAKE_STRIP") + " " +
                                  escapeFilePath(filePrefixRoot(root, fileFixify(dst_dir + filestr, FileFixifyAbsolute, false)));
                    uninst.append(rm_dir_contents + " " + escapeFilePath(filePrefixRoot(root, fileFixify(dst_dir + filestr, FileFixifyAbsolute, false))));
                    continue;
                }
                QString local_dirstr = Option::normalizePath(dirstr);
                QStringList files = QDir(local_dirstr).entryList(QStringList(filestr),
                                            QDir::NoDotAndDotDot | QDir::AllEntries);
                if (installConfigValues.contains("no_check_exist") && files.isEmpty()) {
                    QString dst_file = filePrefixRoot(root, dst_dir);
                    if (!dst_file.endsWith(Option::dir_sep))
                        dst_file += Option::dir_sep;
                    dst_file += filestr;
                    QString cmd;
                    if (installConfigValues.contains("executable"))
                        cmd = QLatin1String("$(QINSTALL_PROGRAM)");
                    else
                        cmd = QLatin1String("$(QINSTALL)");
                    cmd += " " + escapeFilePath(wild) + " " + escapeFilePath(dst_file);
                    inst << cmd;
                    uninst.append(rm_dir_contents + " " + escapeFilePath(filePrefixRoot(root, fileFixify(dst_dir + filestr, FileFixifyAbsolute, false))));
                }
                for(int x = 0; x < files.count(); x++) {
                    QString file = files[x];
                    uninst.append(rm_dir_contents + " " + escapeFilePath(filePrefixRoot(root, fileFixify(dst_dir + file, FileFixifyAbsolute, false))));
                    QFileInfo fi(fileInfo(dirstr + file));
                    QString dst_file = filePrefixRoot(root, fileFixify(dst_dir, FileFixifyAbsolute, false));
                    if (!dst_file.endsWith(Option::dir_sep))
                        dst_file += Option::dir_sep;
                    dst_file += fi.fileName();
                    QString cmd = QLatin1String("$(QINSTALL) ") +
                                  escapeFilePath(dirstr + file) + " " + escapeFilePath(dst_file);
                    inst << cmd;
                    if (!noStrip && !project->isActiveConfig("debug_info") && !project->isActiveConfig("nostrip") &&
                       !fi.isDir() && fi.isExecutable() && !project->isEmpty("QMAKE_STRIP"))
                        inst << QString("-") + var("QMAKE_STRIP") + " " +
                                  escapeFilePath(filePrefixRoot(root, fileFixify(dst_dir + file, FileFixifyAbsolute, false)));
                }
            }
        }
        QString target;
        //default?
        if (do_default)
            target = defaultInstall((*it).toQString());
        else
            target = inst.join("\n\t");
        QString puninst = project->values(ProKey(*it + ".uninstall")).join(' ');
        if (!puninst.isEmpty())
            uninst << puninst;

        if (!target.isEmpty() || installConfigValues.indexOf("dummy_install") != -1) {
            if (noBuild || installConfigValues.indexOf("no_build") != -1)
                t << "install_" << (*it) << ":";
            else if(project->isActiveConfig("build_all"))
                t << "install_" << (*it) << ": all";
            else
                t << "install_" << (*it) << ": first";
            const ProStringList &deps = project->values(ProKey(*it + ".depends"));
            if(!deps.isEmpty()) {
                for (ProStringList::ConstIterator dep_it = deps.begin(); dep_it != deps.end(); ++dep_it) {
                    QString targ = var(ProKey(*dep_it + ".target"));
                    if(targ.isEmpty())
                        targ = (*dep_it).toQString();
                    t << " " << escapeDependencyPath(targ);
                }
            }
            t << " FORCE\n\t";
            const ProStringList &dirs = project->values(pvar);
            for (ProStringList::ConstIterator pit = dirs.begin(); pit != dirs.end(); ++pit) {
                QString tmp_dst = fileFixify((*pit).toQString(), FileFixifyAbsolute, false);
                t << mkdir_p_asstring(filePrefixRoot(root, tmp_dst)) << "\n\t";
            }
            t << target << Qt::endl << Qt::endl;
            if(!uninst.isEmpty()) {
                t << "uninstall_" << (*it) << ": FORCE";
                for (int i = uninst.size(); --i >= 0; )
                    t << "\n\t" << uninst.at(i);
                t << "\n\t-$(DEL_DIR) " << escapeFilePath(filePrefixRoot(root, dst)) << " \n\n";
            }
            t << Qt::endl;

            if (installConfigValues.indexOf("no_default_install") == -1) {
                all_installs += QString("install_") + (*it) + " ";
                if(!uninst.isEmpty())
                    all_uninstalls += "uninstall_" + (*it) + " ";
            }
        }   else {
            debug_msg(1, "no definition for install %s: install target not created",(*it).toLatin1().constData());
        }
    }
    t << "install:" << depVar("INSTALLDEPS") << ' ' << all_installs
      << " FORCE\n\nuninstall: " << all_uninstalls << depVar("UNINSTALLDEPS")
      << " FORCE\n\n";
}

QString
MakefileGenerator::var(const ProKey &var) const
{
    return val(project->values(var));
}

QString
MakefileGenerator::fileVar(const ProKey &var) const
{
    return val(escapeFilePaths(project->values(var)));
}

QString
MakefileGenerator::fileVarList(const ProKey &var) const
{
    return valList(escapeFilePaths(project->values(var)));
}

QString
MakefileGenerator::depVar(const ProKey &var) const
{
    return val(escapeDependencyPaths(project->values(var)));
}

QString
MakefileGenerator::val(const ProStringList &varList) const
{
    return valGlue(varList, "", " ", "");
}

QString
MakefileGenerator::val(const QStringList &varList) const
{
    return valGlue(varList, "", " ", "");
}

QString
MakefileGenerator::varGlue(const ProKey &var, const QString &before, const QString &glue, const QString &after) const
{
    return valGlue(project->values(var), before, glue, after);
}

QString
MakefileGenerator::fileVarGlue(const ProKey &var, const QString &before, const QString &glue, const QString &after) const
{
    return valGlue(escapeFilePaths(project->values(var)), before, glue, after);
}

QString
MakefileGenerator::fixFileVarGlue(const ProKey &var, const QString &before, const QString &glue, const QString &after) const
{
    ProStringList varList;
    const auto values = project->values(var);
    varList.reserve(values.size());
    for (const ProString &val : values)
        varList << escapeFilePath(Option::fixPathToTargetOS(val.toQString()));
    return valGlue(varList, before, glue, after);
}

QString
MakefileGenerator::valGlue(const ProStringList &varList, const QString &before, const QString &glue, const QString &after) const
{
    QString ret;
    for (ProStringList::ConstIterator it = varList.begin(); it != varList.end(); ++it) {
        if (!(*it).isEmpty()) {
            if (!ret.isEmpty())
                ret += glue;
            ret += (*it).toQString();
        }
    }
    return ret.isEmpty() ? QString("") : before + ret + after;
}

QString
MakefileGenerator::valGlue(const QStringList &varList, const QString &before, const QString &glue, const QString &after) const
{
    QString ret;
    for(QStringList::ConstIterator it = varList.begin(); it != varList.end(); ++it) {
        if(!(*it).isEmpty()) {
            if(!ret.isEmpty())
                ret += glue;
            ret += (*it);
        }
    }
    return ret.isEmpty() ? QString("") : before + ret + after;
}


QString
MakefileGenerator::varList(const ProKey &var) const
{
    return valList(project->values(var));
}

QString
MakefileGenerator::valList(const ProStringList &varList) const
{
    return valGlue(varList, "", " \\\n\t\t", "");
}

QString
MakefileGenerator::valList(const QStringList &varList) const
{
    return valGlue(varList, "", " \\\n\t\t", "");
}

ProStringList
MakefileGenerator::createObjectList(const ProStringList &sources)
{
    ProStringList ret;
    QString objdir;
    if(!project->values("OBJECTS_DIR").isEmpty())
        objdir = project->first("OBJECTS_DIR").toQString();
    for (ProStringList::ConstIterator it = sources.begin(); it != sources.end(); ++it) {
        QString sfn = (*it).toQString();
        QFileInfo fi(fileInfo(Option::normalizePath(sfn)));
        QString dir;
        if (project->isActiveConfig("object_parallel_to_source")) {
            // The source paths are relative to the output dir, but we need source-relative paths
            QString sourceRelativePath = fileFixify(sfn, FileFixifyBackwards);

            if (sourceRelativePath.startsWith(".." + Option::dir_sep))
                sourceRelativePath = fileFixify(sourceRelativePath, FileFixifyAbsolute);

            if (QDir::isAbsolutePath(sourceRelativePath))
                sourceRelativePath.remove(0, sourceRelativePath.indexOf(Option::dir_sep) + 1);

            dir = objdir; // We still respect OBJECTS_DIR

            int lastDirSepPosition = sourceRelativePath.lastIndexOf(Option::dir_sep);
            if (lastDirSepPosition != -1)
                dir += sourceRelativePath.leftRef(lastDirSepPosition + 1);

            if (!noIO()) {
                // Ensure that the final output directory of each object exists
                QString outRelativePath = fileFixify(dir, FileFixifyBackwards);
                if (!mkdir(outRelativePath))
                    warn_msg(WarnLogic, "Cannot create directory '%s'", outRelativePath.toLatin1().constData());
            }
        } else {
            dir = objdir;
        }
        ret.append(dir + fi.completeBaseName() + Option::obj_ext);
    }
    return ret;
}

ReplaceExtraCompilerCacheKey::ReplaceExtraCompilerCacheKey(
        const QString &v, const QStringList &i, const QStringList &o, MakefileGenerator::ReplaceFor s)
{
    static QString doubleColon = QLatin1String("::");

    hash = 0;
    pwd = qmake_getpwd();
    var = v;
    {
        QStringList il = i;
        il.sort();
        in = il.join(doubleColon);
    }
    {
        QStringList ol = o;
        ol.sort();
        out = ol.join(doubleColon);
    }
    forShell = s;
}

bool ReplaceExtraCompilerCacheKey::operator==(const ReplaceExtraCompilerCacheKey &f) const
{
    return (hashCode() == f.hashCode() &&
            f.forShell == forShell &&
            f.in == in &&
            f.out == out &&
            f.var == var &&
            f.pwd == pwd);
}


QString
MakefileGenerator::replaceExtraCompilerVariables(
        const QString &orig_var, const QStringList &in, const QStringList &out, ReplaceFor forShell)
{
    //lazy cache
    ReplaceExtraCompilerCacheKey cacheKey(orig_var, in, out, forShell);
    QString cacheVal = extraCompilerVariablesCache.value(cacheKey);
    if(!cacheVal.isNull())
        return cacheVal;

    //do the work
    QString ret = orig_var;
    QRegExp reg_var("\\$\\{.*\\}");
    reg_var.setMinimal(true);
    for(int rep = 0; (rep = reg_var.indexIn(ret, rep)) != -1; ) {
        QStringList val;
        const ProString var(ret.mid(rep + 2, reg_var.matchedLength() - 3));
        bool filePath = false;
        if(val.isEmpty() && var.startsWith(QLatin1String("QMAKE_VAR_"))) {
            const ProKey varname = var.mid(10).toKey();
            val += project->values(varname).toQStringList();
        }
        if(val.isEmpty() && var.startsWith(QLatin1String("QMAKE_VAR_FIRST_"))) {
            const ProKey varname = var.mid(16).toKey();
            val += project->first(varname).toQString();
        }

        if(val.isEmpty() && !in.isEmpty()) {
            if(var.startsWith(QLatin1String("QMAKE_FUNC_FILE_IN_"))) {
                filePath = true;
                const ProKey funcname = var.mid(19).toKey();
                val += project->expand(funcname, QList<ProStringList>() << ProStringList(in));
            } else if(var == QLatin1String("QMAKE_FILE_BASE") || var == QLatin1String("QMAKE_FILE_IN_BASE")) {
                filePath = true;
                for(int i = 0; i < in.size(); ++i) {
                    QFileInfo fi(fileInfo(Option::normalizePath(in.at(i))));
                    QString base = fi.completeBaseName();
                    if(base.isNull())
                        base = fi.fileName();
                    val += base;
                }
            } else if (var == QLatin1String("QMAKE_FILE_EXT") || var == QLatin1String("QMAKE_FILE_IN_EXT")) {
                filePath = true;
                for(int i = 0; i < in.size(); ++i) {
                    QFileInfo fi(fileInfo(Option::normalizePath(in.at(i))));
                    QString ext;
                    // Ensure complementarity with QMAKE_FILE_BASE
                    int baseLen = fi.completeBaseName().length();
                    if(baseLen == 0)
                        ext = fi.fileName();
                    else
                        ext = fi.fileName().remove(0, baseLen);
                    val += ext;
                }
            } else if (var == QLatin1String("QMAKE_FILE_IN_NAME")) {
                filePath = true;
                for (int i = 0; i < in.size(); ++i)
                    val += fileInfo(Option::normalizePath(in.at(i))).fileName();
            } else if(var == QLatin1String("QMAKE_FILE_PATH") || var == QLatin1String("QMAKE_FILE_IN_PATH")) {
                filePath = true;
                for(int i = 0; i < in.size(); ++i)
                    val += fileInfo(Option::normalizePath(in.at(i))).path();
            } else if(var == QLatin1String("QMAKE_FILE_NAME") || var == QLatin1String("QMAKE_FILE_IN")) {
                filePath = true;
                for(int i = 0; i < in.size(); ++i)
                    val += fileInfo(Option::normalizePath(in.at(i))).filePath();

            }
        }
        if(val.isEmpty() && !out.isEmpty()) {
            if(var.startsWith(QLatin1String("QMAKE_FUNC_FILE_OUT_"))) {
                filePath = true;
                const ProKey funcname = var.mid(20).toKey();
                val += project->expand(funcname, QList<ProStringList>() << ProStringList(out));
            } else if (var == QLatin1String("QMAKE_FILE_OUT_PATH")) {
                filePath = true;
                for (int i = 0; i < out.size(); ++i)
                    val += fileInfo(Option::normalizePath(out.at(i))).path();
            } else if(var == QLatin1String("QMAKE_FILE_OUT")) {
                filePath = true;
                for(int i = 0; i < out.size(); ++i)
                    val += fileInfo(Option::normalizePath(out.at(i))).filePath();
            } else if(var == QLatin1String("QMAKE_FILE_OUT_BASE")) {
                filePath = true;
                for(int i = 0; i < out.size(); ++i) {
                    QFileInfo fi(fileInfo(Option::normalizePath(out.at(i))));
                    QString base = fi.completeBaseName();
                    if(base.isNull())
                        base = fi.fileName();
                    val += base;
                }
            }
        }
        if(val.isEmpty() && var.startsWith(QLatin1String("QMAKE_FUNC_"))) {
            const ProKey funcname = var.mid(11).toKey();
            val += project->expand(funcname, QList<ProStringList>() << ProStringList(in) << ProStringList(out));
        }

        if(!val.isEmpty()) {
            QString fullVal;
            if (filePath && forShell != NoShell) {
                for(int i = 0; i < val.size(); ++i) {
                    if(!fullVal.isEmpty())
                        fullVal += " ";
                    if (forShell == LocalShell)
                        fullVal += IoUtils::shellQuote(Option::fixPathToLocalOS(val.at(i), false));
                    else
                        fullVal += escapeFilePath(Option::fixPathToTargetOS(val.at(i), false));
                }
            } else {
                fullVal = val.join(' ');
            }
            ret.replace(rep, reg_var.matchedLength(), fullVal);
            rep += fullVal.length();
        } else {
            rep += reg_var.matchedLength();
        }
    }

    //cache the value
    extraCompilerVariablesCache.insert(cacheKey, ret);
    return ret;
}

bool
MakefileGenerator::verifyExtraCompiler(const ProString &comp, const QString &file_unfixed)
{
    if(noIO())
        return false;
    const QString file = Option::normalizePath(file_unfixed);

    const ProStringList &config = project->values(ProKey(comp + ".CONFIG"));
    if (config.indexOf("moc_verify") != -1) {
        if(!file.isNull()) {
            QMakeSourceFileInfo::addSourceFile(file, QMakeSourceFileInfo::SEEK_MOCS);
            if(!mocable(file)) {
                return false;
            } else {
                project->values("MOCABLES").append(file);
            }
        }
    } else if (config.indexOf("function_verify") != -1) {
        ProString tmp_out = project->first(ProKey(comp + ".output"));
        if(tmp_out.isEmpty())
            return false;
        ProStringList verify_function = project->values(ProKey(comp + ".verify_function"));
        if(verify_function.isEmpty())
            return false;

        for(int i = 0; i < verify_function.size(); ++i) {
            bool invert = false;
            ProString verify = verify_function.at(i);
            if(verify.at(0) == QLatin1Char('!')) {
                invert = true;
                verify = verify.mid(1);
            }

            if (config.indexOf("combine") != -1) {
                bool pass = project->test(verify.toKey(), QList<ProStringList>() << ProStringList(tmp_out) << ProStringList(file));
                if(invert)
                    pass = !pass;
                if(!pass)
                    return false;
            } else {
                const ProStringList &tmp = project->values(ProKey(comp + ".input"));
                for (ProStringList::ConstIterator it = tmp.begin(); it != tmp.end(); ++it) {
                    const ProStringList &inputs = project->values((*it).toKey());
                    for (ProStringList::ConstIterator input = inputs.begin(); input != inputs.end(); ++input) {
                        if((*input).isEmpty())
                            continue;
                        QString inpf = (*input).toQString();
                        QString in = fileFixify(inpf);
                        if(in == file) {
                            bool pass = project->test(verify.toKey(),
                                                      QList<ProStringList>() << ProStringList(replaceExtraCompilerVariables(tmp_out.toQString(), inpf, QString(), NoShell)) <<
                                                      ProStringList(file));
                            if(invert)
                                pass = !pass;
                            if(!pass)
                                return false;
                            break;
                        }
                    }
                }
            }
        }
    } else if (config.indexOf("verify") != -1) {
        QString tmp_out = project->first(ProKey(comp + ".output")).toQString();
        if(tmp_out.isEmpty())
            return false;
        const QString tmp_cmd = project->values(ProKey(comp + ".commands")).join(' ');
        if (config.indexOf("combine") != -1) {
            QString cmd = replaceExtraCompilerVariables(tmp_cmd, QString(), tmp_out, LocalShell);
            if(system(cmd.toLatin1().constData()))
                return false;
        } else {
            const ProStringList &tmp = project->values(ProKey(comp + ".input"));
            for (ProStringList::ConstIterator it = tmp.begin(); it != tmp.end(); ++it) {
                const ProStringList &inputs = project->values((*it).toKey());
                for (ProStringList::ConstIterator input = inputs.begin(); input != inputs.end(); ++input) {
                    if((*input).isEmpty())
                        continue;
                    QString inpf = (*input).toQString();
                    QString in = fileFixify(inpf);
                    if(in == file) {
                        QString out = replaceExtraCompilerVariables(tmp_out, inpf, QString(), NoShell);
                        QString cmd = replaceExtraCompilerVariables(tmp_cmd, in, out, LocalShell);
                        if(system(cmd.toLatin1().constData()))
                            return false;
                        break;
                    }
                }
            }
        }
    }
    return true;
}

void
MakefileGenerator::writeExtraTargets(QTextStream &t)
{
    const ProStringList &qut = project->values("QMAKE_EXTRA_TARGETS");
    for (ProStringList::ConstIterator it = qut.begin(); it != qut.end(); ++it) {
        QString targ = var(ProKey(*it + ".target")),
                 cmd = var(ProKey(*it + ".commands")), deps;
        if(targ.isEmpty())
            targ = (*it).toQString();
        const ProStringList &deplist = project->values(ProKey(*it + ".depends"));
        for (ProStringList::ConstIterator dep_it = deplist.begin(); dep_it != deplist.end(); ++dep_it) {
            QString dep = var(ProKey(*dep_it + ".target"));
            if(dep.isEmpty())
                dep = (*dep_it).toQString();
            deps += " " + escapeDependencyPath(dep);
        }
        const ProStringList &config = project->values(ProKey(*it + ".CONFIG"));
        if (config.indexOf("fix_target") != -1)
            targ = fileFixify(targ, FileFixifyFromOutdir);
        if (config.indexOf("phony") != -1)
            deps += QLatin1String(" FORCE");
        t << escapeDependencyPath(targ) << ":" << deps;
        if(!cmd.isEmpty())
            t << "\n\t" << cmd;
        t << Qt::endl << Qt::endl;
    }
}

static QStringList splitDeps(const QString &indeps, bool lineMode)
{
    if (!lineMode)
        return indeps.simplified().split(' ');
    QStringList deps = indeps.split('\n', QString::SkipEmptyParts);
#ifdef Q_OS_WIN
    for (auto &dep : deps) {
        if (dep.endsWith(QLatin1Char('\r')))
            dep.chop(1);
    }
#endif
    return deps;
}

QString MakefileGenerator::resolveDependency(const QDir &outDir, const QString &file)
{
    const QList<QMakeLocalFileName> &depdirs = QMakeSourceFileInfo::dependencyPaths();
    for (const auto &depdir : depdirs) {
        const QString &local = depdir.local();
        QString lf = outDir.absoluteFilePath(local + '/' + file);
        if (exists(lf))
            return lf;

        if (resolveDependenciesInFrameworks) {
            // Given a file like "QtWidgets/QWidget", try to resolve it
            // as framework header "QtWidgets.framework/Headers/QWidget".
            int cut = file.indexOf('/');
            if (cut < 0 || cut + 1 >= file.size())
                continue;
            QStringRef framework = file.leftRef(cut);
            QStringRef include = file.midRef(cut + 1);
            if (local.endsWith('/' + framework + ".framework/Headers")) {
                lf = outDir.absoluteFilePath(local + '/' + include);
                if (exists(lf))
                    return lf;
            }
        }
    }
    return {};
}

void MakefileGenerator::callExtraCompilerDependCommand(const ProString &extraCompiler,
                                                       const QString &dep_cd_cmd,
                                                       const QString &tmp_dep_cmd,
                                                       const QString &inpf,
                                                       const QString &tmp_out,
                                                       bool dep_lines,
                                                       QStringList *deps)
{
    char buff[256];
    QString dep_cmd = replaceExtraCompilerVariables(tmp_dep_cmd, inpf, tmp_out, LocalShell);
    dep_cmd = dep_cd_cmd + fixEnvVariables(dep_cmd);
    if (FILE *proc = QT_POPEN(dep_cmd.toLatin1().constData(), QT_POPEN_READ)) {
        QByteArray depData;
        while (int read_in = feof(proc) ? 0 : (int)fread(buff, 1, 255, proc))
            depData.append(buff, read_in);
        QT_PCLOSE(proc);
        const QString indeps = QString::fromLocal8Bit(depData);
        if (indeps.isEmpty())
            return;
        QDir outDir(Option::output_dir);
        QStringList dep_cmd_deps = splitDeps(indeps, dep_lines);
        for (int i = 0; i < dep_cmd_deps.count(); ++i) {
            QString &file = dep_cmd_deps[i];
            const QString absFile = outDir.absoluteFilePath(file);
            if (absFile == file) {
                // already absolute; don't do any checks.
            } else if (exists(absFile)) {
                file = absFile;
            } else {
                const QString localFile = resolveDependency(outDir, file);
                if (localFile.isEmpty()) {
                    if (exists(file)) {
                        warn_msg(WarnDeprecated, ".depend_command for extra compiler %s"
                                 " prints paths relative to source directory",
                                 extraCompiler.toLatin1().constData());
                    } else {
                        file = absFile;  // fallback for generated resources
                    }
                } else {
                    file = localFile;
                }
            }
            if (!file.isEmpty())
                file = fileFixify(file);
        }
        deps->append(dep_cmd_deps);
    }
}

void
MakefileGenerator::writeExtraCompilerTargets(QTextStream &t)
{
    QString clean_targets;
    const ProStringList &quc = project->values("QMAKE_EXTRA_COMPILERS");
    for (ProStringList::ConstIterator it = quc.begin(); it != quc.end(); ++it) {
        const ProStringList &config = project->values(ProKey(*it + ".CONFIG"));
        QString tmp_out = fileFixify(project->first(ProKey(*it + ".output")).toQString(),
                                     FileFixifyFromOutdir);
        const QString tmp_cmd = project->values(ProKey(*it + ".commands")).join(' ');
        const QString tmp_dep_cmd = project->values(ProKey(*it + ".depend_command")).join(' ');
        QString dep_cd_cmd;
        if (!tmp_dep_cmd.isEmpty()) {
            dep_cd_cmd = QLatin1String("cd ")
                 + IoUtils::shellQuote(Option::fixPathToLocalOS(Option::output_dir, false))
                 + QLatin1String(" && ");
        }
        const bool dep_lines = (config.indexOf("dep_lines") != -1);
        const ProStringList &vars = project->values(ProKey(*it + ".variables"));
        if(tmp_out.isEmpty() || tmp_cmd.isEmpty())
            continue;
        ProStringList tmp_inputs;
        {
            const ProStringList &comp_inputs = project->values(ProKey(*it + ".input"));
            for (ProStringList::ConstIterator it2 = comp_inputs.begin(); it2 != comp_inputs.end(); ++it2) {
                const ProStringList &tmp = project->values((*it2).toKey());
                for (ProStringList::ConstIterator input = tmp.begin(); input != tmp.end(); ++input) {
                    if (verifyExtraCompiler((*it), (*input).toQString()))
                        tmp_inputs.append((*input));
                }
            }
        }

        t << "compiler_" << (*it) << "_make_all:";
        if (config.indexOf("combine") != -1) {
            // compilers with a combined input only have one output
            QString input = project->first(ProKey(*it + ".output")).toQString();
            t << ' ' << escapeDependencyPath(fileFixify(
                    replaceExtraCompilerVariables(tmp_out, input, QString(), NoShell),
                    FileFixifyFromOutdir));
        } else {
            for (ProStringList::ConstIterator input = tmp_inputs.cbegin(); input != tmp_inputs.cend(); ++input) {
                t << ' ' << escapeDependencyPath(fileFixify(
                        replaceExtraCompilerVariables(tmp_out, (*input).toQString(), QString(), NoShell),
                        FileFixifyFromOutdir));
            }
        }
        t << Qt::endl;

        if (config.indexOf("no_clean") == -1) {
            QStringList raw_clean = project->values(ProKey(*it + ".clean")).toQStringList();
            if (raw_clean.isEmpty())
                raw_clean << tmp_out;
            QString tmp_clean;
            for (const QString &rc : qAsConst(raw_clean))
                tmp_clean += ' ' + escapeFilePath(Option::fixPathToTargetOS(rc));
            QString tmp_clean_cmds = project->values(ProKey(*it + ".clean_commands")).join(' ');
            if(!tmp_inputs.isEmpty())
                clean_targets += QString("compiler_" + (*it) + "_clean ");
            t << "compiler_" << (*it) << "_clean:";
            bool wrote_clean_cmds = false, wrote_clean = false;
            if(tmp_clean_cmds.isEmpty()) {
                wrote_clean_cmds = true;
            } else if(tmp_clean_cmds.indexOf("${QMAKE_") == -1) {
                t << "\n\t" << tmp_clean_cmds;
                wrote_clean_cmds = true;
            }
            if(tmp_clean.indexOf("${QMAKE_") == -1) {
                t << "\n\t-$(DEL_FILE)" << tmp_clean;
                wrote_clean = true;
            }
            if(!wrote_clean_cmds || !wrote_clean) {
                QStringList cleans;
                const QString del_statement("-$(DEL_FILE)");
                if(!wrote_clean) {
                    QStringList dels;
                    for (ProStringList::ConstIterator input = tmp_inputs.cbegin(); input != tmp_inputs.cend(); ++input) {
                        QString tinp = (*input).toQString();
                        QString out = replaceExtraCompilerVariables(tmp_out, tinp, QString(), NoShell);
                        for (const QString &rc : qAsConst(raw_clean)) {
                            dels << ' ' + escapeFilePath(fileFixify(
                                    replaceExtraCompilerVariables(rc, tinp, out, NoShell),
                                    FileFixifyFromOutdir));
                        }
                    }
                    if(project->isActiveConfig("no_delete_multiple_files")) {
                        cleans = dels;
                    } else {
                        QString files;
                        const int commandlineLimit = 2047; // NT limit, expanded
                        for (const QString &file : qAsConst(dels)) {
                            if(del_statement.length() + files.length() +
                               qMax(fixEnvVariables(file).length(), file.length()) > commandlineLimit) {
                                cleans.append(files);
                                files.clear();
                            }
                            files += file;
                        }
                        if(!files.isEmpty())
                            cleans.append(files);
                    }
                }
                if(!cleans.isEmpty())
                    t << valGlue(cleans, "\n\t" + del_statement, "\n\t" + del_statement, "");
                if(!wrote_clean_cmds) {
                    for (ProStringList::ConstIterator input = tmp_inputs.cbegin(); input != tmp_inputs.cend(); ++input) {
                        QString tinp = (*input).toQString();
                        t << "\n\t" << replaceExtraCompilerVariables(tmp_clean_cmds, tinp,
                                         replaceExtraCompilerVariables(tmp_out, tinp, QString(), NoShell), TargetShell);
                    }
                }
            }
            t << Qt::endl;
        }
        QStringList tmp_dep = project->values(ProKey(*it + ".depends")).toQStringList();
        if (config.indexOf("combine") != -1) {
            if (tmp_out.contains(QRegExp("(^|[^$])\\$\\{QMAKE_(?!VAR_)"))) {
                warn_msg(WarnLogic, "QMAKE_EXTRA_COMPILERS(%s) with combine has variable output.",
                         (*it).toLatin1().constData());
                continue;
            }
            QStringList deps, inputs;
            if(!tmp_dep.isEmpty())
                deps += fileFixify(tmp_dep, FileFixifyFromOutdir);
            for (ProStringList::ConstIterator input = tmp_inputs.cbegin(); input != tmp_inputs.cend(); ++input) {
                QString inpf = (*input).toQString();
                deps += findDependencies(inpf);
                inputs += Option::fixPathToTargetOS(inpf, false);
                if(!tmp_dep_cmd.isEmpty() && doDepends()) {
                    callExtraCompilerDependCommand(*it, dep_cd_cmd, tmp_dep_cmd, inpf,
                                                   tmp_out, dep_lines, &deps);
                }
            }
            for(int i = 0; i < inputs.size(); ) {
                if(tmp_out == inputs.at(i))
                    inputs.removeAt(i);
                else
                    ++i;
            }
            for(int i = 0; i < deps.size(); ) {
                if(tmp_out == deps.at(i))
                    deps.removeAt(i);
                else
                    ++i;
            }
            if (inputs.isEmpty())
                continue;

            QString out = replaceExtraCompilerVariables(tmp_out, QString(), QString(), NoShell);
            QString cmd = replaceExtraCompilerVariables(tmp_cmd, inputs, QStringList() << out, TargetShell);
            t << escapeDependencyPath(fileFixify(out, FileFixifyFromOutdir)) << ":";
            // compiler.CONFIG+=explicit_dependencies means that ONLY compiler.depends gets to cause Makefile dependencies
            if (config.indexOf("explicit_dependencies") != -1) {
                t << " " << valList(escapeDependencyPaths(fileFixify(tmp_dep, FileFixifyFromOutdir)));
            } else {
                t << " " << valList(escapeDependencyPaths(inputs)) << " " << valList(finalizeDependencyPaths(deps));
            }
            t << "\n\t" << cmd << Qt::endl << Qt::endl;
            continue;
        }
        for (ProStringList::ConstIterator input = tmp_inputs.cbegin(); input != tmp_inputs.cend(); ++input) {
            QString inpf = (*input).toQString();
            QStringList deps;
            deps << fileFixify(inpf, FileFixifyFromOutdir);
            deps += findDependencies(inpf);
            QString out = fileFixify(replaceExtraCompilerVariables(tmp_out, inpf, QString(), NoShell),
                                     FileFixifyFromOutdir);
            if(!tmp_dep.isEmpty()) {
                QStringList pre_deps = fileFixify(tmp_dep, FileFixifyFromOutdir);
                for(int i = 0; i < pre_deps.size(); ++i)
                   deps << fileFixify(replaceExtraCompilerVariables(pre_deps.at(i), inpf, out, NoShell),
                                      FileFixifyFromOutdir);
            }
            QString cmd = replaceExtraCompilerVariables(tmp_cmd, inpf, out, TargetShell);
            // NOTE: The var -> QMAKE_COMP_var replace feature is unsupported, do not use!
            for (ProStringList::ConstIterator it3 = vars.constBegin(); it3 != vars.constEnd(); ++it3)
                cmd.replace("$(" + (*it3) + ")", "$(QMAKE_COMP_" + (*it3)+")");
            if(!tmp_dep_cmd.isEmpty() && doDepends()) {
                callExtraCompilerDependCommand(*it, dep_cd_cmd, tmp_dep_cmd, inpf,
                                               tmp_out, dep_lines, &deps);
                //use the depend system to find includes of these included files
                QStringList inc_deps;
                for(int i = 0; i < deps.size(); ++i) {
                    const QString dep = fileFixify(deps.at(i), FileFixifyFromOutdir | FileFixifyAbsolute);
                    if(QFile::exists(dep)) {
                        SourceFileType type = TYPE_UNKNOWN;
                        if(type == TYPE_UNKNOWN) {
                            for(QStringList::Iterator cit = Option::c_ext.begin();
                                cit != Option::c_ext.end(); ++cit) {
                                if(dep.endsWith((*cit))) {
                                   type = TYPE_C;
                                   break;
                                }
                            }
                        }
                        if(type == TYPE_UNKNOWN) {
                            for(QStringList::Iterator cppit = Option::cpp_ext.begin();
                                cppit != Option::cpp_ext.end(); ++cppit) {
                                if(dep.endsWith((*cppit))) {
                                    type = TYPE_C;
                                    break;
                                }
                            }
                        }
                        if(type == TYPE_UNKNOWN) {
                            for(QStringList::Iterator hit = Option::h_ext.begin();
                                type == TYPE_UNKNOWN && hit != Option::h_ext.end(); ++hit) {
                                if(dep.endsWith((*hit))) {
                                    type = TYPE_C;
                                    break;
                                }
                            }
                        }
                        if(type != TYPE_UNKNOWN) {
                            if(!QMakeSourceFileInfo::containsSourceFile(dep, type))
                                QMakeSourceFileInfo::addSourceFile(dep, type);
                            inc_deps += QMakeSourceFileInfo::dependencies(dep);
                        }
                    }
                }
                deps += fileFixify(inc_deps, FileFixifyFromOutdir);
            }
            for(int i = 0; i < deps.size(); ) {
                QString &dep = deps[i];
                if(out == dep)
                    deps.removeAt(i);
                else
                    ++i;
            }
            t << escapeDependencyPath(out) << ": " << valList(finalizeDependencyPaths(deps)) << "\n\t"
              << cmd << Qt::endl << Qt::endl;
        }
    }
    t << "compiler_clean: " << clean_targets << Qt::endl << Qt::endl;
}

void
MakefileGenerator::writeExtraCompilerVariables(QTextStream &t)
{
    bool first = true;
    const ProStringList &quc = project->values("QMAKE_EXTRA_COMPILERS");
    for (ProStringList::ConstIterator it = quc.begin(); it != quc.end(); ++it) {
        const ProStringList &vars = project->values(ProKey(*it + ".variables"));
        for (ProStringList::ConstIterator varit = vars.begin(); varit != vars.end(); ++varit) {
            if(first) {
                t << "\n####### Custom Compiler Variables\n";
                first = false;
            }
            t << "QMAKE_COMP_" << (*varit) << " = "
              << valList(project->values((*varit).toKey())) << Qt::endl;
        }
    }
    if(!first)
        t << Qt::endl;
}

void
MakefileGenerator::writeExtraVariables(QTextStream &t)
{
    t << Qt::endl;

    ProStringList outlist;
    const ProValueMap &vars = project->variables();
    const ProStringList &exports = project->values("QMAKE_EXTRA_VARIABLES");
    for (ProStringList::ConstIterator exp_it = exports.begin(); exp_it != exports.end(); ++exp_it) {
        QRegExp rx((*exp_it).toQString(), Qt::CaseInsensitive, QRegExp::Wildcard);
        for (ProValueMap::ConstIterator it = vars.begin(); it != vars.end(); ++it) {
            if (rx.exactMatch(it.key().toQString()))
                outlist << ("EXPORT_" + it.key() + " = " + it.value().join(' '));
        }
    }
    if (!outlist.isEmpty()) {
        t << "####### Custom Variables\n";
        t << outlist.join('\n') << Qt::endl << Qt::endl;
    }
}

// This is a more powerful alternative to the above function.
// It's meant to be internal, as one can make quite a mess with it.
void
MakefileGenerator::writeExportedVariables(QTextStream &t)
{
    const auto &vars = project->values("QMAKE_EXPORTED_VARIABLES");
    if (vars.isEmpty())
        return;
    for (const auto &exp : vars) {
        const ProString &name = project->first(ProKey(exp + ".name"));
        const ProString &value = project->first(ProKey(exp + ".value"));
        if (!value.isEmpty())
            t << name << " = " << value << Qt::endl;
        else
            t << name << " =\n";
    }
    t << Qt::endl;
}

bool
MakefileGenerator::writeDummyMakefile(QTextStream &t)
{
    if (project->values("QMAKE_FAILED_REQUIREMENTS").isEmpty())
        return false;
    t << "QMAKE    = " << var("QMAKE_QMAKE") << Qt::endl;
    const ProStringList &qut = project->values("QMAKE_EXTRA_TARGETS");
    for (ProStringList::ConstIterator it = qut.begin(); it != qut.end(); ++it)
        t << *it << " ";
    t << "first all clean install distclean uninstall qmake_all:\n\t"
      << "@echo \"Some of the required modules ("
      << var("QMAKE_FAILED_REQUIREMENTS") << ") are not available.\"\n\t"
      << "@echo \"Skipped.\"\n\n";
    writeMakeQmake(t);
    t << "FORCE:\n\n";
    return true;
}

bool
MakefileGenerator::writeStubMakefile(QTextStream &t)
{
    t << "QMAKE    = " << var("QMAKE_QMAKE") << Qt::endl;
    const ProStringList &qut = project->values("QMAKE_EXTRA_TARGETS");
    for (ProStringList::ConstIterator it = qut.begin(); it != qut.end(); ++it)
        t << *it << " ";
    //const QString ofile = Option::fixPathToTargetOS(fileFixify(Option::output.fileName()));
    t << "first all clean install distclean uninstall: qmake\n"
      << "qmake_all:\n";
    writeMakeQmake(t);
    t << "FORCE:\n\n";
    return true;
}

bool
MakefileGenerator::writeMakefile(QTextStream &t)
{
    t << "####### Compile\n\n";
    writeObj(t, "SOURCES");
    writeObj(t, "GENERATED_SOURCES");

    t << "####### Install\n\n";
    writeInstalls(t);

    t << "FORCE:\n\n";
    return true;
}

void
MakefileGenerator::writeDefaultVariables(QTextStream &t)
{
    t << "QMAKE         = " << var("QMAKE_QMAKE") << Qt::endl;
    t << "DEL_FILE      = " << var("QMAKE_DEL_FILE") << Qt::endl;
    t << "CHK_DIR_EXISTS= " << var("QMAKE_CHK_DIR_EXISTS") << Qt::endl;
    t << "MKDIR         = " << var("QMAKE_MKDIR") << Qt::endl;
    t << "COPY          = " << var("QMAKE_COPY") << Qt::endl;
    t << "COPY_FILE     = " << var("QMAKE_COPY_FILE") << Qt::endl;
    t << "COPY_DIR      = " << var("QMAKE_COPY_DIR") << Qt::endl;
    t << "INSTALL_FILE  = " << var("QMAKE_INSTALL_FILE") << Qt::endl;
    t << "INSTALL_PROGRAM = " << var("QMAKE_INSTALL_PROGRAM") << Qt::endl;
    t << "INSTALL_DIR   = " << var("QMAKE_INSTALL_DIR") << Qt::endl;
    t << "QINSTALL      = " << var("QMAKE_QMAKE") << " -install qinstall" << Qt::endl;
    t << "QINSTALL_PROGRAM = " << var("QMAKE_QMAKE") << " -install qinstall -exe" << Qt::endl;
    t << "DEL_FILE      = " << var("QMAKE_DEL_FILE") << Qt::endl;
    t << "SYMLINK       = " << var("QMAKE_SYMBOLIC_LINK") << Qt::endl;
    t << "DEL_DIR       = " << var("QMAKE_DEL_DIR") << Qt::endl;
    t << "MOVE          = " << var("QMAKE_MOVE") << Qt::endl;
}

QString MakefileGenerator::buildArgs(bool withExtra)
{
    QString ret;

    for (const QString &arg : qAsConst(Option::globals->qmake_args))
        ret += " " + shellQuote(arg);
    if (withExtra && !Option::globals->qmake_extra_args.isEmpty()) {
        ret += " --";
        for (const QString &arg : qAsConst(Option::globals->qmake_extra_args))
            ret += " " + shellQuote(arg);
    }
    return ret;
}

//could get stored argv, but then it would have more options than are
//probably necesary this will try to guess the bare minimum..
QString MakefileGenerator::build_args()
{
    QString ret = "$(QMAKE)";

    //output
    QString ofile = fileFixify(Option::output.fileName());
    if(!ofile.isEmpty() && ofile != project->first("QMAKE_MAKEFILE"))
        ret += " -o " + escapeFilePath(ofile);

    //inputs
    ret += " " + escapeFilePath(fileFixify(project->projectFile()));

    // general options and arguments
    ret += buildArgs(true);

    return ret;
}

void
MakefileGenerator::writeHeader(QTextStream &t)
{
    t << "#############################################################################\n";
    t << "# Makefile for building: " << escapeFilePath(var("TARGET")) << Qt::endl;
    t << "# Generated by qmake (" QMAKE_VERSION_STR ") (Qt " QT_VERSION_STR ")\n";
    t << "# Project:  " << fileFixify(project->projectFile()) << Qt::endl;
    t << "# Template: " << var("TEMPLATE") << Qt::endl;
    if(!project->isActiveConfig("build_pass"))
        t << "# Command: " << build_args().replace(QLatin1String("$(QMAKE)"), var("QMAKE_QMAKE")) << Qt::endl;
    t << "#############################################################################\n";
    t << Qt::endl;
    QString ofile = Option::fixPathToTargetOS(Option::output.fileName());
    if (ofile.lastIndexOf(Option::dir_sep) != -1)
        ofile.remove(0, ofile.lastIndexOf(Option::dir_sep) +1);
    t << "MAKEFILE      = " << escapeFilePath(ofile) << Qt::endl << Qt::endl;
    t << "EQ            = =\n\n";
}

QList<MakefileGenerator::SubTarget*>
MakefileGenerator::findSubDirsSubTargets() const
{
    QList<SubTarget*> targets;
    {
        const ProStringList &subdirs = project->values("SUBDIRS");
        for(int subdir = 0; subdir < subdirs.size(); ++subdir) {
            ProString ofile = subdirs[subdir];
            QString oname = ofile.toQString();
            QString fixedSubdir = oname;
            fixedSubdir.replace(QRegExp("[^a-zA-Z0-9_]"),"-");

            SubTarget *st = new SubTarget;
            st->name = oname;
            targets.append(st);

            bool fromFile = false;
            const ProKey fkey(fixedSubdir + ".file");
            const ProKey skey(fixedSubdir + ".subdir");
            if (!project->isEmpty(fkey)) {
                if (!project->isEmpty(skey))
                    warn_msg(WarnLogic, "Cannot assign both file and subdir for subdir %s",
                             subdirs[subdir].toLatin1().constData());
                ofile = project->first(fkey);
                fromFile = true;
            } else if (!project->isEmpty(skey)) {
                ofile = project->first(skey);
                fromFile = false;
            } else {
                fromFile = ofile.endsWith(Option::pro_ext);
            }
            QString file = Option::fixPathToTargetOS(ofile.toQString());

            if(fromFile) {
                int slsh = file.lastIndexOf(Option::dir_sep);
                if(slsh != -1) {
                    st->in_directory = file.left(slsh+1);
                    st->profile = file.mid(slsh+1);
                } else {
                    st->profile = file;
                }
            } else {
                if (!file.isEmpty() && !project->isActiveConfig("subdir_first_pro")) {
                    const QString baseName = file.section(Option::dir_sep, -1);
                    if (baseName.isEmpty()) {
                        warn_msg(WarnLogic, "Ignoring invalid SUBDIRS entry %s",
                                 subdirs[subdir].toLatin1().constData());
                        continue;
                    }
                    st->profile = baseName + Option::pro_ext;
                }
                st->in_directory = file;
            }
            while(st->in_directory.endsWith(Option::dir_sep))
                st->in_directory.chop(1);
            if(fileInfo(st->in_directory).isRelative())
                st->out_directory = st->in_directory;
            else
                st->out_directory = fileFixify(st->in_directory, FileFixifyBackwards);
            const ProKey mkey(fixedSubdir + ".makefile");
            if (!project->isEmpty(mkey)) {
                st->makefile = project->first(mkey).toQString();
            } else {
                st->makefile = "Makefile";
                if(!st->profile.isEmpty()) {
                    QString basename = st->in_directory;
                    int new_slsh = basename.lastIndexOf(Option::dir_sep);
                    if(new_slsh != -1)
                        basename = basename.mid(new_slsh+1);
                    if(st->profile != basename + Option::pro_ext)
                        st->makefile += "." + st->profile.left(st->profile.length() - Option::pro_ext.length());
                }
            }
            const ProKey dkey(fixedSubdir + ".depends");
            if (!project->isEmpty(dkey)) {
                const ProStringList &depends = project->values(dkey);
                for(int depend = 0; depend < depends.size(); ++depend) {
                    bool found = false;
                    for(int subDep = 0; subDep < subdirs.size(); ++subDep) {
                        if(subdirs[subDep] == depends.at(depend)) {
                            QString subName = subdirs[subDep].toQString();
                            QString fixedSubDep = subName;
                            fixedSubDep.replace(QRegExp("[^a-zA-Z0-9_]"),"-");
                            const ProKey dtkey(fixedSubDep + ".target");
                            if (!project->isEmpty(dtkey)) {
                                st->depends += project->first(dtkey);
                            } else {
                                QString d = Option::fixPathToTargetOS(subName);
                                const ProKey dfkey(fixedSubDep + ".file");
                                if (!project->isEmpty(dfkey)) {
                                    d = project->first(dfkey).toQString();
                                } else {
                                    const ProKey dskey(fixedSubDep + ".subdir");
                                    if (!project->isEmpty(dskey))
                                        d = project->first(dskey).toQString();
                                }
                                st->depends += "sub-" + d.replace(QRegExp("[^a-zA-Z0-9_]"),"-");
                            }
                            found = true;
                            break;
                        }
                    }
                    if(!found) {
                        QString depend_str = depends.at(depend).toQString();
                        st->depends += depend_str.replace(QRegExp("[^a-zA-Z0-9_]"),"-");
                    }
                }
            }
            const ProKey tkey(fixedSubdir + ".target");
            if (!project->isEmpty(tkey)) {
                st->target = project->first(tkey).toQString();
            } else {
                st->target = "sub-" + file;
                st->target.replace(QRegExp("[^a-zA-Z0-9_]"), "-");
            }
        }
    }
    return targets;
}

void
MakefileGenerator::writeSubDirs(QTextStream &t)
{
    QList<SubTarget*> targets = findSubDirsSubTargets();
    t << "first: make_first\n";
    int flags = SubTargetInstalls;
    if(project->isActiveConfig("ordered"))
        flags |= SubTargetOrdered;
    writeSubTargets(t, targets, flags);
    qDeleteAll(targets);
}

void MakefileGenerator::writeSubMakeCall(QTextStream &t, const QString &callPrefix,
                                         const QString &makeArguments)
{
    t << callPrefix << "$(MAKE)" << makeArguments << Qt::endl;
}

void
MakefileGenerator::writeSubTargetCall(QTextStream &t,
        const QString &in_directory, const QString &in, const QString &out_directory, const QString &out,
        const QString &out_directory_cdin, const QString &makefilein)
{
    QString pfx;
    if (!in.isEmpty()) {
        if (!in_directory.isEmpty())
            t << "\n\t" << mkdir_p_asstring(out_directory);
        pfx = "( " + chkexists.arg(out) +
              + " $(QMAKE) -o " + out + ' ' + in + buildArgs(false)
              + " ) && ";
    }
    writeSubMakeCall(t, out_directory_cdin + pfx, makefilein);
}

static void chopEndLines(QString *s)
{
    while (!s->isEmpty()) {
        const ushort c = s->at(s->size() - 1).unicode();
        if (c != '\n' && c != '\r')
            break;
        s->chop(1);
    }
}

void
MakefileGenerator::writeSubTargets(QTextStream &t, QList<MakefileGenerator::SubTarget*> targets, int flags)
{
    // blasted includes
    const ProStringList &qeui = project->values("QMAKE_EXTRA_INCLUDES");
    for (ProStringList::ConstIterator qeui_it = qeui.begin(); qeui_it != qeui.end(); ++qeui_it)
        t << "include " << (*qeui_it) << Qt::endl;

    if (!(flags & SubTargetSkipDefaultVariables)) {
        writeDefaultVariables(t);
        t << "SUBTARGETS    = ";     // subtargets are sub-directory
        for(int target = 0; target < targets.size(); ++target)
            t << " \\\n\t\t" << targets.at(target)->target;
        t << Qt::endl << Qt::endl;
    }
    writeExtraVariables(t);

    QStringList targetSuffixes;
    const QString abs_source_path = project->first("QMAKE_ABSOLUTE_SOURCE_PATH").toQString();
    if (!(flags & SubTargetSkipDefaultTargets)) {
        targetSuffixes << "make_first" << "all" << "clean" << "distclean"
                       << QString((flags & SubTargetInstalls) ? "install_subtargets" : "install")
                       << QString((flags & SubTargetInstalls) ? "uninstall_subtargets" : "uninstall");
    }

    struct SequentialInstallData
    {
        QString targetPrefix;
        QString commands;
        QTextStream commandsStream;
        SequentialInstallData() : commandsStream(&commands) {}
    };
    std::unique_ptr<SequentialInstallData> sequentialInstallData;
    bool dont_recurse = project->isActiveConfig("dont_recurse");

    // generate target rules
    for(int target = 0; target < targets.size(); ++target) {
        SubTarget *subtarget = targets.at(target);
        QString in_directory = subtarget->in_directory;
        if(!in_directory.isEmpty() && !in_directory.endsWith(Option::dir_sep))
            in_directory += Option::dir_sep;
        QString out_directory = subtarget->out_directory;
        if(!out_directory.isEmpty() && !out_directory.endsWith(Option::dir_sep))
            out_directory += Option::dir_sep;
        if(!abs_source_path.isEmpty() && out_directory.startsWith(abs_source_path))
            out_directory = Option::output_dir + out_directory.mid(abs_source_path.length());

        QString out_directory_cdin = out_directory.isEmpty() ? "\n\t"
                                                             : "\n\tcd " + escapeFilePath(out_directory) + " && ";
        QString makefilein = " -f " + escapeFilePath(subtarget->makefile);

        //qmake it
        QString out;
        QString in;
        if(!subtarget->profile.isEmpty()) {
            out = subtarget->makefile;
            in = escapeFilePath(fileFixify(in_directory + subtarget->profile, FileFixifyAbsolute));
            if(out.startsWith(in_directory))
                out = out.mid(in_directory.length());
            out = escapeFilePath(out);
            t << subtarget->target << "-qmake_all: ";
            if (flags & SubTargetOrdered) {
                if (target)
                    t << targets.at(target - 1)->target << "-qmake_all";
            } else {
                if (!subtarget->depends.isEmpty())
                    t << valGlue(subtarget->depends, QString(), "-qmake_all ", "-qmake_all");
            }
            t << " FORCE\n\t";
            if(!in_directory.isEmpty()) {
                t << mkdir_p_asstring(out_directory)
                  << out_directory_cdin;
            }
            t << "$(QMAKE) -o " << out << ' ' << in << buildArgs(false);
            if (!dont_recurse)
                writeSubMakeCall(t, out_directory_cdin, makefilein + " qmake_all");
            else
                t << Qt::endl;
        }

        { //actually compile
            t << subtarget->target << ":";
            auto extraDeps = extraSubTargetDependencies();
            if (!extraDeps.isEmpty())
                t << " " << valList(extraDeps);
            if(!subtarget->depends.isEmpty())
                t << " " << valList(subtarget->depends);
            t << " FORCE";
            writeSubTargetCall(t, in_directory, in, out_directory, out,
                               out_directory_cdin, makefilein);
        }

        for(int suffix = 0; suffix < targetSuffixes.size(); ++suffix) {
            QString s = targetSuffixes.at(suffix);
            if(s == "install_subtargets")
                s = "install";
            else if(s == "uninstall_subtargets")
                s = "uninstall";
            else if(s == "make_first")
                s = QString();

            if (project->isActiveConfig("build_all") && s == "install") {
                if (!sequentialInstallData)
                    sequentialInstallData.reset(new SequentialInstallData);
                sequentialInstallData->targetPrefix += subtarget->target + '-';
                writeSubTargetCall(sequentialInstallData->commandsStream, in_directory, in,
                                   out_directory, out, out_directory_cdin,
                                   makefilein + " " + s);
                chopEndLines(&sequentialInstallData->commands);
            }

            if(flags & SubTargetOrdered) {
                t << subtarget->target << "-" << targetSuffixes.at(suffix) << "-ordered:";
                if(target)
                    t << " " << targets.at(target-1)->target << "-" << targetSuffixes.at(suffix) << "-ordered ";
                t << " FORCE";
                writeSubTargetCall(t, in_directory, in, out_directory, out,
                                   out_directory_cdin, makefilein + " " + s);
            }
            t << subtarget->target << "-" << targetSuffixes.at(suffix) << ":";
            if(!subtarget->depends.isEmpty())
                t << " " << valGlue(subtarget->depends, QString(), "-" + targetSuffixes.at(suffix) + " ",
                                    "-"+targetSuffixes.at(suffix));
            t << " FORCE";
            writeSubTargetCall(t, in_directory, in, out_directory, out,
                               out_directory_cdin, makefilein + " " + s);
        }
    }
    t << Qt::endl;

    if (sequentialInstallData) {
        t << sequentialInstallData->targetPrefix << "install: FORCE"
          << sequentialInstallData->commands << Qt::endl << Qt::endl;
    }

    if (!(flags & SubTargetSkipDefaultTargets)) {
        writeMakeQmake(t, true);

        t << "qmake_all:";
        if(!targets.isEmpty()) {
            for(QList<SubTarget*>::Iterator it = targets.begin(); it != targets.end(); ++it) {
                if(!(*it)->profile.isEmpty())
                    t << " " << (*it)->target << "-qmake_all";
            }
        }
        t << " FORCE\n\n";
    }

    for(int s = 0; s < targetSuffixes.size(); ++s) {
        QString suffix = targetSuffixes.at(s);
        if(!(flags & SubTargetInstalls) && suffix.endsWith("install"))
            continue;

        t << suffix << ":";
        for(int target = 0; target < targets.size(); ++target) {
            SubTarget *subTarget = targets.at(target);
            const ProStringList &config = project->values(ProKey(subTarget->name + ".CONFIG"));
            if (suffix == "make_first"
                && config.indexOf("no_default_target") != -1) {
                continue;
            }
            if((suffix == "install_subtargets" || suffix == "uninstall_subtargets")
                && config.indexOf("no_default_install") != -1) {
                continue;
            }
            QString targetRule = subTarget->target + "-" + suffix;
            if(flags & SubTargetOrdered)
                targetRule += "-ordered";
            t << " " << targetRule;
        }
        if(suffix == "all" || suffix == "make_first")
            t << ' ' << depVar("ALL_DEPS");
        if(suffix == "clean")
            t << ' ' << depVar("CLEAN_DEPS");
        else if (suffix == "distclean")
            t << ' ' << depVar("DISTCLEAN_DEPS");
        t << " FORCE\n";
        if(suffix == "clean") {
            t << fixFileVarGlue("QMAKE_CLEAN", "\t-$(DEL_FILE) ", "\n\t-$(DEL_FILE) ", "\n");
        } else if(suffix == "distclean") {
            QString ofile = fileFixify(Option::output.fileName());
            if(!ofile.isEmpty())
                t << "\t-$(DEL_FILE) " << escapeFilePath(ofile) << Qt::endl;
            t << fixFileVarGlue("QMAKE_DISTCLEAN", "\t-$(DEL_FILE) ", " ", "\n");
        }
    }

    // user defined targets
    const ProStringList &qut = project->values("QMAKE_EXTRA_TARGETS");
    for (ProStringList::ConstIterator qut_it = qut.begin(); qut_it != qut.end(); ++qut_it) {
        const ProStringList &config = project->values(ProKey(*qut_it + ".CONFIG"));
        QString targ = var(ProKey(*qut_it + ".target")),
                 cmd = var(ProKey(*qut_it + ".commands")), deps;
        if(targ.isEmpty())
            targ = (*qut_it).toQString();
        t << Qt::endl;

        const ProStringList &deplist = project->values(ProKey(*qut_it + ".depends"));
        for (ProStringList::ConstIterator dep_it = deplist.begin(); dep_it != deplist.end(); ++dep_it) {
            QString dep = var(ProKey(*dep_it + ".target"));
            if(dep.isEmpty())
                dep = (*dep_it).toQString();
            deps += ' ' + escapeDependencyPath(Option::fixPathToTargetOS(dep, false));
        }
        if (config.indexOf("recursive") != -1) {
            QSet<QString> recurse;
            const ProKey rkey(*qut_it + ".recurse");
            if (project->isSet(rkey)) {
                const QStringList values = project->values(rkey).toQStringList();
                recurse = QSet<QString>(values.begin(), values.end());
            } else {
                for(int target = 0; target < targets.size(); ++target)
                    recurse.insert(targets.at(target)->name);
            }
            for(int target = 0; target < targets.size(); ++target) {
                SubTarget *subtarget = targets.at(target);
                QString in_directory = subtarget->in_directory;
                if(!in_directory.isEmpty() && !in_directory.endsWith(Option::dir_sep))
                    in_directory += Option::dir_sep;
                QString out_directory = subtarget->out_directory;
                if(!out_directory.isEmpty() && !out_directory.endsWith(Option::dir_sep))
                    out_directory += Option::dir_sep;
                if(!abs_source_path.isEmpty() && out_directory.startsWith(abs_source_path))
                    out_directory = Option::output_dir + out_directory.mid(abs_source_path.length());

                if(!recurse.contains(subtarget->name))
                    continue;

                QString out_directory_cdin = out_directory.isEmpty() ? "\n\t"
                                                                     : "\n\tcd " + escapeFilePath(out_directory) + " && ";
                QString makefilein = " -f " + escapeFilePath(subtarget->makefile);

                QString out;
                QString in;
                if (!subtarget->profile.isEmpty()) {
                    out = subtarget->makefile;
                    in = escapeFilePath(fileFixify(in_directory + subtarget->profile, FileFixifyAbsolute));
                    if (out.startsWith(in_directory))
                        out = out.mid(in_directory.length());
                    out = escapeFilePath(out);
                }

                //write the rule/depends
                if(flags & SubTargetOrdered) {
                    const QString dep = subtarget->target + "-" + (*qut_it) + "_ordered";
                    t << dep << ":";
                    if(target)
                        t << " " << targets.at(target-1)->target << "-" << (*qut_it) << "_ordered ";
                    deps += " " + dep;
                } else {
                    const QString dep = subtarget->target + "-" + (*qut_it);
                    t << dep << ":";
                    if(!subtarget->depends.isEmpty())
                        t << " " << valGlue(subtarget->depends, QString(), "-" + (*qut_it) + " ", "-" + (*qut_it));
                    deps += " " + dep;
                }

                QString sub_targ = targ;
                const ProKey rtkey(*qut_it + ".recurse_target");
                if (project->isSet(rtkey))
                    sub_targ = project->first(rtkey).toQString();

                //write the commands
                writeSubTargetCall(t, in_directory, in, out_directory, out,
                                   out_directory_cdin, makefilein + " " + sub_targ);
            }
        }
        if (config.indexOf("phony") != -1)
            deps += " FORCE";
        t << escapeDependencyPath(Option::fixPathToTargetOS(targ, false)) << ":" << deps << "\n";
        if(!cmd.isEmpty())
            t << "\t" << cmd << Qt::endl;
    }

    if(flags & SubTargetInstalls) {
        project->values("INSTALLDEPS")   += "install_subtargets";
        project->values("UNINSTALLDEPS") += "uninstall_subtargets";
        writeInstalls(t, true);
    }
    t << "FORCE:\n\n";
}

void
MakefileGenerator::writeMakeQmake(QTextStream &t, bool noDummyQmakeAll)
{
    QString ofile = fileFixify(Option::output.fileName());
    if(project->isEmpty("QMAKE_FAILED_REQUIREMENTS") && !project->isEmpty("QMAKE_INTERNAL_PRL_FILE")) {
        QStringList files = escapeFilePaths(fileFixify(Option::mkfile::project_files));
        t << escapeDependencyPath(project->first("QMAKE_INTERNAL_PRL_FILE").toQString()) << ": \n\t"
          << "@$(QMAKE) -prl " << files.join(' ') << ' ' << buildArgs(true) << Qt::endl;
    }

        QString qmake = build_args();
        if(!ofile.isEmpty() && !project->isActiveConfig("no_autoqmake")) {
            t << escapeDependencyPath(ofile) << ": "
              << escapeDependencyPath(fileFixify(project->projectFile())) << " ";
            if (Option::globals->do_cache) {
                if (!project->confFile().isEmpty())
                    t <<  escapeDependencyPath(fileFixify(project->confFile())) << " ";
                if (!project->cacheFile().isEmpty())
                    t <<  escapeDependencyPath(fileFixify(project->cacheFile())) << " ";
            }
            if(!specdir().isEmpty()) {
                if (exists(Option::normalizePath(specdir() + "/qmake.conf")))
                    t << escapeDependencyPath(specdir() + Option::dir_sep + "qmake.conf") << " ";
            }
            const ProStringList &included = escapeDependencyPaths(project->values("QMAKE_INTERNAL_INCLUDED_FILES"));
            t << included.join(QString(" \\\n\t\t")) << "\n\t"
              << qmake << Qt::endl;
            const ProStringList &extraCommands = project->values("QMAKE_MAKE_QMAKE_EXTRA_COMMANDS");
            if (!extraCommands.isEmpty())
                t << "\t" << extraCommands.join(QString("\n\t")) << Qt::endl;
            for(int include = 0; include < included.size(); ++include) {
                const ProString &i = included.at(include);
                if(!i.isEmpty())
                    t << i << ":\n";
            }
        }
        if(project->first("QMAKE_ORIG_TARGET") != "qmake") {
            t << "qmake: FORCE\n\t@" << qmake << Qt::endl << Qt::endl;
            if (!noDummyQmakeAll)
                t << "qmake_all: FORCE\n\n";
        }
}

QFileInfo
MakefileGenerator::fileInfo(QString file) const
{
    static QHash<FileInfoCacheKey, QFileInfo> *cache = nullptr;
    static QFileInfo noInfo = QFileInfo();
    if(!cache) {
        cache = new QHash<FileInfoCacheKey, QFileInfo>;
        qmakeAddCacheClear(qmakeDeleteCacheClear<QHash<FileInfoCacheKey, QFileInfo> >, (void**)&cache);
    }
    FileInfoCacheKey cacheKey(file);
    QFileInfo value = cache->value(cacheKey, noInfo);
    if (value != noInfo)
        return value;

    QFileInfo fi(file);
    if (fi.exists())
        cache->insert(cacheKey, fi);
    return fi;
}

MakefileGenerator::LibFlagType
MakefileGenerator::parseLibFlag(const ProString &flag, ProString *arg)
{
    if (flag.startsWith("-L")) {
        *arg = flag.mid(2);
        return LibFlagPath;
    }
    if (flag.startsWith("-l")) {
        *arg = flag.mid(2);
        return LibFlagLib;
    }
    if (flag.startsWith('-'))
        return LibFlagOther;
    return LibFlagFile;
}

ProStringList
MakefileGenerator::fixLibFlags(const ProKey &var)
{
    const ProStringList &in = project->values(var);
    ProStringList ret;

    ret.reserve(in.length());
    for (const ProString &v : in)
        ret << fixLibFlag(v);
    return ret;
}

ProString MakefileGenerator::fixLibFlag(const ProString &)
{
    qFatal("MakefileGenerator::fixLibFlag() called");
    return ProString();
}

ProString
MakefileGenerator::escapeFilePath(const ProString &path) const
{
    return ProString(escapeFilePath(path.toQString()));
}

QStringList
MakefileGenerator::escapeFilePaths(const QStringList &paths) const
{
    QStringList ret;
    for(int i = 0; i < paths.size(); ++i)
        ret.append(escapeFilePath(paths.at(i)));
    return ret;
}

ProStringList
MakefileGenerator::escapeFilePaths(const ProStringList &paths) const
{
    ProStringList ret;
    const int size = paths.size();
    ret.reserve(size);
    for (int i = 0; i < size; ++i)
        ret.append(escapeFilePath(paths.at(i)));
    return ret;
}

QString
MakefileGenerator::escapeDependencyPath(const QString &path) const
{
    QString ret = path;
    if (!ret.isEmpty()) {
        // Unix make semantics, to be inherited by unix and mingw generators.
#ifdef Q_OS_UNIX
        // When running on Unix, we need to escape colons (which may appear
        // anywhere in a path, and would be mis-parsed as dependency separators).
        static const QRegExp criticalChars(QStringLiteral("([\t :#])"));
#else
        // MinGW make has a hack for colons which denote drive letters, and no
        // other colons may appear in paths. And escaping colons actually breaks
        // the make from the Android SDK.
        static const QRegExp criticalChars(QStringLiteral("([\t #])"));
#endif
        ret.replace(criticalChars, QStringLiteral("\\\\1"));
        ret.replace(QLatin1Char('='), QStringLiteral("$(EQ)"));
        debug_msg(2, "escapeDependencyPath: %s -> %s", path.toLatin1().constData(), ret.toLatin1().constData());
    }
    return ret;
}

ProString
MakefileGenerator::escapeDependencyPath(const ProString &path) const
{
    return ProString(escapeDependencyPath(path.toQString()));
}

QStringList
MakefileGenerator::escapeDependencyPaths(const QStringList &paths) const
{
    QStringList ret;
    const int size = paths.size();
    ret.reserve(size);
    for (int i = 0; i < size; ++i)
        ret.append(escapeDependencyPath(paths.at(i)));
    return ret;
}

ProStringList
MakefileGenerator::escapeDependencyPaths(const ProStringList &paths) const
{
    ProStringList ret;
    const int size = paths.size();
    ret.reserve(size);
    for (int i = 0; i < size; ++i)
        ret.append(escapeDependencyPath(paths.at(i).toQString()));
    return ret;
}

QStringList
MakefileGenerator::finalizeDependencyPaths(const QStringList &paths) const
{
    QStringList ret;
    const int size = paths.size();
    ret.reserve(size);
    for (int i = 0; i < size; ++i)
        ret.append(escapeDependencyPath(Option::fixPathToTargetOS(paths.at(i), false)));
    return ret;
}

QStringList
MakefileGenerator::fileFixify(const QStringList &files, FileFixifyTypes fix, bool canon) const
{
    if(files.isEmpty())
        return files;
    QStringList ret;
    for(QStringList::ConstIterator it = files.begin(); it != files.end(); ++it) {
        if(!(*it).isEmpty())
            ret << fileFixify((*it), fix, canon);
    }
    return ret;
}

QString
MakefileGenerator::fileFixify(const QString &file, FileFixifyTypes fix, bool canon) const
{
    if(file.isEmpty())
        return file;
    QString ret = file;

    //do the fixin'
    QString orig_file = ret;
    if(ret.startsWith(QLatin1Char('~'))) {
        if(ret.startsWith(QLatin1String("~/")))
            ret = QDir::homePath() + ret.mid(1);
        else
            warn_msg(WarnLogic, "Unable to expand ~ in %s", ret.toLatin1().constData());
    }
    if ((fix & FileFixifyAbsolute)
            || (!(fix & FileFixifyRelative) && project->isActiveConfig("no_fixpath"))) {
        if ((fix & FileFixifyAbsolute) && QDir::isRelativePath(ret)) {
            QString pwd = !(fix & FileFixifyFromOutdir) ? project->projectDir() : Option::output_dir;
            {
                QFileInfo in_fi(fileInfo(pwd));
                if (in_fi.exists())
                    pwd = in_fi.canonicalFilePath();
            }
            if (!pwd.endsWith(QLatin1Char('/')))
                pwd += QLatin1Char('/');
            ret.prepend(pwd);
        }
        ret = Option::fixPathToTargetOS(ret, false, canon);
    } else { //fix it..
        QString out_dir = (fix & FileFixifyToIndir) ? project->projectDir() : Option::output_dir;
        QString in_dir  = !(fix & FileFixifyFromOutdir) ? project->projectDir() : Option::output_dir;
        {
            QFileInfo in_fi(fileInfo(in_dir));
            if(in_fi.exists())
                in_dir = in_fi.canonicalFilePath();
            QFileInfo out_fi(fileInfo(out_dir));
            if(out_fi.exists())
                out_dir = out_fi.canonicalFilePath();
        }

        QString qfile(Option::normalizePath(ret));
        QFileInfo qfileinfo(fileInfo(qfile));
        if(out_dir != in_dir || !qfileinfo.isRelative()) {
            if(qfileinfo.isRelative()) {
                ret = in_dir + "/" + qfile;
                qfileinfo.setFile(ret);
            }
            ret = Option::fixPathToTargetOS(ret, false, canon);
            QString match_dir = Option::fixPathToTargetOS(out_dir, false, canon);
            if(ret == match_dir) {
                ret = "";
            } else if(ret.startsWith(match_dir + Option::dir_sep)) {
                ret = ret.mid(match_dir.length() + Option::dir_sep.length());
            } else {
                //figure out the depth
                int depth = 4;
                if(Option::qmake_mode == Option::QMAKE_GENERATE_MAKEFILE ||
                   Option::qmake_mode == Option::QMAKE_GENERATE_PRL) {
                    if(project && !project->isEmpty("QMAKE_PROJECT_DEPTH"))
                        depth = project->first("QMAKE_PROJECT_DEPTH").toInt();
                    else if(Option::mkfile::cachefile_depth != -1)
                        depth = Option::mkfile::cachefile_depth;
                }
                //calculate how much can be removed
                QString dot_prefix;
                for(int i = 1; i <= depth; i++) {
                    int sl = match_dir.lastIndexOf(Option::dir_sep);
                    if(sl == -1)
                        break;
                    match_dir = match_dir.left(sl);
                    if(match_dir.isEmpty())
                        break;
                    if(ret.startsWith(match_dir + Option::dir_sep)) {
                        //concat
                        int remlen = ret.length() - (match_dir.length() + 1);
                        if(remlen < 0)
                            remlen = 0;
                        ret = ret.right(remlen);
                        //prepend
                        for(int o = 0; o < i; o++)
                            dot_prefix += ".." + Option::dir_sep;
                        break;
                    }
                }
                ret.prepend(dot_prefix);
            }
        } else {
            ret = Option::fixPathToTargetOS(ret, false, canon);
        }
    }
    if(ret.isEmpty())
        ret = ".";
    debug_msg(3, "Fixed[%d,%d] %s :: to :: %s [%s::%s]",
              int(fix), canon, orig_file.toLatin1().constData(), ret.toLatin1().constData(),
              qmake_getpwd().toLatin1().constData(), Option::output_dir.toLatin1().constData());
    return ret;
}

QMakeLocalFileName
MakefileGenerator::fixPathForFile(const QMakeLocalFileName &file, bool forOpen)
{
    if(forOpen)
        return QMakeLocalFileName(fileFixify(file.real(), FileFixifyBackwards));
    return QMakeLocalFileName(fileFixify(file.real()));
}

QFileInfo
MakefileGenerator::findFileInfo(const QMakeLocalFileName &file)
{
    return fileInfo(file.local());
}

QMakeLocalFileName
MakefileGenerator::findFileForDep(const QMakeLocalFileName &dep, const QMakeLocalFileName &file)
{
    QMakeLocalFileName ret;
    if(!project->isEmpty("SKIP_DEPENDS")) {
        bool found = false;
        const ProStringList &nodeplist = project->values("SKIP_DEPENDS");
        for (ProStringList::ConstIterator it = nodeplist.begin();
            it != nodeplist.end(); ++it) {
            QRegExp regx((*it).toQString());
            if(regx.indexIn(dep.local()) != -1) {
                found = true;
                break;
            }
        }
        if(found)
            return ret;
    }

    ret = QMakeSourceFileInfo::findFileForDep(dep, file);
    if(!ret.isNull())
        return ret;

    //these are some "hacky" heuristics it will try to do on an include
    //however these can be turned off at runtime, I'm not sure how
    //reliable these will be, most likely when problems arise turn it off
    //and see if they go away..
    if(Option::mkfile::do_dep_heuristics) {
        if(depHeuristicsCache.contains(dep.real()))
            return depHeuristicsCache[dep.real()];

        if(Option::output_dir != qmake_getpwd()
           && QDir::isRelativePath(dep.real())) { //is it from the shadow tree
            QList<QMakeLocalFileName> depdirs = QMakeSourceFileInfo::dependencyPaths();
            depdirs.prepend(fileInfo(file.real()).absoluteDir().path());
            QString pwd = qmake_getpwd();
            if(pwd.at(pwd.length()-1) != '/')
                pwd += '/';
            for(int i = 0; i < depdirs.count(); i++) {
                QString dir = depdirs.at(i).real();
                if(!QDir::isRelativePath(dir) && dir.startsWith(pwd))
                    dir = dir.mid(pwd.length());
                if(QDir::isRelativePath(dir)) {
                    if(!dir.endsWith(Option::dir_sep))
                        dir += Option::dir_sep;
                    QString shadow = fileFixify(dir + dep.local(), FileFixifyBackwards);
                    if(exists(shadow)) {
                        ret = QMakeLocalFileName(shadow);
                        goto found_dep_from_heuristic;
                    }
                }
            }
        }
        { //is it from an EXTRA_TARGET
            const QString dep_basename = dep.local().section('/', -1);
            const ProStringList &qut = project->values("QMAKE_EXTRA_TARGETS");
            for (ProStringList::ConstIterator it = qut.begin(); it != qut.end(); ++it) {
                QString targ = var(ProKey(*it + ".target"));
                if(targ.isEmpty())
                    targ = (*it).toQString();
                QString out = Option::fixPathToTargetOS(targ);
                if(out == dep.real() || out.section(Option::dir_sep, -1) == dep_basename) {
                    ret = QMakeLocalFileName(out);
                    goto found_dep_from_heuristic;
                }
            }
        }
        { //is it from an EXTRA_COMPILER
            const QString dep_basename = dep.local().section('/', -1);
            const ProStringList &quc = project->values("QMAKE_EXTRA_COMPILERS");
            for (ProStringList::ConstIterator it = quc.begin(); it != quc.end(); ++it) {
                const ProString &tmp_out = project->first(ProKey(*it + ".output"));
                if(tmp_out.isEmpty())
                    continue;
                const ProStringList &tmp = project->values(ProKey(*it + ".input"));
                for (ProStringList::ConstIterator it2 = tmp.begin(); it2 != tmp.end(); ++it2) {
                    const ProStringList &inputs = project->values((*it2).toKey());
                    for (ProStringList::ConstIterator input = inputs.begin(); input != inputs.end(); ++input) {
                        QString out = Option::fixPathToTargetOS(
                                replaceExtraCompilerVariables(tmp_out.toQString(), (*input).toQString(), QString(), NoShell));
                        if (out == dep.real() || out.section(Option::dir_sep, -1) == dep_basename) {
                            ret = QMakeLocalFileName(fileFixify(out, FileFixifyBackwards));
                            goto found_dep_from_heuristic;
                        }
                    }
                }
            }
        }
    found_dep_from_heuristic:
        depHeuristicsCache.insert(dep.real(), ret);
    }
    return ret;
}

QStringList
&MakefileGenerator::findDependencies(const QString &file)
{
    const QString fixedFile = fileFixify(file);
    if(!dependsCache.contains(fixedFile)) {
#if 1
        QStringList deps = QMakeSourceFileInfo::dependencies(file);
        if(file != fixedFile)
            deps += QMakeSourceFileInfo::dependencies(fixedFile);
#else
        QStringList deps = QMakeSourceFileInfo::dependencies(fixedFile);
#endif
        dependsCache.insert(fixedFile, deps);
    }
    return dependsCache[fixedFile];
}

QString
MakefileGenerator::specdir()
{
    if (spec.isEmpty())
        spec = fileFixify(project->specDir());
    return spec;
}

bool
MakefileGenerator::openOutput(QFile &file, const QString &build) const
{
    debug_msg(3, "asked to open output file '%s' in %s",
        qPrintable(file.fileName()), qPrintable(Option::output_dir));

    if (file.fileName().isEmpty()) {
        file.setFileName(!project->isEmpty("MAKEFILE")
                         ? project->first("MAKEFILE").toQString() : "Makefile");
    }

    file.setFileName(QDir(Option::output_dir).absoluteFilePath(file.fileName()));

    if (!build.isEmpty())
        file.setFileName(file.fileName() + "." + build);

    if (project->isEmpty("QMAKE_MAKEFILE"))
        project->values("QMAKE_MAKEFILE").append(file.fileName());

    // Make required directories. Note that we do this based on the
    // filename, not Option::output_dir, as the filename may include
    // generator specific directories not included in output_dir.
    int slsh = file.fileName().lastIndexOf('/');
    if (slsh != -1)
        mkdir(file.fileName().left(slsh));

    debug_msg(3, "opening output file %s", qPrintable(file.fileName()));
    return file.open(QIODevice::WriteOnly | QIODevice::Text | QIODevice::Truncate);
}

QString
MakefileGenerator::pkgConfigFileName(bool fixify)
{
    QString ret = project->first("QMAKE_PKGCONFIG_FILE").toQString();
    if (ret.isEmpty()) {
        ret = project->first("TARGET").toQString();
        int slsh = ret.lastIndexOf(Option::dir_sep);
        if (slsh != -1)
            ret = ret.right(ret.length() - slsh - 1);
        if (ret.startsWith("lib"))
            ret = ret.mid(3);
        int dot = ret.indexOf('.');
        if (dot != -1)
            ret = ret.left(dot);
    }
    ret += Option::pkgcfg_ext;
    QString subdir = project->first("QMAKE_PKGCONFIG_DESTDIR").toQString();
    if(!subdir.isEmpty()) {
        // initOutPaths() appends dir_sep, but just to be safe..
        if (!subdir.endsWith(Option::dir_sep))
            ret.prepend(Option::dir_sep);
        ret.prepend(subdir);
    }
    if(fixify) {
        if(QDir::isRelativePath(ret) && !project->isEmpty("DESTDIR"))
            ret.prepend(project->first("DESTDIR").toQString());
        ret = fileFixify(ret, FileFixifyBackwards);
    }
    return ret;
}

QString
MakefileGenerator::pkgConfigPrefix() const
{
    if(!project->isEmpty("QMAKE_PKGCONFIG_PREFIX"))
        return project->first("QMAKE_PKGCONFIG_PREFIX").toQString();
    return project->propertyValue(ProKey("QT_INSTALL_PREFIX")).toQString();
}

QString
MakefileGenerator::pkgConfigFixPath(QString path) const
{
    QString prefix = pkgConfigPrefix();
    if(path.startsWith(prefix))
        path.replace(prefix, QLatin1String("${prefix}"));
    return path;
}

void
MakefileGenerator::writePkgConfigFile()
{
    QString fname = pkgConfigFileName();
    mkdir(fileInfo(fname).path());
    QFile ft(fname);
    if(!ft.open(QIODevice::WriteOnly))
        return;
    QString ffname(fileFixify(fname));
    project->values("ALL_DEPS").append(ffname);
    project->values("QMAKE_DISTCLEAN").append(ffname);
    QTextStream t(&ft);

    QString prefix = pkgConfigPrefix();
    QString libDir = project->first("QMAKE_PKGCONFIG_LIBDIR").toQString();
    if(libDir.isEmpty())
        libDir = prefix + "/lib";
    QString includeDir = project->first("QMAKE_PKGCONFIG_INCDIR").toQString();
    if(includeDir.isEmpty())
        includeDir = prefix + "/include";

    t << "prefix=" << prefix << Qt::endl;
    t << "exec_prefix=${prefix}\n"
      << "libdir=" << pkgConfigFixPath(libDir) << "\n"
      << "includedir=" << pkgConfigFixPath(includeDir) << Qt::endl;
    t << Qt::endl;

    //extra PKGCONFIG variables
    const ProStringList &pkgconfig_vars = project->values("QMAKE_PKGCONFIG_VARIABLES");
    for(int i = 0; i < pkgconfig_vars.size(); ++i) {
        const ProString &var = project->first(ProKey(pkgconfig_vars.at(i) + ".name"));
        QString val = project->values(ProKey(pkgconfig_vars.at(i) + ".value")).join(' ');
        if(var.isEmpty())
            continue;
        if(val.isEmpty()) {
            const ProStringList &var_vars = project->values(ProKey(pkgconfig_vars.at(i) + ".variable"));
            for(int v = 0; v < var_vars.size(); ++v) {
                const ProStringList &vars = project->values(var_vars.at(v).toKey());
                for(int var = 0; var < vars.size(); ++var) {
                    if(!val.isEmpty())
                        val += " ";
                    val += pkgConfigFixPath(vars.at(var).toQString());
                }
            }
        }
        if (!val.isEmpty())
            t << var << "=" << val << Qt::endl;
    }

    t << Qt::endl;

    QString name = project->first("QMAKE_PKGCONFIG_NAME").toQString();
    if(name.isEmpty()) {
        name = project->first("QMAKE_ORIG_TARGET").toQString().toLower();
        name.replace(0, 1, name[0].toUpper());
    }
    t << "Name: " << name << Qt::endl;
    QString desc = project->values("QMAKE_PKGCONFIG_DESCRIPTION").join(' ');
    if(desc.isEmpty()) {
        if(name.isEmpty()) {
            desc = project->first("QMAKE_ORIG_TARGET").toQString().toLower();
            desc.replace(0, 1, desc[0].toUpper());
        } else {
            desc = name;
        }
        if(project->first("TEMPLATE") == "lib") {
            if(project->isActiveConfig("plugin"))
               desc += " Plugin";
            else
               desc += " Library";
        } else if(project->first("TEMPLATE") == "app") {
            desc += " Application";
        }
    }
    t << "Description: " << desc << Qt::endl;
    ProString version = project->first("QMAKE_PKGCONFIG_VERSION");
    if (version.isEmpty())
        version = project->first("VERSION");
    if (!version.isEmpty())
        t << "Version: " << version << Qt::endl;

<<<<<<< HEAD
    // libs
    t << "Libs: ";
    QString pkgConfiglibName;
    if (target_mode == TARG_MAC_MODE && project->isActiveConfig("lib_bundle")) {
        if (libDir != QLatin1String("/Library/Frameworks"))
            t << "-F${libdir} ";
        ProString bundle;
        if (!project->isEmpty("QMAKE_FRAMEWORK_BUNDLE_NAME"))
            bundle = project->first("QMAKE_FRAMEWORK_BUNDLE_NAME");
        else
            bundle = project->first("TARGET");
        int suffix = bundle.lastIndexOf(".framework");
        if (suffix != -1)
            bundle = bundle.left(suffix);
        t << "-framework ";
        pkgConfiglibName = bundle.toQString();
    } else {
        if (!project->values("QMAKE_DEFAULT_LIBDIRS").contains(libDir))
            t << "-L${libdir} ";
        pkgConfiglibName = "-l" + project->first("QMAKE_ORIG_TARGET");
        if (project->isActiveConfig("shared"))
            pkgConfiglibName += project->first("TARGET_VERSION_EXT").toQString();
    }
    t << shellQuote(pkgConfiglibName) << " \n";

    if (project->isActiveConfig("staticlib")) {
        ProStringList libs;
        libs << "LIBS";  // FIXME: this should not be conditional on staticlib
        libs << "LIBS_PRIVATE";
        libs << "QMAKE_LIBS";  // FIXME: this should not be conditional on staticlib
        libs << "QMAKE_LIBS_PRIVATE";
        libs << "QMAKE_LFLAGS_THREAD"; //not sure about this one, but what about things like -pthread?
        t << "Libs.private:";
        for (ProStringList::ConstIterator it = libs.cbegin(); it != libs.cend(); ++it)
            t << ' ' << fixLibFlags((*it).toKey()).join(' ');
        t << Qt::endl;
=======
    if (project->first("TEMPLATE") == "lib") {
        // libs
        t << "Libs: ";
        QString pkgConfiglibName;
        if (target_mode == TARG_MAC_MODE && project->isActiveConfig("lib_bundle")) {
            if (libDir != QLatin1String("/Library/Frameworks"))
                t << "-F${libdir} ";
            ProString bundle;
            if (!project->isEmpty("QMAKE_FRAMEWORK_BUNDLE_NAME"))
                bundle = project->first("QMAKE_FRAMEWORK_BUNDLE_NAME");
            else
                bundle = project->first("TARGET");
            int suffix = bundle.lastIndexOf(".framework");
            if (suffix != -1)
                bundle = bundle.left(suffix);
            t << "-framework ";
            pkgConfiglibName = bundle.toQString();
        } else {
            if (!project->values("QMAKE_DEFAULT_LIBDIRS").contains(libDir))
                t << "-L${libdir} ";
            pkgConfiglibName = "-l" + project->first("QMAKE_ORIG_TARGET");
            if (project->isActiveConfig("shared"))
                pkgConfiglibName += project->first("TARGET_VERSION_EXT").toQString();
        }
        t << shellQuote(pkgConfiglibName) << " \n";

        if (project->isActiveConfig("staticlib")) {
            ProStringList libs;
            libs << "LIBS";  // FIXME: this should not be conditional on staticlib
            libs << "LIBS_PRIVATE";
            libs << "QMAKE_LIBS";  // FIXME: this should not be conditional on staticlib
            libs << "QMAKE_LIBS_PRIVATE";
            libs << "QMAKE_LFLAGS_THREAD"; //not sure about this one, but what about things like -pthread?
            t << "Libs.private:";
            for (ProStringList::ConstIterator it = libs.cbegin(); it != libs.cend(); ++it)
                t << ' ' << fixLibFlags((*it).toKey()).join(' ');
            t << endl;
        }
>>>>>>> 1632786f
    }

    // flags
    // ### too many
    t << "Cflags: "
        // << var("QMAKE_CXXFLAGS") << " "
      << varGlue("PRL_EXPORT_DEFINES","-D"," -D"," ")
      << varGlue("PRL_EXPORT_CXXFLAGS", "", " ", " ")
      << varGlue("QMAKE_PKGCONFIG_CFLAGS", "", " ", " ")
        //      << varGlue("DEFINES","-D"," -D"," ")
         ;
    if (!project->values("QMAKE_DEFAULT_INCDIRS").contains(includeDir))
        t << "-I${includedir}";
    if (target_mode == TARG_MAC_MODE && project->isActiveConfig("lib_bundle")
        && libDir != QLatin1String("/Library/Frameworks")) {
            t << " -F${libdir}";
    }
    t << Qt::endl;

    // requires
    const QString requires = project->values("QMAKE_PKGCONFIG_REQUIRES").join(' ');
    if (!requires.isEmpty()) {
        t << "Requires: " << requires << Qt::endl;
    }

    t << Qt::endl;
}

static QString windowsifyPath(const QString &str)
{
    // The paths are escaped in prl files, so every slash needs to turn into two backslashes.
    // Then each backslash needs to be escaped for sed. And another level for C quoting here.
    return QString(str).replace('/', QLatin1String("\\\\\\\\"));
}

QString MakefileGenerator::installMetaFile(const ProKey &replace_rule, const QString &src, const QString &dst)
{
    QString ret;
    if (project->isEmpty(replace_rule)
        || project->isActiveConfig("no_sed_meta_install")) {
        ret += "-$(INSTALL_FILE) " + escapeFilePath(src) + ' ' + escapeFilePath(dst);
    } else {
        QString sedargs;
        const ProStringList &replace_rules = project->values(replace_rule);
        for (int r = 0; r < replace_rules.size(); ++r) {
            const ProString match = project->first(ProKey(replace_rules.at(r) + ".match")),
                        replace = project->first(ProKey(replace_rules.at(r) + ".replace"));
            if (!match.isEmpty() /*&& match != replace*/) {
                sedargs += " -e " + shellQuote("s," + match + "," + replace + ",g");
                if (isWindowsShell() && project->first(ProKey(replace_rules.at(r) + ".CONFIG")).contains("path"))
                    sedargs += " -e " + shellQuote("s," + windowsifyPath(match.toQString())
                                               + "," + windowsifyPath(replace.toQString()) + ",gi");
            }
        }
        if (sedargs.isEmpty()) {
            ret += "-$(INSTALL_FILE) " + escapeFilePath(src) + ' ' + escapeFilePath(dst);
        } else {
            ret += "-$(SED) " + sedargs + ' ' + escapeFilePath(src) + " > " + escapeFilePath(dst);
        }
    }
    return ret;
}

QString MakefileGenerator::shellQuote(const QString &str)
{
    return isWindowsShell() ? IoUtils::shellQuoteWin(str) : IoUtils::shellQuoteUnix(str);
}

QT_END_NAMESPACE<|MERGE_RESOLUTION|>--- conflicted
+++ resolved
@@ -3363,44 +3363,6 @@
     if (!version.isEmpty())
         t << "Version: " << version << Qt::endl;
 
-<<<<<<< HEAD
-    // libs
-    t << "Libs: ";
-    QString pkgConfiglibName;
-    if (target_mode == TARG_MAC_MODE && project->isActiveConfig("lib_bundle")) {
-        if (libDir != QLatin1String("/Library/Frameworks"))
-            t << "-F${libdir} ";
-        ProString bundle;
-        if (!project->isEmpty("QMAKE_FRAMEWORK_BUNDLE_NAME"))
-            bundle = project->first("QMAKE_FRAMEWORK_BUNDLE_NAME");
-        else
-            bundle = project->first("TARGET");
-        int suffix = bundle.lastIndexOf(".framework");
-        if (suffix != -1)
-            bundle = bundle.left(suffix);
-        t << "-framework ";
-        pkgConfiglibName = bundle.toQString();
-    } else {
-        if (!project->values("QMAKE_DEFAULT_LIBDIRS").contains(libDir))
-            t << "-L${libdir} ";
-        pkgConfiglibName = "-l" + project->first("QMAKE_ORIG_TARGET");
-        if (project->isActiveConfig("shared"))
-            pkgConfiglibName += project->first("TARGET_VERSION_EXT").toQString();
-    }
-    t << shellQuote(pkgConfiglibName) << " \n";
-
-    if (project->isActiveConfig("staticlib")) {
-        ProStringList libs;
-        libs << "LIBS";  // FIXME: this should not be conditional on staticlib
-        libs << "LIBS_PRIVATE";
-        libs << "QMAKE_LIBS";  // FIXME: this should not be conditional on staticlib
-        libs << "QMAKE_LIBS_PRIVATE";
-        libs << "QMAKE_LFLAGS_THREAD"; //not sure about this one, but what about things like -pthread?
-        t << "Libs.private:";
-        for (ProStringList::ConstIterator it = libs.cbegin(); it != libs.cend(); ++it)
-            t << ' ' << fixLibFlags((*it).toKey()).join(' ');
-        t << Qt::endl;
-=======
     if (project->first("TEMPLATE") == "lib") {
         // libs
         t << "Libs: ";
@@ -3437,9 +3399,8 @@
             t << "Libs.private:";
             for (ProStringList::ConstIterator it = libs.cbegin(); it != libs.cend(); ++it)
                 t << ' ' << fixLibFlags((*it).toKey()).join(' ');
-            t << endl;
-        }
->>>>>>> 1632786f
+            t << Qt::endl;
+        }
     }
 
     // flags
