/****************************************************************************
**
** Copyright (C) 2016 The Qt Company Ltd.
** Contact: https://www.qt.io/licensing/
**
** This file is part of the qmake application of the Qt Toolkit.
**
** $QT_BEGIN_LICENSE:GPL-EXCEPT$
** Commercial License Usage
** Licensees holding valid commercial Qt licenses may use this file in
** accordance with the commercial license agreement provided with the
** Software or, alternatively, in accordance with the terms contained in
** a written agreement between you and The Qt Company. For licensing terms
** and conditions see https://www.qt.io/terms-conditions. For further
** information use the contact form at https://www.qt.io/contact-us.
**
** GNU General Public License Usage
** Alternatively, this file may be used under the terms of the GNU
** General Public License version 3 as published by the Free Software
** Foundation with exceptions as appearing in the file LICENSE.GPL3-EXCEPT
** included in the packaging of this file. Please review the following
** information to ensure the GNU General Public License requirements will
** be met: https://www.gnu.org/licenses/gpl-3.0.html.
**
** $QT_END_LICENSE$
**
****************************************************************************/

#include "makefile.h"
#include "option.h"
#include "cachekeys.h"
#include "meta.h"

#include <ioutils.h>

#include <qdir.h>
#include <qfile.h>
#include <qtextstream.h>
#include <qregexp.h>
#include <qhash.h>
#include <qdebug.h>
#include <qbuffer.h>
#include <qdatetime.h>

#if defined(Q_OS_UNIX)
#include <unistd.h>
#else
#include <io.h>
#endif
#include <stdio.h>
#include <stdlib.h>
#include <time.h>
#include <fcntl.h>
#include <sys/types.h>
#include <sys/stat.h>

#include <algorithm>

QT_BEGIN_NAMESPACE

using namespace QMakeInternal;

bool MakefileGenerator::canExecute(const QStringList &cmdline, int *a) const
{
    int argv0 = -1;
    for(int i = 0; i < cmdline.count(); ++i) {
        if(!cmdline.at(i).contains('=')) {
            argv0 = i;
            break;
        }
    }
    if(a)
        *a = argv0;
    if(argv0 != -1) {
        const QString c = Option::normalizePath(cmdline.at(argv0));
        if(exists(c))
            return true;
    }
    return false;
}

QString MakefileGenerator::mkdir_p_asstring(const QString &dir, bool escape) const
{
    return "@" + makedir.arg(
        escape ? escapeFilePath(Option::fixPathToTargetOS(dir, false, false)) : dir);
}

bool MakefileGenerator::mkdir(const QString &in_path) const
{
    QString path = Option::normalizePath(in_path);
    if(QFile::exists(path))
        return true;

    return QDir().mkpath(path);
}

void
MakefileGenerator::verifyCompilers()
{
    ProValueMap &v = project->variables();
    ProStringList &quc = v["QMAKE_EXTRA_COMPILERS"];
    for(int i = 0; i < quc.size(); ) {
        bool error = false;
        const ProString &comp = quc.at(i);
        const ProKey okey(comp + ".output");
        if (v[okey].isEmpty()) {
            const ProKey ofkey(comp + ".output_function");
            if (!v[ofkey].isEmpty()) {
                v[okey].append("${QMAKE_FUNC_FILE_IN_" + v[ofkey].first() + "}");
            } else {
                error = true;
                warn_msg(WarnLogic, "Compiler: %s: No output file specified", comp.toLatin1().constData());
            }
        } else if (v[ProKey(comp + ".input")].isEmpty()) {
            error = true;
            warn_msg(WarnLogic, "Compiler: %s: No input variable specified", comp.toLatin1().constData());
        }
        if(error)
            quc.removeAt(i);
        else
            ++i;
    }
}

void
MakefileGenerator::initOutPaths()
{
    ProValueMap &v = project->variables();
    //for shadow builds
    if(!v.contains("QMAKE_ABSOLUTE_SOURCE_PATH")) {
        if (Option::globals->do_cache && !project->cacheFile().isEmpty() &&
           v.contains("QMAKE_ABSOLUTE_SOURCE_ROOT")) {
            QString root = v["QMAKE_ABSOLUTE_SOURCE_ROOT"].first().toQString();
            root = QDir::fromNativeSeparators(root);
            if(!root.isEmpty()) {
                QFileInfo fi = fileInfo(project->cacheFile());
                if(!fi.makeAbsolute()) {
                    QString cache_r = fi.path(), pwd = Option::output_dir;
                    if(pwd.startsWith(cache_r) && !pwd.startsWith(root)) {
                        pwd = root + pwd.mid(cache_r.length());
                        if(exists(pwd))
                            v.insert("QMAKE_ABSOLUTE_SOURCE_PATH", ProStringList(pwd));
                    }
                }
            }
        }
    }
    if(!v["QMAKE_ABSOLUTE_SOURCE_PATH"].isEmpty()) {
        ProString &asp = v["QMAKE_ABSOLUTE_SOURCE_PATH"].first();
        asp = QDir::fromNativeSeparators(asp.toQString());
        if(asp.isEmpty() || asp == Option::output_dir) //if they're the same, why bother?
            v["QMAKE_ABSOLUTE_SOURCE_PATH"].clear();
    }

    //some builtin directories
    if(project->isEmpty("PRECOMPILED_DIR") && !project->isEmpty("OBJECTS_DIR"))
        v["PRECOMPILED_DIR"] = v["OBJECTS_DIR"];
    static const char * const dirs[] = { "OBJECTS_DIR", "DESTDIR",
                                         "SUBLIBS_DIR", "DLLDESTDIR",
                                         "PRECOMPILED_DIR", nullptr };
    for (int x = 0; dirs[x]; x++) {
        const ProKey dkey(dirs[x]);
        if (v[dkey].isEmpty())
            continue;
        const ProString orig_path = v[dkey].first();

        ProString &pathRef = v[dkey].first();
        pathRef = fileFixify(pathRef.toQString(), FileFixifyFromOutdir);

        if (!pathRef.endsWith(Option::dir_sep))
            pathRef += Option::dir_sep;

        if (noIO() || (project->first("TEMPLATE") == "subdirs"))
            continue;

        QString path = project->first(dkey).toQString(); //not to be changed any further
        path = fileFixify(path, FileFixifyBackwards);
        debug_msg(3, "Fixed output_dir %s (%s) into %s", dirs[x],
                  orig_path.toLatin1().constData(), path.toLatin1().constData());
        if(!mkdir(path))
            warn_msg(WarnLogic, "%s: Cannot access directory '%s'", dirs[x],
                     path.toLatin1().constData());
    }

    //out paths from the extra compilers
    const ProStringList &quc = project->values("QMAKE_EXTRA_COMPILERS");
    for (ProStringList::ConstIterator it = quc.begin(); it != quc.end(); ++it) {
        QString tmp_out = project->first(ProKey(*it + ".output")).toQString();
        if(tmp_out.isEmpty())
            continue;
        const ProStringList &tmp = project->values(ProKey(*it + ".input"));
        for (ProStringList::ConstIterator it2 = tmp.begin(); it2 != tmp.end(); ++it2) {
            ProStringList &inputs = project->values((*it2).toKey());
            for (ProStringList::Iterator input = inputs.begin(); input != inputs.end(); ++input) {
                QString finp = fileFixify((*input).toQString(), FileFixifyFromOutdir);
                QString path = replaceExtraCompilerVariables(tmp_out, finp, QString(), NoShell);
                path = Option::normalizePath(path);
                int slash = path.lastIndexOf('/');
                if(slash != -1) {
                    path = path.left(slash);
                    // Make out path only if it does not contain makefile variables
                    if(!path.contains("${"))
                        if(path != "." &&
                           !mkdir(fileFixify(path, FileFixifyBackwards)))
                            warn_msg(WarnLogic, "%s: Cannot access directory '%s'",
                                     (*it).toLatin1().constData(), path.toLatin1().constData());
                }
            }
        }
    }

    if(!v["DESTDIR"].isEmpty()) {
        QDir d(v["DESTDIR"].first().toQString());
        if (Option::normalizePath(d.absolutePath()) == Option::normalizePath(Option::output_dir))
            v.remove("DESTDIR");
    }
}

QMakeProject
*MakefileGenerator::projectFile() const
{
    return project;
}

void
MakefileGenerator::setProjectFile(QMakeProject *p)
{
    if(project)
        return;
    project = p;
    if (project->isActiveConfig("win32"))
        target_mode = TARG_WIN_MODE;
    else if (project->isActiveConfig("mac"))
        target_mode = TARG_MAC_MODE;
    else
        target_mode = TARG_UNIX_MODE;
    init();
    bool linkPrl = (Option::qmake_mode == Option::QMAKE_GENERATE_MAKEFILE)
                   && project->isActiveConfig("link_prl");
    bool mergeLflags = !project->isActiveConfig("no_smart_library_merge")
                       && !project->isActiveConfig("no_lflags_merge");
    findLibraries(linkPrl, mergeLflags);
}

ProStringList
MakefileGenerator::findFilesInVPATH(ProStringList l, uchar flags, const QString &vpath_var)
{
    ProStringList vpath;
    const ProValueMap &v = project->variables();
    for(int val_it = 0; val_it < l.count(); ) {
        bool remove_file = false;
        ProString &val = l[val_it];
        if(!val.isEmpty()) {
            QString qval = val.toQString();
            QString file = fixEnvVariables(qval);
            if (file.isEmpty()) {
                ++val_it;
                continue;
            }
            if(!(flags & VPATH_NoFixify))
                file = fileFixify(file, FileFixifyBackwards);

            if(exists(file)) {
                ++val_it;
                continue;
            }
            bool found = false;
            if (QDir::isRelativePath(qval)) {
                if(vpath.isEmpty()) {
                    if(!vpath_var.isEmpty())
                        vpath = v[ProKey(vpath_var)];
                    vpath += v["VPATH"] + v["QMAKE_ABSOLUTE_SOURCE_PATH"];
                    if(Option::output_dir != qmake_getpwd())
                        vpath << Option::output_dir;
                }
                for (ProStringList::Iterator vpath_it = vpath.begin();
                    vpath_it != vpath.end(); ++vpath_it) {
                    QString real_dir = Option::normalizePath((*vpath_it).toQString());
                    if (exists(real_dir + '/' + val)) {
                        ProString dir = (*vpath_it);
                        if(!dir.endsWith(Option::dir_sep))
                            dir += Option::dir_sep;
                        val = dir + val;
                        if(!(flags & VPATH_NoFixify))
                            val = fileFixify(val.toQString());
                        found = true;
                        debug_msg(1, "Found file through vpath %s -> %s",
                                  file.toLatin1().constData(), val.toLatin1().constData());
                        break;
                    }
                }
            }
            if(!found) {
                QString dir, regex = val.toQString(), real_dir;
                if(regex.lastIndexOf(Option::dir_sep) != -1) {
                    dir = regex.left(regex.lastIndexOf(Option::dir_sep) + 1);
                    real_dir = dir;
                    if(!(flags & VPATH_NoFixify))
                        real_dir = fileFixify(real_dir, FileFixifyBackwards) + '/';
                    regex.remove(0, dir.length());
                }
                if(real_dir.isEmpty() || exists(real_dir)) {
                    QStringList files = QDir(real_dir).entryList(QStringList(regex),
                                                QDir::NoDotAndDotDot | QDir::AllEntries);
                    if(files.isEmpty()) {
                        debug_msg(1, "%s:%d Failure to find %s in vpath (%s)",
                                  __FILE__, __LINE__, val.toLatin1().constData(),
                                  vpath.join(QString("::")).toLatin1().constData());
                        if(flags & VPATH_RemoveMissingFiles)
                            remove_file = true;
                        else if(flags & VPATH_WarnMissingFiles)
                            warn_msg(WarnLogic, "Failure to find: %s", val.toLatin1().constData());
                    } else {
                        l.removeAt(val_it);
                        QString a;
                        for(int i = (int)files.count()-1; i >= 0; i--) {
                            a = real_dir + files[i];
                            if(!(flags & VPATH_NoFixify))
                                a = fileFixify(a);
                            l.insert(val_it, a);
                        }
                    }
                } else {
                    debug_msg(1, "%s:%d Cannot match %s%s, as %s does not exist.",
                              __FILE__, __LINE__, real_dir.toLatin1().constData(),
                              regex.toLatin1().constData(), real_dir.toLatin1().constData());
                    if(flags & VPATH_RemoveMissingFiles)
                        remove_file = true;
                    else if(flags & VPATH_WarnMissingFiles)
                        warn_msg(WarnLogic, "Failure to find: %s", val.toLatin1().constData());
                }
            }
        }
        if(remove_file)
            l.removeAt(val_it);
        else
            ++val_it;
    }
    return l;
}

void
MakefileGenerator::initCompiler(const MakefileGenerator::Compiler &comp)
{
    ProValueMap &v = project->variables();
    ProStringList &l = v[ProKey(comp.variable_in)];
    // find all the relevant file inputs
    if(!init_compiler_already.contains(comp.variable_in)) {
        init_compiler_already.insert(comp.variable_in, true);
        if(!noIO())
            l = findFilesInVPATH(l, (comp.flags & Compiler::CompilerRemoveNoExist) ?
                                 VPATH_RemoveMissingFiles : VPATH_WarnMissingFiles, "VPATH_" + comp.variable_in);
    }
}

void
MakefileGenerator::init()
{
    verifyCompilers();
    initOutPaths();

    ProValueMap &v = project->variables();

    v["QMAKE_BUILTIN_COMPILERS"] = ProStringList() << "C" << "CXX";

    v["QMAKE_LANGUAGE_C"] = ProString("c");
    v["QMAKE_LANGUAGE_CXX"] = ProString("c++");
    v["QMAKE_LANGUAGE_OBJC"] = ProString("objective-c");
    v["QMAKE_LANGUAGE_OBJCXX"] = ProString("objective-c++");

    if (v["TARGET"].isEmpty())
        warn_msg(WarnLogic, "TARGET is empty");

    makedir = v["QMAKE_MKDIR_CMD"].join(' ');
    chkexists = v["QMAKE_CHK_EXISTS"].join(' ');
    if (makedir.isEmpty()) { // Backwards compat with Qt < 5.0.2 specs
        if (isWindowsShell()) {
            makedir = "if not exist %1 mkdir %1 & if not exist %1 exit 1";
            chkexists = "if not exist %1";
        } else {
            makedir = "test -d %1 || mkdir -p %1";
            chkexists = "test -e %1 ||";
        }
    }

    if (v["QMAKE_CC_O_FLAG"].isEmpty())
        v["QMAKE_CC_O_FLAG"].append("-o ");

    if (v["QMAKE_LINK_O_FLAG"].isEmpty())
        v["QMAKE_LINK_O_FLAG"].append("-o ");

    setSystemIncludes(v["QMAKE_DEFAULT_INCDIRS"]);

    ProStringList &incs = project->values("INCLUDEPATH");
    if (!project->isActiveConfig("no_include_pwd")) {
        if (Option::output_dir != qmake_getpwd()) {
            // Pretend that the build dir is the source dir for #include purposes,
            // consistently with the "transparent shadow builds" strategy. This is
            // also consistent with #include "foo.h" falling back to #include <foo.h>
            // behavior if it doesn't find the file in the source dir.
            incs.prepend(Option::output_dir);
        }
        // This makes #include <foo.h> work if the header lives in the source dir.
        // The benefit of that is questionable, as generally the user should use the
        // correct include style, and extra compilers that put stuff in the source dir
        // should add the dir themselves.
        // More importantly, it makes #include "foo.h" work with MSVC when shadow-building,
        // as this compiler looks files up relative to %CD%, not the source file's parent.
        incs.prepend(qmake_getpwd());
    }
    incs.append(project->specDir());

    const auto platform = v["QMAKE_PLATFORM"];
    resolveDependenciesInFrameworks = platform.contains("darwin");

    const char * const cacheKeys[] = { "_QMAKE_STASH_", "_QMAKE_SUPER_CACHE_", nullptr };
    for (int i = 0; cacheKeys[i]; ++i) {
        if (v[cacheKeys[i]].isEmpty())
            continue;
        const ProString &file = v[cacheKeys[i]].first();
        if (file.isEmpty())
            continue;

        QFileInfo fi(fileInfo(file.toQString()));

        // If the file lives in the output dir we treat it as 'owned' by
        // the current project, so it should be distcleaned by it as well.
        if (fi.path() == Option::output_dir)
            v["QMAKE_DISTCLEAN"].append(fi.fileName());
    }

    ProStringList &quc = v["QMAKE_EXTRA_COMPILERS"];

    //make sure the COMPILERS are in the correct input/output chain order
    for(int comp_out = 0, jump_count = 0; comp_out < quc.size(); ++comp_out) {
    continue_compiler_chain:
        if(jump_count > quc.size()) //just to avoid an infinite loop here
            break;
        const ProKey vokey(quc.at(comp_out) + ".variable_out");
        if (v.contains(vokey)) {
            const ProStringList &outputs = v.value(vokey);
            for(int out = 0; out < outputs.size(); ++out) {
                for(int comp_in = 0; comp_in < quc.size(); ++comp_in) {
                    if(comp_in == comp_out)
                        continue;
                    const ProKey ikey(quc.at(comp_in) + ".input");
                    if (v.contains(ikey)) {
                        const ProStringList &inputs = v.value(ikey);
                        for(int in = 0; in < inputs.size(); ++in) {
                            if(inputs.at(in) == outputs.at(out) && comp_out > comp_in) {
                                ++jump_count;
                                //move comp_out to comp_in and continue the compiler chain
                                // quc.move(comp_out, comp_in);
                                quc.insert(comp_in, quc.value(comp_out));
                                // comp_out > comp_in, so the insertion did move everything up
                                quc.remove(comp_out + 1);
                                comp_out = comp_in;
                                goto continue_compiler_chain;
                            }
                        }
                    }
                }
            }
        }
    }

    if(!project->isEmpty("QMAKE_SUBSTITUTES")) {
        const ProStringList &subs = v["QMAKE_SUBSTITUTES"];
        for(int i = 0; i < subs.size(); ++i) {
            QString sub = subs.at(i).toQString();
            QString inn = sub + ".input", outn = sub + ".output";
            const ProKey innkey(inn), outnkey(outn);
            if (v.contains(innkey) || v.contains(outnkey)) {
                if (!v.contains(innkey) || !v.contains(outnkey)) {
                    warn_msg(WarnLogic, "Substitute '%s' has only one of .input and .output",
                             sub.toLatin1().constData());
                    continue;
                }
                const ProStringList &tinn = v[innkey], &toutn = v[outnkey];
                if (tinn.length() != 1) {
                    warn_msg(WarnLogic, "Substitute '%s.input' does not have exactly one value",
                             sub.toLatin1().constData());
                    continue;
                }
                if (toutn.length() != 1) {
                    warn_msg(WarnLogic, "Substitute '%s.output' does not have exactly one value",
                             sub.toLatin1().constData());
                    continue;
                }
                inn = fileFixify(tinn.first().toQString(), FileFixifyToIndir);
                outn = fileFixify(toutn.first().toQString(), FileFixifyBackwards);
            } else {
                inn = fileFixify(sub, FileFixifyToIndir);
                if (!QFile::exists(inn)) {
                    // random insanity for backwards compat: .in file specified with absolute out dir
                    inn = fileFixify(sub);
                }
                if(!inn.endsWith(".in")) {
                    warn_msg(WarnLogic, "Substitute '%s' does not end with '.in'",
                             inn.toLatin1().constData());
                    continue;
                }
                outn = fileFixify(inn.left(inn.length() - 3), FileFixifyBackwards);
            }

            const ProKey confign(sub + ".CONFIG");
            bool verbatim  = false;
            if (v.contains(confign))
                verbatim = v[confign].contains(QLatin1String("verbatim"));

            QFile in(inn);
            if (in.open(QFile::ReadOnly)) {
                QByteArray contentBytes;
                if (verbatim) {
                    contentBytes = in.readAll();
                } else {
                    QString contents;
                    QStack<int> state;
                    enum { IN_CONDITION, MET_CONDITION, PENDING_CONDITION };
                    for (int count = 1; !in.atEnd(); ++count) {
                        QString line = QString::fromLatin1(in.readLine());
                        if (line.startsWith("!!IF ")) {
                            if (state.isEmpty() || state.top() == IN_CONDITION) {
                                QString test = line.mid(5, line.length()-(5+1));
                                if (project->test(test, inn, count))
                                    state.push(IN_CONDITION);
                                else
                                    state.push(PENDING_CONDITION);
                            } else {
                                state.push(MET_CONDITION);
                            }
                        } else if (line.startsWith("!!ELIF ")) {
                            if (state.isEmpty()) {
                                warn_msg(WarnLogic, "(%s:%d): Unexpected else condition",
                                        in.fileName().toLatin1().constData(), count);
                            } else if (state.top() == PENDING_CONDITION) {
                                QString test = line.mid(7, line.length()-(7+1));
                                if (project->test(test, inn, count))  {
                                    state.pop();
                                    state.push(IN_CONDITION);
                                }
                            } else if (state.top() == IN_CONDITION) {
                                state.pop();
                                state.push(MET_CONDITION);
                            }
                        } else if (line.startsWith("!!ELSE")) {
                            if (state.isEmpty()) {
                                warn_msg(WarnLogic, "(%s:%d): Unexpected else condition",
                                        in.fileName().toLatin1().constData(), count);
                            } else if (state.top() == PENDING_CONDITION) {
                                state.pop();
                                state.push(IN_CONDITION);
                            } else if (state.top() == IN_CONDITION) {
                                state.pop();
                                state.push(MET_CONDITION);
                            }
                        } else if (line.startsWith("!!ENDIF")) {
                            if (state.isEmpty())
                                warn_msg(WarnLogic, "(%s:%d): Unexpected endif",
                                        in.fileName().toLatin1().constData(), count);
                            else
                                state.pop();
                        } else if (state.isEmpty() || state.top() == IN_CONDITION) {
                            contents += project->expand(line, in.fileName(), count);
                        }
                    }
                    contentBytes = contents.toLatin1();
                }
                QFile out(outn);
                QFileInfo outfi(out);
                if (out.exists() && out.open(QFile::ReadOnly)) {
                    QByteArray old = out.readAll();
                    if (contentBytes == old) {
                        v["QMAKE_INTERNAL_INCLUDED_FILES"].append(in.fileName());
                        v["QMAKE_DISTCLEAN"].append(outfi.absoluteFilePath());
                        continue;
                    }
                    out.close();
                    if(!out.remove()) {
                        warn_msg(WarnLogic, "Cannot clear substitute '%s'",
                                 out.fileName().toLatin1().constData());
                        continue;
                    }
                }
                mkdir(outfi.absolutePath());
                if(out.open(QFile::WriteOnly)) {
                    v["QMAKE_INTERNAL_INCLUDED_FILES"].append(in.fileName());
                    v["QMAKE_DISTCLEAN"].append(outfi.absoluteFilePath());
                    out.write(contentBytes);
                } else {
                    warn_msg(WarnLogic, "Cannot open substitute for output '%s'",
                             out.fileName().toLatin1().constData());
                }
            } else {
                warn_msg(WarnLogic, "Cannot open substitute for input '%s'",
                         in.fileName().toLatin1().constData());
            }
        }
    }

    int x;

    //build up a list of compilers
    QVector<Compiler> compilers;
    {
        const char *builtins[] = { "OBJECTS", "SOURCES", "PRECOMPILED_HEADER", nullptr };
        for(x = 0; builtins[x]; ++x) {
            Compiler compiler;
            compiler.variable_in = builtins[x];
            compiler.flags = Compiler::CompilerBuiltin;
            compiler.type = QMakeSourceFileInfo::TYPE_C;
            if(!strcmp(builtins[x], "OBJECTS"))
                compiler.flags |= Compiler::CompilerNoCheckDeps;
            compilers.append(compiler);
        }
        for (ProStringList::ConstIterator it = quc.cbegin(); it != quc.cend(); ++it) {
            const ProStringList &inputs = v[ProKey(*it + ".input")];
            for(x = 0; x < inputs.size(); ++x) {
                Compiler compiler;
                compiler.variable_in = inputs.at(x).toQString();
                compiler.flags = Compiler::CompilerNoFlags;
                const ProStringList &config = v[ProKey(*it + ".CONFIG")];
                if (config.indexOf("ignore_no_exist") != -1)
                    compiler.flags |= Compiler::CompilerRemoveNoExist;
                if (config.indexOf("no_dependencies") != -1)
                    compiler.flags |= Compiler::CompilerNoCheckDeps;
                if (config.indexOf("add_inputs_as_makefile_deps") != -1)
                    compiler.flags |= Compiler::CompilerAddInputsAsMakefileDeps;

                const ProKey dkey(*it + ".dependency_type");
                ProString dep_type;
                if (!project->isEmpty(dkey))
                    dep_type = project->first(dkey);
                if (dep_type.isEmpty())
                    compiler.type = QMakeSourceFileInfo::TYPE_UNKNOWN;
                else if(dep_type == "TYPE_UI")
                    compiler.type = QMakeSourceFileInfo::TYPE_UI;
                else
                    compiler.type = QMakeSourceFileInfo::TYPE_C;
                compilers.append(compiler);
            }
        }
    }
    { //do the path fixifying
        ProStringList paths;
        for(x = 0; x < compilers.count(); ++x) {
            if(!paths.contains(compilers.at(x).variable_in))
                paths << compilers.at(x).variable_in;
        }
        paths << "INCLUDEPATH" << "QMAKE_INTERNAL_INCLUDED_FILES" << "PRECOMPILED_HEADER";
        for(int y = 0; y < paths.count(); y++) {
            ProStringList &l = v[paths[y].toKey()];
            for (ProStringList::Iterator it = l.begin(); it != l.end(); ++it) {
                if((*it).isEmpty())
                    continue;
                QString fn = (*it).toQString();
                if (exists(fn))
                    (*it) = fileFixify(fn);
            }
        }
    }

    if(noIO() || !doDepends() || project->isActiveConfig("GNUmake"))
        QMakeSourceFileInfo::setDependencyMode(QMakeSourceFileInfo::NonRecursive);
    for(x = 0; x < compilers.count(); ++x)
        initCompiler(compilers.at(x));

    //merge actual compiler outputs into their variable_out. This is done last so that
    //files are already properly fixified.
    for (ProStringList::Iterator it = quc.begin(); it != quc.end(); ++it) {
        const ProKey ikey(*it + ".input");
        const ProKey vokey(*it + ".variable_out");
        const ProStringList &config = project->values(ProKey(*it + ".CONFIG"));
        const ProString &tmp_out = project->first(ProKey(*it + ".output"));
        if(tmp_out.isEmpty())
            continue;
        if (config.indexOf("combine") != -1) {
            const ProStringList &compilerInputs = project->values(ikey);
            // Don't generate compiler output if it doesn't have input.
            if (compilerInputs.isEmpty() || project->values(compilerInputs.first().toKey()).isEmpty())
                continue;
            if(tmp_out.indexOf("$") == -1) {
                if(!verifyExtraCompiler((*it), QString())) //verify
                    continue;
                QString out = fileFixify(tmp_out.toQString(), FileFixifyFromOutdir);
                bool pre_dep = (config.indexOf("target_predeps") != -1);
                if (v.contains(vokey)) {
                    const ProStringList &var_out = v.value(vokey);
                    for(int i = 0; i < var_out.size(); ++i) {
                        ProKey v = var_out.at(i).toKey();
                        if(v == QLatin1String("SOURCES"))
                            v = "GENERATED_SOURCES";
                        else if(v == QLatin1String("OBJECTS"))
                            pre_dep = false;
                        ProStringList &list = project->values(v);
                        if(!list.contains(out))
                            list.append(out);
                    }
                } else if (config.indexOf("no_link") == -1) {
                    ProStringList &list = project->values("OBJECTS");
                    pre_dep = false;
                    if(!list.contains(out))
                        list.append(out);
                } else {
                        ProStringList &list = project->values("UNUSED_SOURCES");
                        if(!list.contains(out))
                            list.append(out);
                }
                if(pre_dep) {
                    ProStringList &list = project->values("PRE_TARGETDEPS");
                    if(!list.contains(out))
                        list.append(out);
                }
            }
        } else {
            const ProStringList &tmp = project->values(ikey);
            for (ProStringList::ConstIterator it2 = tmp.begin(); it2 != tmp.end(); ++it2) {
                const ProStringList &inputs = project->values((*it2).toKey());
                for (ProStringList::ConstIterator input = inputs.constBegin(); input != inputs.constEnd(); ++input) {
                    if((*input).isEmpty())
                        continue;
                    QString inpf = (*input).toQString();
                    if (!verifyExtraCompiler((*it).toQString(), inpf)) //verify
                        continue;
                    QString out = replaceExtraCompilerVariables(tmp_out.toQString(), inpf, QString(), NoShell);
                    out = fileFixify(out, FileFixifyFromOutdir);
                    bool pre_dep = (config.indexOf("target_predeps") != -1);
                    if (v.contains(vokey)) {
                        const ProStringList &var_out = project->values(vokey);
                        for(int i = 0; i < var_out.size(); ++i) {
                            ProKey v = var_out.at(i).toKey();
                            if(v == QLatin1String("SOURCES"))
                                v = "GENERATED_SOURCES";
                            else if(v == QLatin1String("OBJECTS"))
                                pre_dep = false;
                            ProStringList &list = project->values(v);
                            if(!list.contains(out))
                                list.append(out);
                        }
                    } else if (config.indexOf("no_link") == -1) {
                        pre_dep = false;
                        ProStringList &list = project->values("OBJECTS");
                        if(!list.contains(out))
                            list.append(out);
                    } else {
                        ProStringList &list = project->values("UNUSED_SOURCES");
                        if(!list.contains(out))
                            list.append(out);
                    }
                    if(pre_dep) {
                        ProStringList &list = project->values("PRE_TARGETDEPS");
                        if(!list.contains(out))
                            list.append(out);
                    }
                }
            }
        }
    }

    //handle dependencies
    depHeuristicsCache.clear();
    if(!noIO()) {
        // dependency paths
        ProStringList incDirs = v["DEPENDPATH"] + v["QMAKE_ABSOLUTE_SOURCE_PATH"];
        if(project->isActiveConfig("depend_includepath"))
            incDirs += v["INCLUDEPATH"];
        QVector<QMakeLocalFileName> deplist;
        deplist.reserve(incDirs.size());
        for (ProStringList::Iterator it = incDirs.begin(); it != incDirs.end(); ++it)
            deplist.append(QMakeLocalFileName((*it).toQString()));
        QMakeSourceFileInfo::setDependencyPaths(deplist);
        debug_msg(1, "Dependency Directories: %s",
                  incDirs.join(QString(" :: ")).toLatin1().constData());

        //add to dependency engine
        for(x = 0; x < compilers.count(); ++x) {
            const MakefileGenerator::Compiler &comp = compilers.at(x);
            if(!(comp.flags & Compiler::CompilerNoCheckDeps)) {
                const ProKey ikey(comp.variable_in);
                addSourceFiles(v[ikey], QMakeSourceFileInfo::SEEK_DEPS,
                               (QMakeSourceFileInfo::SourceFileType)comp.type);

                if (comp.flags & Compiler::CompilerAddInputsAsMakefileDeps) {
                    ProStringList &l = v[ikey];
                    for (int i=0; i < l.size(); ++i) {
                        if(v["QMAKE_INTERNAL_INCLUDED_FILES"].indexOf(l.at(i)) == -1)
                            v["QMAKE_INTERNAL_INCLUDED_FILES"].append(l.at(i));
                    }
                }
            }
        }
    }

    processSources(); //remove anything in SOURCES which is included (thus it need not be linked in)

    //all sources and generated sources must be turned into objects at some point (the one builtin compiler)
    v["OBJECTS"] += createObjectList(v["SOURCES"]) + createObjectList(v["GENERATED_SOURCES"]);

    //Translation files
    if(!project->isEmpty("TRANSLATIONS")) {
        ProStringList &trf = project->values("TRANSLATIONS");
        for (ProStringList::Iterator it = trf.begin(); it != trf.end(); ++it)
            (*it) = Option::fixPathToTargetOS((*it).toQString());
    }

    //fix up the target deps
    static const char * const fixpaths[] = { "PRE_TARGETDEPS", "POST_TARGETDEPS", nullptr };
    for (int path = 0; fixpaths[path]; path++) {
        ProStringList &l = v[fixpaths[path]];
        for (ProStringList::Iterator val_it = l.begin(); val_it != l.end(); ++val_it) {
            if(!(*val_it).isEmpty())
                (*val_it) = Option::fixPathToTargetOS((*val_it).toQString(), false, false);
        }
    }

    //extra depends
    if(!project->isEmpty("DEPENDS")) {
        ProStringList &l = v["DEPENDS"];
        for (ProStringList::Iterator it = l.begin(); it != l.end(); ++it) {
            const ProStringList &files = v[ProKey(*it + ".file")] + v[ProKey(*it + ".files")]; //why do I support such evil things?
            for (ProStringList::ConstIterator file_it = files.begin(); file_it != files.end(); ++file_it) {
                QStringList &out_deps = findDependencies((*file_it).toQString());
                const ProStringList &in_deps = v[ProKey(*it + ".depends")]; //even more evilness..
                for (ProStringList::ConstIterator dep_it = in_deps.begin(); dep_it != in_deps.end(); ++dep_it) {
                    QString dep = (*dep_it).toQString();
                    if (exists(dep)) {
                        out_deps.append(dep);
                    } else {
                        QString dir, regex = Option::normalizePath(dep);
                        if (regex.lastIndexOf('/') != -1) {
                            dir = regex.left(regex.lastIndexOf('/') + 1);
                            regex.remove(0, dir.length());
                        }
                        QStringList files = QDir(dir).entryList(QStringList(regex));
                        if(files.isEmpty()) {
                            warn_msg(WarnLogic, "Dependency for [%s]: Not found %s", (*file_it).toLatin1().constData(),
                                     dep.toLatin1().constData());
                        } else {
                            for(int i = 0; i < files.count(); i++)
                                out_deps.append(dir + files[i]);
                        }
                    }
                }
            }
        }
    }

    // escape qmake command
    project->values("QMAKE_QMAKE") =
            ProStringList(escapeFilePath(Option::fixPathToTargetOS(Option::globals->qmake_abslocation, false)));
}

bool
MakefileGenerator::processPrlFile(QString &file, bool baseOnly)
{
    QString f = fileFixify(file, FileFixifyBackwards);
    // Explicitly given full .prl name
    if (!baseOnly && f.endsWith(Option::prl_ext))
        return processPrlFileCore(file, QStringRef(), f);
    // Explicitly given or derived (from -l) base name
    if (processPrlFileCore(file, QStringRef(), f + Option::prl_ext))
        return true;
    if (!baseOnly) {
        // Explicitly given full library name
        int off = qMax(f.lastIndexOf('/'), f.lastIndexOf('\\')) + 1;
        int ext = f.midRef(off).lastIndexOf('.');
        if (ext != -1)
            return processPrlFileBase(file, f.midRef(off), f.leftRef(off + ext), off);
    }
    return false;
}

bool
MakefileGenerator::processPrlFileBase(QString &origFile, const QStringRef &origName,
                                      const QStringRef &fixedBase, int /*slashOff*/)
{
    return processPrlFileCore(origFile, origName, fixedBase + Option::prl_ext);
}

bool
MakefileGenerator::processPrlFileCore(QString &origFile, const QStringRef &origName,
                                      const QString &fixedFile)
{
    const QString meta_file = QMakeMetaInfo::checkLib(fixedFile);
    if (meta_file.isEmpty())
        return false;
    QMakeMetaInfo libinfo;
    debug_msg(1, "Processing PRL file: %s", meta_file.toLatin1().constData());
    if (!libinfo.readLib(meta_file)) {
        fprintf(stderr, "Error processing meta file %s\n", meta_file.toLatin1().constData());
        return false;
    }
    if (project->isActiveConfig("no_read_prl_qmake")) {
        debug_msg(2, "Ignored meta file %s", meta_file.toLatin1().constData());
        return false;
    }
    ProString tgt = libinfo.first("QMAKE_PRL_TARGET");
    if (tgt.isEmpty()) {
        fprintf(stderr, "Error: %s does not define QMAKE_PRL_TARGET\n",
                        meta_file.toLatin1().constData());
        return false;
    }
    if (!tgt.contains('.') && !libinfo.values("QMAKE_PRL_CONFIG").contains("lib_bundle")) {
        fprintf(stderr, "Error: %s defines QMAKE_PRL_TARGET without extension\n",
                        meta_file.toLatin1().constData());
        return false;
    }
    if (origName.isEmpty()) {
        // We got a .prl file as input, replace it with an actual library.
        int off = qMax(origFile.lastIndexOf('/'), origFile.lastIndexOf('\\')) + 1;
        debug_msg(1, "  Replacing library reference %s with %s",
                     origFile.mid(off).toLatin1().constData(),
                     tgt.toQString().toLatin1().constData());
        origFile.replace(off, 1000, tgt.toQString());
    } else if (tgt != origName) {
        // We got an actual library as input, and found the wrong .prl for it.
        debug_msg(2, "Mismatched meta file %s (want %s, got %s)",
                     meta_file.toLatin1().constData(),
                     origName.toLatin1().constData(), tgt.toLatin1().constData());
        return false;
    }
    project->values("QMAKE_CURRENT_PRL_LIBS") = libinfo.values("QMAKE_PRL_LIBS");
    ProStringList &defs = project->values("DEFINES");
    const ProStringList &prl_defs = project->values("PRL_EXPORT_DEFINES");
    for (const ProString &def : libinfo.values("QMAKE_PRL_DEFINES"))
        if (!defs.contains(def) && prl_defs.contains(def))
            defs.append(def);
    QString mf = fileFixify(meta_file);
    if (!project->values("QMAKE_PRL_INTERNAL_FILES").contains(mf))
       project->values("QMAKE_PRL_INTERNAL_FILES").append(mf);
    if (!project->values("QMAKE_INTERNAL_INCLUDED_FILES").contains(mf))
       project->values("QMAKE_INTERNAL_INCLUDED_FILES").append(mf);
    return true;
}

void
MakefileGenerator::filterIncludedFiles(const char *var)
{
    ProStringList &inputs = project->values(var);
    auto isIncluded = [this](const ProString &input) {
        return QMakeSourceFileInfo::included(input.toQString()) > 0;
    };
    inputs.erase(std::remove_if(inputs.begin(), inputs.end(),
                                isIncluded),
                 inputs.end());
}

static QString
qv(const ProString &val)
{
    return ' ' + QMakeEvaluator::quoteValue(val);
}

static QString
qv(const ProStringList &val)
{
    QString ret;
    for (const ProString &v : val)
        ret += qv(v);
    return ret;
}

void
MakefileGenerator::writePrlFile(QTextStream &t)
{
    QString bdir = Option::output_dir;
    if(bdir.isEmpty())
        bdir = qmake_getpwd();
    t << "QMAKE_PRL_BUILD_DIR =" << qv(bdir) << Qt::endl;

    t << "QMAKE_PRO_INPUT =" << qv(project->projectFile().section('/', -1)) << Qt::endl;

    if(!project->isEmpty("QMAKE_ABSOLUTE_SOURCE_PATH"))
        t << "QMAKE_PRL_SOURCE_DIR =" << qv(project->first("QMAKE_ABSOLUTE_SOURCE_PATH")) << Qt::endl;
    t << "QMAKE_PRL_TARGET =" << qv(project->first("LIB_TARGET")) << Qt::endl;
    if(!project->isEmpty("PRL_EXPORT_DEFINES"))
        t << "QMAKE_PRL_DEFINES =" << qv(project->values("PRL_EXPORT_DEFINES")) << Qt::endl;
    if(!project->isEmpty("PRL_EXPORT_CFLAGS"))
        t << "QMAKE_PRL_CFLAGS =" << qv(project->values("PRL_EXPORT_CFLAGS")) << Qt::endl;
    if(!project->isEmpty("PRL_EXPORT_CXXFLAGS"))
        t << "QMAKE_PRL_CXXFLAGS =" << qv(project->values("PRL_EXPORT_CXXFLAGS")) << Qt::endl;
    if(!project->isEmpty("CONFIG"))
        t << "QMAKE_PRL_CONFIG =" << qv(project->values("CONFIG")) << Qt::endl;
    if(!project->isEmpty("TARGET_VERSION_EXT"))
        t << "QMAKE_PRL_VERSION = " << project->first("TARGET_VERSION_EXT") << Qt::endl;
    else if(!project->isEmpty("VERSION"))
        t << "QMAKE_PRL_VERSION = " << project->first("VERSION") << Qt::endl;
    if(project->isActiveConfig("staticlib") || project->isActiveConfig("explicitlib")) {
        ProStringList libs;
        if (!project->isActiveConfig("staticlib"))
            libs << "LIBS" << "QMAKE_LIBS";
        else
            libs << "LIBS" << "LIBS_PRIVATE" << "QMAKE_LIBS" << "QMAKE_LIBS_PRIVATE";
        t << "QMAKE_PRL_LIBS =";
        for (ProStringList::Iterator it = libs.begin(); it != libs.end(); ++it)
            t << qv(project->values((*it).toKey()));
        t << Qt::endl;

        t << "QMAKE_PRL_LIBS_FOR_CMAKE = ";
        QString sep;
        for (ProStringList::Iterator it = libs.begin(); it != libs.end(); ++it) {
            t << sep << project->values((*it).toKey()).join(';').replace('\\', "\\\\");
            sep = ';';
        }
        t << Qt::endl;
    }
}

bool
MakefileGenerator::writeProjectMakefile()
{
    QTextStream t(&Option::output);

    //header
    writeHeader(t);

    QList<SubTarget*> targets;
    {
        ProStringList builds = project->values("BUILDS");
        targets.reserve(builds.size());
        for (ProStringList::Iterator it = builds.begin(); it != builds.end(); ++it) {
            SubTarget *st = new SubTarget;
            targets.append(st);
            st->makefile = "$(MAKEFILE)." + (*it);
            st->name = (*it).toQString();
            const ProKey tkey(*it + ".target");
            st->target = (project->isEmpty(tkey) ? (*it) : project->first(tkey)).toQString();
        }
    }
    if(project->isActiveConfig("build_all")) {
        t << "first: all\n";
        QList<SubTarget*>::Iterator it;

        //install
        t << "install: ";
        for (SubTarget *s : qAsConst(targets))
            t << s->target << '-';
        t << "install " << Qt::endl;

        //uninstall
        t << "uninstall: ";
        for(it = targets.begin(); it != targets.end(); ++it)
            t << (*it)->target << "-uninstall ";
        t << Qt::endl;
    } else {
        t << "first: " << targets.first()->target << Qt::endl
          << "install: " << targets.first()->target << "-install\n"
          << "uninstall: " << targets.first()->target << "-uninstall\n";
    }

    writeSubTargets(t, targets, SubTargetsNoFlags);
    if(!project->isActiveConfig("no_autoqmake")) {
        QString mkf = escapeDependencyPath(fileFixify(Option::output.fileName()));
        for(QList<SubTarget*>::Iterator it = targets.begin(); it != targets.end(); ++it)
            t << escapeDependencyPath((*it)->makefile) << ": " << mkf << Qt::endl;
    }
    qDeleteAll(targets);
    return true;
}

bool
MakefileGenerator::write()
{
    if(!project)
        return false;
    writePrlFile();
    if(Option::qmake_mode == Option::QMAKE_GENERATE_MAKEFILE || //write makefile
       Option::qmake_mode == Option::QMAKE_GENERATE_PROJECT) {
        QTextStream t(&Option::output);
        if(!writeMakefile(t)) {
#if 1
            warn_msg(WarnLogic, "Unable to generate output for: %s [TEMPLATE %s]",
                     Option::output.fileName().toLatin1().constData(),
                     project->first("TEMPLATE").toLatin1().constData());
            if(Option::output.exists())
                Option::output.remove();
#endif
        }
    }
    return true;
}

QString
MakefileGenerator::prlFileName(bool fixify)
{
    QString ret = project->first("PRL_TARGET") + Option::prl_ext;
    if(fixify) {
        if(!project->isEmpty("DESTDIR"))
            ret.prepend(project->first("DESTDIR").toQString());
        ret = fileFixify(ret, FileFixifyBackwards);
    }
    return ret;
}

void
MakefileGenerator::writePrlFile()
{
    if((Option::qmake_mode == Option::QMAKE_GENERATE_MAKEFILE ||
            Option::qmake_mode == Option::QMAKE_GENERATE_PRL)
       && project->values("QMAKE_FAILED_REQUIREMENTS").isEmpty()
       && project->isActiveConfig("create_prl")
       && (project->first("TEMPLATE") == "lib"
       || project->first("TEMPLATE") == "vclib"
       || project->first("TEMPLATE") == "aux")
       && (!project->isActiveConfig("plugin") || project->isActiveConfig("static"))) { //write prl file
        QString local_prl = prlFileName();
        QString prl = fileFixify(local_prl);
        mkdir(fileInfo(local_prl).path());
        QFile ft(local_prl);
        if(ft.open(QIODevice::WriteOnly)) {
            project->values("ALL_DEPS").append(prl);
            project->values("QMAKE_INTERNAL_PRL_FILE").append(prl);
            project->values("QMAKE_DISTCLEAN").append(prl);
            QTextStream t(&ft);
            writePrlFile(t);
        }
    }
}

void
MakefileGenerator::writeObj(QTextStream &t, const char *src)
{
    const ProStringList &srcl = project->values(src);
    const ProStringList objl = createObjectList(srcl);

    ProStringList::ConstIterator oit = objl.begin();
    ProStringList::ConstIterator sit = srcl.begin();
    QLatin1String stringSrc("$src");
    QLatin1String stringObj("$obj");
    for(;sit != srcl.end() && oit != objl.end(); ++oit, ++sit) {
        if((*sit).isEmpty())
            continue;

        QString srcf = (*sit).toQString();
        QString dstf = (*oit).toQString();
        t << escapeDependencyPath(dstf) << ": " << escapeDependencyPath(srcf)
          << " " << finalizeDependencyPaths(findDependencies(srcf)).join(" \\\n\t\t");

        ProKey comp;
        for (const ProString &compiler : project->values("QMAKE_BUILTIN_COMPILERS")) {
            // Unfortunately we were not consistent about the C++ naming
            ProString extensionSuffix = compiler;
            if (extensionSuffix == "CXX")
                extensionSuffix = ProString("CPP");

            // Nor the C naming
            ProString compilerSuffix = compiler;
            if (compilerSuffix == "C")
                compilerSuffix = ProString("CC");

            for (const ProString &extension : project->values(ProKey("QMAKE_EXT_" + extensionSuffix))) {
                if ((*sit).endsWith(extension)) {
                    comp = ProKey("QMAKE_RUN_" + compilerSuffix);
                    break;
                }
            }

            if (!comp.isNull())
                break;
        }

        if (comp.isEmpty())
            comp = "QMAKE_RUN_CC";
        if (!project->isEmpty(comp)) {
            QString p = var(comp);
            p.replace(stringSrc, escapeFilePath(srcf));
            p.replace(stringObj, escapeFilePath(dstf));
            t << "\n\t" << p;
        }
        t << Qt::endl << Qt::endl;
    }
}

QString
MakefileGenerator::filePrefixRoot(const QString &root, const QString &path)
{
    QString ret(path);
    if(path.length() > 2 && path[1] == ':') //c:\foo
        ret.insert(2, root);
    else
        ret.prepend(root);
    while (ret.endsWith('\\'))
        ret.chop(1);
    return ret;
}

void
MakefileGenerator::writeInstalls(QTextStream &t, bool noBuild)
{
    QString rm_dir_contents("-$(DEL_FILE)");
    if (!isWindowsShell()) //ick
        rm_dir_contents = "-$(DEL_FILE) -r";

    QString all_installs, all_uninstalls;
    QSet<QString> made_dirs, removed_dirs;
    const ProStringList &l = project->values("INSTALLS");
    for (ProStringList::ConstIterator it = l.begin(); it != l.end(); ++it) {
        const ProKey pvar(*it + ".path");
        const ProStringList &installConfigValues = project->values(ProKey(*it + ".CONFIG"));
        if (installConfigValues.indexOf("no_path") == -1 &&
            installConfigValues.indexOf("dummy_install") == -1 &&
           project->values(pvar).isEmpty()) {
            warn_msg(WarnLogic, "%s is not defined: install target not created\n", pvar.toLatin1().constData());
            continue;
        }

        bool do_default = true;
        const QString root = installRoot();
        QString dst;
        if (installConfigValues.indexOf("no_path") == -1 &&
            installConfigValues.indexOf("dummy_install") == -1) {
            dst = fileFixify(project->first(pvar).toQString(), FileFixifyAbsolute, false);
            if(!dst.endsWith(Option::dir_sep))
                dst += Option::dir_sep;
        }

        QStringList tmp, inst, uninst;
        //other
        ProStringList tmp2 = project->values(ProKey(*it + ".extra"));
        if (tmp2.isEmpty())
            tmp2 = project->values(ProKey(*it + ".commands")); //to allow compatible name
        if (!tmp2.isEmpty()) {
            do_default = false;
            inst << tmp2.join(' ');
        }
        //masks
        tmp2 = findFilesInVPATH(project->values(ProKey(*it + ".files")), VPATH_NoFixify);
        tmp = fileFixify(tmp2.toQStringList(), FileFixifyAbsolute);
        if(!tmp.isEmpty()) {
            do_default = false;
            QString base_path = project->first(ProKey(*it + ".base")).toQString();
            if (!base_path.isEmpty()) {
                base_path = Option::fixPathToTargetOS(base_path, false, true);
                if (!base_path.endsWith(Option::dir_sep))
                    base_path += Option::dir_sep;
            }
            for(QStringList::Iterator wild_it = tmp.begin(); wild_it != tmp.end(); ++wild_it) {
                QString wild = Option::fixPathToTargetOS((*wild_it), false, false);
                QString dirstr = qmake_getpwd(), filestr = wild;
                int slsh = filestr.lastIndexOf(Option::dir_sep);
                if(slsh != -1) {
                    dirstr = filestr.left(slsh+1);
                    filestr.remove(0, slsh+1);
                }
                if(!dirstr.endsWith(Option::dir_sep))
                    dirstr += Option::dir_sep;
                QString dst_dir = dst;
                if (!base_path.isEmpty()) {
                    if (!dirstr.startsWith(base_path)) {
                        warn_msg(WarnLogic, "File %s in install rule %s does not start with base %s",
                                            qPrintable(wild), qPrintable((*it).toQString()),
                                            qPrintable(base_path));
                    } else {
                        QString dir_sfx = dirstr.mid(base_path.length());
                        dst_dir += dir_sfx;
                        if (!dir_sfx.isEmpty() && !made_dirs.contains(dir_sfx)) {
                            made_dirs.insert(dir_sfx);
                            QString tmp_dst = fileFixify(dst_dir, FileFixifyAbsolute, false);
                            tmp_dst.chop(1);
                            inst << mkdir_p_asstring(filePrefixRoot(root, tmp_dst));
                            for (int i = dst.length(); i < dst_dir.length(); i++) {
                                if (dst_dir.at(i) == Option::dir_sep) {
                                    QString subd = dst_dir.left(i);
                                    if (!removed_dirs.contains(subd)) {
                                        removed_dirs.insert(subd);
                                        tmp_dst = fileFixify(subd, FileFixifyAbsolute, false);
                                        uninst << "-$(DEL_DIR) "
                                                  + escapeFilePath(filePrefixRoot(root, tmp_dst));
                                    }
                                }
                            }
                        }
                    }
                }
                bool is_target = (wild == fileFixify(var("TARGET"), FileFixifyAbsolute));
                const bool noStrip = installConfigValues.contains("nostrip");
                if(is_target || exists(wild)) { //real file or target
                    QFileInfo fi(fileInfo(wild));
                    QString dst_file = filePrefixRoot(root, dst_dir);
                    if (!dst_file.endsWith(Option::dir_sep))
                        dst_file += Option::dir_sep;
                    dst_file += fi.fileName();
                    QString cmd;
                    if (is_target || (!fi.isDir() && fi.isExecutable()))
                       cmd = QLatin1String("$(QINSTALL_PROGRAM)");
                    else
                       cmd = QLatin1String("$(QINSTALL)");
                    cmd += " " + escapeFilePath(wild) + " " + escapeFilePath(dst_file);
                    inst << cmd;
                    if (!noStrip && !project->isActiveConfig("debug_info") && !project->isActiveConfig("nostrip") &&
                       !fi.isDir() && fi.isExecutable() && !project->isEmpty("QMAKE_STRIP"))
                        inst << QString("-") + var("QMAKE_STRIP") + " " +
                                  escapeFilePath(filePrefixRoot(root, fileFixify(dst_dir + filestr, FileFixifyAbsolute, false)));
                    uninst.append(rm_dir_contents + " " + escapeFilePath(filePrefixRoot(root, fileFixify(dst_dir + filestr, FileFixifyAbsolute, false))));
                    continue;
                }
                QString local_dirstr = Option::normalizePath(dirstr);
                QStringList files = QDir(local_dirstr).entryList(QStringList(filestr),
                                            QDir::NoDotAndDotDot | QDir::AllEntries);
                if (installConfigValues.contains("no_check_exist") && files.isEmpty()) {
                    QString dst_file = filePrefixRoot(root, dst_dir);
                    if (!dst_file.endsWith(Option::dir_sep))
                        dst_file += Option::dir_sep;
                    dst_file += filestr;
                    QString cmd;
                    if (installConfigValues.contains("executable"))
                        cmd = QLatin1String("$(QINSTALL_PROGRAM)");
                    else
                        cmd = QLatin1String("$(QINSTALL)");
                    cmd += " " + escapeFilePath(wild) + " " + escapeFilePath(dst_file);
                    inst << cmd;
                    uninst.append(rm_dir_contents + " " + escapeFilePath(filePrefixRoot(root, fileFixify(dst_dir + filestr, FileFixifyAbsolute, false))));
                }
                for(int x = 0; x < files.count(); x++) {
                    QString file = files[x];
                    uninst.append(rm_dir_contents + " " + escapeFilePath(filePrefixRoot(root, fileFixify(dst_dir + file, FileFixifyAbsolute, false))));
                    QFileInfo fi(fileInfo(dirstr + file));
                    QString dst_file = filePrefixRoot(root, fileFixify(dst_dir, FileFixifyAbsolute, false));
                    if (!dst_file.endsWith(Option::dir_sep))
                        dst_file += Option::dir_sep;
                    dst_file += fi.fileName();
                    QString cmd = QLatin1String("$(QINSTALL) ") +
                                  escapeFilePath(dirstr + file) + " " + escapeFilePath(dst_file);
                    inst << cmd;
                    if (!noStrip && !project->isActiveConfig("debug_info") && !project->isActiveConfig("nostrip") &&
                       !fi.isDir() && fi.isExecutable() && !project->isEmpty("QMAKE_STRIP"))
                        inst << QString("-") + var("QMAKE_STRIP") + " " +
                                  escapeFilePath(filePrefixRoot(root, fileFixify(dst_dir + file, FileFixifyAbsolute, false)));
                }
            }
        }
        QString target;
        //default?
        if (do_default)
            target = defaultInstall((*it).toQString());
        else
            target = inst.join("\n\t");
        QString puninst = project->values(ProKey(*it + ".uninstall")).join(' ');
        if (!puninst.isEmpty())
            uninst << puninst;

        if (!target.isEmpty() || installConfigValues.indexOf("dummy_install") != -1) {
            if (noBuild || installConfigValues.indexOf("no_build") != -1)
                t << "install_" << (*it) << ":";
            else if(project->isActiveConfig("build_all"))
                t << "install_" << (*it) << ": all";
            else
                t << "install_" << (*it) << ": first";
            const ProStringList &deps = project->values(ProKey(*it + ".depends"));
            if(!deps.isEmpty()) {
                for (ProStringList::ConstIterator dep_it = deps.begin(); dep_it != deps.end(); ++dep_it) {
                    QString targ = var(ProKey(*dep_it + ".target"));
                    if(targ.isEmpty())
                        targ = (*dep_it).toQString();
                    t << " " << escapeDependencyPath(targ);
                }
            }
            t << " FORCE\n\t";
            const ProStringList &dirs = project->values(pvar);
            for (ProStringList::ConstIterator pit = dirs.begin(); pit != dirs.end(); ++pit) {
                QString tmp_dst = fileFixify((*pit).toQString(), FileFixifyAbsolute, false);
                t << mkdir_p_asstring(filePrefixRoot(root, tmp_dst)) << "\n\t";
            }
            t << target << Qt::endl << Qt::endl;
            if(!uninst.isEmpty()) {
                t << "uninstall_" << (*it) << ": FORCE";
                for (int i = uninst.size(); --i >= 0; )
                    t << "\n\t" << uninst.at(i);
                t << "\n\t-$(DEL_DIR) " << escapeFilePath(filePrefixRoot(root, dst)) << " \n\n";
            }
            t << Qt::endl;

            if (installConfigValues.indexOf("no_default_install") == -1) {
                all_installs += QString("install_") + (*it) + " ";
                if(!uninst.isEmpty())
                    all_uninstalls += "uninstall_" + (*it) + " ";
            }
        }   else {
            debug_msg(1, "no definition for install %s: install target not created",(*it).toLatin1().constData());
        }
    }
    t << "install:" << depVar("INSTALLDEPS") << ' ' << all_installs
      << " FORCE\n\nuninstall: " << all_uninstalls << depVar("UNINSTALLDEPS")
      << " FORCE\n\n";
}

QString
MakefileGenerator::var(const ProKey &var) const
{
    return val(project->values(var));
}

QString
MakefileGenerator::fileVar(const ProKey &var) const
{
    return val(escapeFilePaths(project->values(var)));
}

QString
MakefileGenerator::fileVarList(const ProKey &var) const
{
    return valList(escapeFilePaths(project->values(var)));
}

QString
MakefileGenerator::depVar(const ProKey &var) const
{
    return val(escapeDependencyPaths(project->values(var)));
}

QString
MakefileGenerator::val(const ProStringList &varList) const
{
    return valGlue(varList, "", " ", "");
}

QString
MakefileGenerator::val(const QStringList &varList) const
{
    return valGlue(varList, "", " ", "");
}

QString
MakefileGenerator::varGlue(const ProKey &var, const QString &before, const QString &glue, const QString &after) const
{
    return valGlue(project->values(var), before, glue, after);
}

QString
MakefileGenerator::fileVarGlue(const ProKey &var, const QString &before, const QString &glue, const QString &after) const
{
    return valGlue(escapeFilePaths(project->values(var)), before, glue, after);
}

QString
MakefileGenerator::fixFileVarGlue(const ProKey &var, const QString &before, const QString &glue, const QString &after) const
{
    ProStringList varList;
    const auto values = project->values(var);
    varList.reserve(values.size());
    for (const ProString &val : values)
        varList << escapeFilePath(Option::fixPathToTargetOS(val.toQString()));
    return valGlue(varList, before, glue, after);
}

QString
MakefileGenerator::valGlue(const ProStringList &varList, const QString &before, const QString &glue, const QString &after) const
{
    QString ret;
    for (ProStringList::ConstIterator it = varList.begin(); it != varList.end(); ++it) {
        if (!(*it).isEmpty()) {
            if (!ret.isEmpty())
                ret += glue;
            ret += (*it).toQString();
        }
    }
    return ret.isEmpty() ? QString("") : before + ret + after;
}

QString
MakefileGenerator::valGlue(const QStringList &varList, const QString &before, const QString &glue, const QString &after) const
{
    QString ret;
    for(QStringList::ConstIterator it = varList.begin(); it != varList.end(); ++it) {
        if(!(*it).isEmpty()) {
            if(!ret.isEmpty())
                ret += glue;
            ret += (*it);
        }
    }
    return ret.isEmpty() ? QString("") : before + ret + after;
}


QString
MakefileGenerator::varList(const ProKey &var) const
{
    return valList(project->values(var));
}

QString
MakefileGenerator::valList(const ProStringList &varList) const
{
    return valGlue(varList, "", " \\\n\t\t", "");
}

QString
MakefileGenerator::valList(const QStringList &varList) const
{
    return valGlue(varList, "", " \\\n\t\t", "");
}

ProStringList
MakefileGenerator::createObjectList(const ProStringList &sources)
{
    ProStringList ret;
    QString objdir;
    if(!project->values("OBJECTS_DIR").isEmpty())
        objdir = project->first("OBJECTS_DIR").toQString();
    for (ProStringList::ConstIterator it = sources.begin(); it != sources.end(); ++it) {
        QString sfn = (*it).toQString();
        QFileInfo fi(fileInfo(Option::normalizePath(sfn)));
        QString dir;
        if (project->isActiveConfig("object_parallel_to_source")) {
            // The source paths are relative to the output dir, but we need source-relative paths
            QString sourceRelativePath = fileFixify(sfn, FileFixifyBackwards);

            if (sourceRelativePath.startsWith(".." + Option::dir_sep))
                sourceRelativePath = fileFixify(sourceRelativePath, FileFixifyAbsolute);

            if (QDir::isAbsolutePath(sourceRelativePath))
                sourceRelativePath.remove(0, sourceRelativePath.indexOf(Option::dir_sep) + 1);

            dir = objdir; // We still respect OBJECTS_DIR

            int lastDirSepPosition = sourceRelativePath.lastIndexOf(Option::dir_sep);
            if (lastDirSepPosition != -1)
                dir += sourceRelativePath.leftRef(lastDirSepPosition + 1);

            if (!noIO()) {
                // Ensure that the final output directory of each object exists
                QString outRelativePath = fileFixify(dir, FileFixifyBackwards);
                if (!mkdir(outRelativePath))
                    warn_msg(WarnLogic, "Cannot create directory '%s'", outRelativePath.toLatin1().constData());
            }
        } else {
            dir = objdir;
        }
        ret.append(dir + fi.completeBaseName() + Option::obj_ext);
    }
    return ret;
}

ReplaceExtraCompilerCacheKey::ReplaceExtraCompilerCacheKey(
        const QString &v, const QStringList &i, const QStringList &o, MakefileGenerator::ReplaceFor s)
{
    static QString doubleColon = QLatin1String("::");

    hash = 0;
    pwd = qmake_getpwd();
    var = v;
    {
        QStringList il = i;
        il.sort();
        in = il.join(doubleColon);
    }
    {
        QStringList ol = o;
        ol.sort();
        out = ol.join(doubleColon);
    }
    forShell = s;
}

bool ReplaceExtraCompilerCacheKey::operator==(const ReplaceExtraCompilerCacheKey &f) const
{
    return (hashCode() == f.hashCode() &&
            f.forShell == forShell &&
            f.in == in &&
            f.out == out &&
            f.var == var &&
            f.pwd == pwd);
}


QString
MakefileGenerator::replaceExtraCompilerVariables(
        const QString &orig_var, const QStringList &in, const QStringList &out, ReplaceFor forShell)
{
    //lazy cache
    ReplaceExtraCompilerCacheKey cacheKey(orig_var, in, out, forShell);
    QString cacheVal = extraCompilerVariablesCache.value(cacheKey);
    if(!cacheVal.isNull())
        return cacheVal;

    //do the work
    QString ret = orig_var;
    QRegExp reg_var("\\$\\{.*\\}");
    reg_var.setMinimal(true);
    for(int rep = 0; (rep = reg_var.indexIn(ret, rep)) != -1; ) {
        QStringList val;
        const ProString var(ret.mid(rep + 2, reg_var.matchedLength() - 3));
        bool filePath = false;
        if(val.isEmpty() && var.startsWith(QLatin1String("QMAKE_VAR_"))) {
            const ProKey varname = var.mid(10).toKey();
            val += project->values(varname).toQStringList();
        }
        if(val.isEmpty() && var.startsWith(QLatin1String("QMAKE_VAR_FIRST_"))) {
            const ProKey varname = var.mid(16).toKey();
            val += project->first(varname).toQString();
        }

        if(val.isEmpty() && !in.isEmpty()) {
            if(var.startsWith(QLatin1String("QMAKE_FUNC_FILE_IN_"))) {
                filePath = true;
                const ProKey funcname = var.mid(19).toKey();
                val += project->expand(funcname, QList<ProStringList>() << ProStringList(in));
            } else if(var == QLatin1String("QMAKE_FILE_BASE") || var == QLatin1String("QMAKE_FILE_IN_BASE")) {
                filePath = true;
                for(int i = 0; i < in.size(); ++i) {
                    QFileInfo fi(fileInfo(Option::normalizePath(in.at(i))));
                    QString base = fi.completeBaseName();
                    if(base.isNull())
                        base = fi.fileName();
                    val += base;
                }
            } else if (var == QLatin1String("QMAKE_FILE_EXT") || var == QLatin1String("QMAKE_FILE_IN_EXT")) {
                filePath = true;
                for(int i = 0; i < in.size(); ++i) {
                    QFileInfo fi(fileInfo(Option::normalizePath(in.at(i))));
                    QString ext;
                    // Ensure complementarity with QMAKE_FILE_BASE
                    int baseLen = fi.completeBaseName().length();
                    if(baseLen == 0)
                        ext = fi.fileName();
                    else
                        ext = fi.fileName().remove(0, baseLen);
                    val += ext;
                }
            } else if (var == QLatin1String("QMAKE_FILE_IN_NAME")) {
                filePath = true;
                for (int i = 0; i < in.size(); ++i)
                    val += fileInfo(Option::normalizePath(in.at(i))).fileName();
            } else if(var == QLatin1String("QMAKE_FILE_PATH") || var == QLatin1String("QMAKE_FILE_IN_PATH")) {
                filePath = true;
                for(int i = 0; i < in.size(); ++i)
                    val += fileInfo(Option::normalizePath(in.at(i))).path();
            } else if(var == QLatin1String("QMAKE_FILE_NAME") || var == QLatin1String("QMAKE_FILE_IN")) {
                filePath = true;
                for(int i = 0; i < in.size(); ++i)
                    val += fileInfo(Option::normalizePath(in.at(i))).filePath();

            }
        }
        if(val.isEmpty() && !out.isEmpty()) {
            if(var.startsWith(QLatin1String("QMAKE_FUNC_FILE_OUT_"))) {
                filePath = true;
                const ProKey funcname = var.mid(20).toKey();
                val += project->expand(funcname, QList<ProStringList>() << ProStringList(out));
            } else if (var == QLatin1String("QMAKE_FILE_OUT_PATH")) {
                filePath = true;
                for (int i = 0; i < out.size(); ++i)
                    val += fileInfo(Option::normalizePath(out.at(i))).path();
            } else if(var == QLatin1String("QMAKE_FILE_OUT")) {
                filePath = true;
                for(int i = 0; i < out.size(); ++i)
                    val += fileInfo(Option::normalizePath(out.at(i))).filePath();
            } else if(var == QLatin1String("QMAKE_FILE_OUT_BASE")) {
                filePath = true;
                for(int i = 0; i < out.size(); ++i) {
                    QFileInfo fi(fileInfo(Option::normalizePath(out.at(i))));
                    QString base = fi.completeBaseName();
                    if(base.isNull())
                        base = fi.fileName();
                    val += base;
                }
            }
        }
        if(val.isEmpty() && var.startsWith(QLatin1String("QMAKE_FUNC_"))) {
            const ProKey funcname = var.mid(11).toKey();
            val += project->expand(funcname, QList<ProStringList>() << ProStringList(in) << ProStringList(out));
        }

        if(!val.isEmpty()) {
            QString fullVal;
            if (filePath && forShell != NoShell) {
                for(int i = 0; i < val.size(); ++i) {
                    if(!fullVal.isEmpty())
                        fullVal += " ";
                    if (forShell == LocalShell)
                        fullVal += IoUtils::shellQuote(Option::fixPathToLocalOS(val.at(i), false));
                    else
                        fullVal += escapeFilePath(Option::fixPathToTargetOS(val.at(i), false));
                }
            } else {
                fullVal = val.join(' ');
            }
            ret.replace(rep, reg_var.matchedLength(), fullVal);
            rep += fullVal.length();
        } else {
            rep += reg_var.matchedLength();
        }
    }

    //cache the value
    extraCompilerVariablesCache.insert(cacheKey, ret);
    return ret;
}

bool
MakefileGenerator::verifyExtraCompiler(const ProString &comp, const QString &file_unfixed)
{
    if(noIO())
        return false;
    const QString file = Option::normalizePath(file_unfixed);

    const ProStringList &config = project->values(ProKey(comp + ".CONFIG"));
    if (config.indexOf("moc_verify") != -1) {
        if(!file.isNull()) {
            QMakeSourceFileInfo::addSourceFile(file, QMakeSourceFileInfo::SEEK_MOCS);
            if(!mocable(file)) {
                return false;
            } else {
                project->values("MOCABLES").append(file);
            }
        }
    } else if (config.indexOf("function_verify") != -1) {
        ProString tmp_out = project->first(ProKey(comp + ".output"));
        if(tmp_out.isEmpty())
            return false;
        ProStringList verify_function = project->values(ProKey(comp + ".verify_function"));
        if(verify_function.isEmpty())
            return false;

        for(int i = 0; i < verify_function.size(); ++i) {
            bool invert = false;
            ProString verify = verify_function.at(i);
            if(verify.at(0) == QLatin1Char('!')) {
                invert = true;
                verify = verify.mid(1);
            }

            if (config.indexOf("combine") != -1) {
                bool pass = project->test(verify.toKey(), QList<ProStringList>() << ProStringList(tmp_out) << ProStringList(file));
                if(invert)
                    pass = !pass;
                if(!pass)
                    return false;
            } else {
                const ProStringList &tmp = project->values(ProKey(comp + ".input"));
                for (ProStringList::ConstIterator it = tmp.begin(); it != tmp.end(); ++it) {
                    const ProStringList &inputs = project->values((*it).toKey());
                    for (ProStringList::ConstIterator input = inputs.begin(); input != inputs.end(); ++input) {
                        if((*input).isEmpty())
                            continue;
                        QString inpf = (*input).toQString();
                        QString in = fileFixify(inpf);
                        if(in == file) {
                            bool pass = project->test(verify.toKey(),
                                                      QList<ProStringList>() << ProStringList(replaceExtraCompilerVariables(tmp_out.toQString(), inpf, QString(), NoShell)) <<
                                                      ProStringList(file));
                            if(invert)
                                pass = !pass;
                            if(!pass)
                                return false;
                            break;
                        }
                    }
                }
            }
        }
    } else if (config.indexOf("verify") != -1) {
        QString tmp_out = project->first(ProKey(comp + ".output")).toQString();
        if(tmp_out.isEmpty())
            return false;
        const QString tmp_cmd = project->values(ProKey(comp + ".commands")).join(' ');
        if (config.indexOf("combine") != -1) {
            QString cmd = replaceExtraCompilerVariables(tmp_cmd, QString(), tmp_out, LocalShell);
            if(system(cmd.toLatin1().constData()))
                return false;
        } else {
            const ProStringList &tmp = project->values(ProKey(comp + ".input"));
            for (ProStringList::ConstIterator it = tmp.begin(); it != tmp.end(); ++it) {
                const ProStringList &inputs = project->values((*it).toKey());
                for (ProStringList::ConstIterator input = inputs.begin(); input != inputs.end(); ++input) {
                    if((*input).isEmpty())
                        continue;
                    QString inpf = (*input).toQString();
                    QString in = fileFixify(inpf);
                    if(in == file) {
                        QString out = replaceExtraCompilerVariables(tmp_out, inpf, QString(), NoShell);
                        QString cmd = replaceExtraCompilerVariables(tmp_cmd, in, out, LocalShell);
                        if(system(cmd.toLatin1().constData()))
                            return false;
                        break;
                    }
                }
            }
        }
    }
    return true;
}

void
MakefileGenerator::writeExtraTargets(QTextStream &t)
{
    const ProStringList &qut = project->values("QMAKE_EXTRA_TARGETS");
    for (ProStringList::ConstIterator it = qut.begin(); it != qut.end(); ++it) {
        QString targ = var(ProKey(*it + ".target")),
                 cmd = var(ProKey(*it + ".commands")), deps;
        if(targ.isEmpty())
            targ = (*it).toQString();
        const ProStringList &deplist = project->values(ProKey(*it + ".depends"));
        for (ProStringList::ConstIterator dep_it = deplist.begin(); dep_it != deplist.end(); ++dep_it) {
            QString dep = var(ProKey(*dep_it + ".target"));
            if(dep.isEmpty())
                dep = (*dep_it).toQString();
            deps += " " + escapeDependencyPath(dep);
        }
        const ProStringList &config = project->values(ProKey(*it + ".CONFIG"));
        if (config.indexOf("fix_target") != -1)
            targ = fileFixify(targ, FileFixifyFromOutdir);
        if (config.indexOf("phony") != -1)
            deps += QLatin1String(" FORCE");
        t << escapeDependencyPath(targ) << ":" << deps;
        if(!cmd.isEmpty())
            t << "\n\t" << cmd;
        t << Qt::endl << Qt::endl;
    }
}

static QStringList splitDeps(const QString &indeps, bool lineMode)
{
    if (!lineMode)
        return indeps.simplified().split(' ');
    QStringList deps = indeps.split('\n', QString::SkipEmptyParts);
#ifdef Q_OS_WIN
    for (auto &dep : deps) {
        if (dep.endsWith(QLatin1Char('\r')))
            dep.chop(1);
    }
#endif
    return deps;
}

QString MakefileGenerator::resolveDependency(const QDir &outDir, const QString &file)
{
    const QVector<QMakeLocalFileName> &depdirs = QMakeSourceFileInfo::dependencyPaths();
    for (const auto &depdir : depdirs) {
        const QString &local = depdir.local();
        QString lf = outDir.absoluteFilePath(local + '/' + file);
        if (exists(lf))
            return lf;

        if (resolveDependenciesInFrameworks) {
            // Given a file like "QtWidgets/QWidget", try to resolve it
            // as framework header "QtWidgets.framework/Headers/QWidget".
            int cut = file.indexOf('/');
            if (cut < 0 || cut + 1 >= file.size())
                continue;
            QStringRef framework = file.leftRef(cut);
            QStringRef include = file.midRef(cut + 1);
            if (local.endsWith('/' + framework + ".framework/Headers")) {
                lf = outDir.absoluteFilePath(local + '/' + include);
                if (exists(lf))
                    return lf;
            }
        }
    }
    return {};
}

void MakefileGenerator::callExtraCompilerDependCommand(const ProString &extraCompiler,
                                                       const QString &dep_cd_cmd,
                                                       const QString &tmp_dep_cmd,
                                                       const QString &inpf,
                                                       const QString &tmp_out,
                                                       bool dep_lines,
                                                       QStringList *deps)
{
    char buff[256];
    QString dep_cmd = replaceExtraCompilerVariables(tmp_dep_cmd, inpf, tmp_out, LocalShell);
    dep_cmd = dep_cd_cmd + fixEnvVariables(dep_cmd);
    if (FILE *proc = QT_POPEN(dep_cmd.toLatin1().constData(), QT_POPEN_READ)) {
        QByteArray depData;
        while (int read_in = feof(proc) ? 0 : (int)fread(buff, 1, 255, proc))
            depData.append(buff, read_in);
        QT_PCLOSE(proc);
        const QString indeps = QString::fromLocal8Bit(depData);
        if (indeps.isEmpty())
            return;
        QDir outDir(Option::output_dir);
        QStringList dep_cmd_deps = splitDeps(indeps, dep_lines);
        for (int i = 0; i < dep_cmd_deps.count(); ++i) {
            QString &file = dep_cmd_deps[i];
            const QString absFile = outDir.absoluteFilePath(file);
            if (absFile == file) {
                // already absolute; don't do any checks.
            } else if (exists(absFile)) {
                file = absFile;
            } else {
                const QString localFile = resolveDependency(outDir, file);
                if (localFile.isEmpty()) {
                    if (exists(file)) {
                        warn_msg(WarnDeprecated, ".depend_command for extra compiler %s"
                                 " prints paths relative to source directory",
                                 extraCompiler.toLatin1().constData());
                    } else {
                        file = absFile;  // fallback for generated resources
                    }
                } else {
                    file = localFile;
                }
            }
            if (!file.isEmpty())
                file = fileFixify(file);
        }
        deps->append(dep_cmd_deps);
    }
}

void
MakefileGenerator::writeExtraCompilerTargets(QTextStream &t)
{
    QString clean_targets;
    const ProStringList &quc = project->values("QMAKE_EXTRA_COMPILERS");
    for (ProStringList::ConstIterator it = quc.begin(); it != quc.end(); ++it) {
        const ProStringList &config = project->values(ProKey(*it + ".CONFIG"));
        QString tmp_out = fileFixify(project->first(ProKey(*it + ".output")).toQString(),
                                     FileFixifyFromOutdir);
        const QString tmp_cmd = project->values(ProKey(*it + ".commands")).join(' ');
        const QString tmp_dep_cmd = project->values(ProKey(*it + ".depend_command")).join(' ');
        QString dep_cd_cmd;
        if (!tmp_dep_cmd.isEmpty()) {
            dep_cd_cmd = QLatin1String("cd ")
                 + IoUtils::shellQuote(Option::fixPathToLocalOS(Option::output_dir, false))
                 + QLatin1String(" && ");
        }
        const bool dep_lines = (config.indexOf("dep_lines") != -1);
        const ProStringList &vars = project->values(ProKey(*it + ".variables"));
        if(tmp_out.isEmpty() || tmp_cmd.isEmpty())
            continue;
        ProStringList tmp_inputs;
        {
            const ProStringList &comp_inputs = project->values(ProKey(*it + ".input"));
            for (ProStringList::ConstIterator it2 = comp_inputs.begin(); it2 != comp_inputs.end(); ++it2) {
                const ProStringList &tmp = project->values((*it2).toKey());
                for (ProStringList::ConstIterator input = tmp.begin(); input != tmp.end(); ++input) {
                    if (verifyExtraCompiler((*it), (*input).toQString()))
                        tmp_inputs.append((*input));
                }
            }
        }

        t << "compiler_" << (*it) << "_make_all:";
        if (config.indexOf("combine") != -1) {
            // compilers with a combined input only have one output
            QString input = project->first(ProKey(*it + ".output")).toQString();
            t << ' ' << escapeDependencyPath(fileFixify(
                    replaceExtraCompilerVariables(tmp_out, input, QString(), NoShell),
                    FileFixifyFromOutdir));
        } else {
            for (ProStringList::ConstIterator input = tmp_inputs.cbegin(); input != tmp_inputs.cend(); ++input) {
                t << ' ' << escapeDependencyPath(fileFixify(
                        replaceExtraCompilerVariables(tmp_out, (*input).toQString(), QString(), NoShell),
                        FileFixifyFromOutdir));
            }
        }
        t << Qt::endl;

        if (config.indexOf("no_clean") == -1) {
            QStringList raw_clean = project->values(ProKey(*it + ".clean")).toQStringList();
            if (raw_clean.isEmpty())
                raw_clean << tmp_out;
            QString tmp_clean;
            for (const QString &rc : qAsConst(raw_clean))
                tmp_clean += ' ' + escapeFilePath(Option::fixPathToTargetOS(rc));
            QString tmp_clean_cmds = project->values(ProKey(*it + ".clean_commands")).join(' ');
            if(!tmp_inputs.isEmpty())
                clean_targets += QString("compiler_" + (*it) + "_clean ");
            t << "compiler_" << (*it) << "_clean:";
            bool wrote_clean_cmds = false, wrote_clean = false;
            if(tmp_clean_cmds.isEmpty()) {
                wrote_clean_cmds = true;
            } else if(tmp_clean_cmds.indexOf("${QMAKE_") == -1) {
                t << "\n\t" << tmp_clean_cmds;
                wrote_clean_cmds = true;
            }
            if(tmp_clean.indexOf("${QMAKE_") == -1) {
                t << "\n\t-$(DEL_FILE)" << tmp_clean;
                wrote_clean = true;
            }
            if(!wrote_clean_cmds || !wrote_clean) {
                QStringList cleans;
                const QString del_statement("-$(DEL_FILE)");
                if(!wrote_clean) {
                    QStringList dels;
                    for (ProStringList::ConstIterator input = tmp_inputs.cbegin(); input != tmp_inputs.cend(); ++input) {
                        QString tinp = (*input).toQString();
                        QString out = replaceExtraCompilerVariables(tmp_out, tinp, QString(), NoShell);
                        for (const QString &rc : qAsConst(raw_clean)) {
                            dels << ' ' + escapeFilePath(fileFixify(
                                    replaceExtraCompilerVariables(rc, tinp, out, NoShell),
                                    FileFixifyFromOutdir));
                        }
                    }
                    if(project->isActiveConfig("no_delete_multiple_files")) {
                        cleans = dels;
                    } else {
                        QString files;
                        const int commandlineLimit = 2047; // NT limit, expanded
                        for (const QString &file : qAsConst(dels)) {
                            if(del_statement.length() + files.length() +
                               qMax(fixEnvVariables(file).length(), file.length()) > commandlineLimit) {
                                cleans.append(files);
                                files.clear();
                            }
                            files += file;
                        }
                        if(!files.isEmpty())
                            cleans.append(files);
                    }
                }
                if(!cleans.isEmpty())
                    t << valGlue(cleans, "\n\t" + del_statement, "\n\t" + del_statement, "");
                if(!wrote_clean_cmds) {
                    for (ProStringList::ConstIterator input = tmp_inputs.cbegin(); input != tmp_inputs.cend(); ++input) {
                        QString tinp = (*input).toQString();
                        t << "\n\t" << replaceExtraCompilerVariables(tmp_clean_cmds, tinp,
                                         replaceExtraCompilerVariables(tmp_out, tinp, QString(), NoShell), TargetShell);
                    }
                }
            }
            t << Qt::endl;
        }
        const bool existingDepsOnly = config.contains("dep_existing_only");
        QStringList tmp_dep = project->values(ProKey(*it + ".depends")).toQStringList();
        if (config.indexOf("combine") != -1) {
            if (tmp_out.contains(QRegExp("(^|[^$])\\$\\{QMAKE_(?!VAR_)"))) {
                warn_msg(WarnLogic, "QMAKE_EXTRA_COMPILERS(%s) with combine has variable output.",
                         (*it).toLatin1().constData());
                continue;
            }
            QStringList deps, inputs;
            if(!tmp_dep.isEmpty())
                deps += fileFixify(tmp_dep, FileFixifyFromOutdir);
            for (ProStringList::ConstIterator input = tmp_inputs.cbegin(); input != tmp_inputs.cend(); ++input) {
                QString inpf = (*input).toQString();
                deps += findDependencies(inpf);
                inputs += Option::fixPathToTargetOS(inpf, false);
                if(!tmp_dep_cmd.isEmpty() && doDepends()) {
<<<<<<< HEAD
                    callExtraCompilerDependCommand(*it, dep_cd_cmd, tmp_dep_cmd, inpf,
                                                   tmp_out, dep_lines, &deps);
=======
                    char buff[256];
                    QString dep_cmd = replaceExtraCompilerVariables(tmp_dep_cmd, inpf, tmp_out, LocalShell);
                    dep_cmd = dep_cd_cmd + fixEnvVariables(dep_cmd);
                    if (FILE *proc = QT_POPEN(dep_cmd.toLatin1().constData(), QT_POPEN_READ)) {
                        QByteArray depData;
                        while (int read_in = feof(proc) ? 0 : (int)fread(buff, 1, 255, proc))
                            depData.append(buff, read_in);
                        QT_PCLOSE(proc);
                        const QString indeps = QString::fromLocal8Bit(depData);
                        if(!indeps.isEmpty()) {
                            QDir outDir(Option::output_dir);
                            QStringList dep_cmd_deps = splitDeps(indeps, dep_lines);
                            for(int i = 0; i < dep_cmd_deps.count(); ++i) {
                                QString &file = dep_cmd_deps[i];
                                QString absFile = outDir.absoluteFilePath(file);
                                if (absFile == file) {
                                    // already absolute; don't do any checks.
                                } else if (exists(absFile)) {
                                    file = absFile;
                                } else {
                                    QString localFile = resolveDependency(outDir, file);
                                    if (localFile.isEmpty()) {
                                        if (exists(file))
                                            warn_msg(WarnDeprecated, ".depend_command for extra compiler %s"
                                                                     " prints paths relative to source directory",
                                                                     (*it).toLatin1().constData());
                                        else if (existingDepsOnly)
                                            file.clear();
                                        else
                                            file = absFile;  // fallback for generated resources
                                    } else {
                                        file = localFile;
                                    }
                                }
                                if(!file.isEmpty())
                                    file = fileFixify(file);
                            }
                            deps += dep_cmd_deps;
                        }
                    }
>>>>>>> 0d9f43d5
                }
            }
            for(int i = 0; i < inputs.size(); ) {
                if(tmp_out == inputs.at(i))
                    inputs.removeAt(i);
                else
                    ++i;
            }
            for(int i = 0; i < deps.size(); ) {
                if(tmp_out == deps.at(i))
                    deps.removeAt(i);
                else
                    ++i;
            }
            if (inputs.isEmpty())
                continue;

            QString out = replaceExtraCompilerVariables(tmp_out, QString(), QString(), NoShell);
            QString cmd = replaceExtraCompilerVariables(tmp_cmd, inputs, QStringList() << out, TargetShell);
            t << escapeDependencyPath(fileFixify(out, FileFixifyFromOutdir)) << ":";
            // compiler.CONFIG+=explicit_dependencies means that ONLY compiler.depends gets to cause Makefile dependencies
            if (config.indexOf("explicit_dependencies") != -1) {
                t << " " << valList(escapeDependencyPaths(fileFixify(tmp_dep, FileFixifyFromOutdir)));
            } else {
                t << " " << valList(escapeDependencyPaths(inputs)) << " " << valList(finalizeDependencyPaths(deps));
            }
            t << "\n\t" << cmd << Qt::endl << Qt::endl;
            continue;
        }
        for (ProStringList::ConstIterator input = tmp_inputs.cbegin(); input != tmp_inputs.cend(); ++input) {
            QString inpf = (*input).toQString();
            QStringList deps;
            deps << fileFixify(inpf, FileFixifyFromOutdir);
            deps += findDependencies(inpf);
            QString out = fileFixify(replaceExtraCompilerVariables(tmp_out, inpf, QString(), NoShell),
                                     FileFixifyFromOutdir);
            if(!tmp_dep.isEmpty()) {
                QStringList pre_deps = fileFixify(tmp_dep, FileFixifyFromOutdir);
                for(int i = 0; i < pre_deps.size(); ++i)
                   deps << fileFixify(replaceExtraCompilerVariables(pre_deps.at(i), inpf, out, NoShell),
                                      FileFixifyFromOutdir);
            }
            QString cmd = replaceExtraCompilerVariables(tmp_cmd, inpf, out, TargetShell);
            // NOTE: The var -> QMAKE_COMP_var replace feature is unsupported, do not use!
            for (ProStringList::ConstIterator it3 = vars.constBegin(); it3 != vars.constEnd(); ++it3)
                cmd.replace("$(" + (*it3) + ")", "$(QMAKE_COMP_" + (*it3)+")");
            if(!tmp_dep_cmd.isEmpty() && doDepends()) {
<<<<<<< HEAD
                callExtraCompilerDependCommand(*it, dep_cd_cmd, tmp_dep_cmd, inpf,
                                               tmp_out, dep_lines, &deps);
=======
                char buff[256];
                QString dep_cmd = replaceExtraCompilerVariables(tmp_dep_cmd, inpf, out, LocalShell);
                dep_cmd = dep_cd_cmd + fixEnvVariables(dep_cmd);
                if (FILE *proc = QT_POPEN(dep_cmd.toLatin1().constData(), QT_POPEN_READ)) {
                    QByteArray depData;
                    while (int read_in = feof(proc) ? 0 : (int)fread(buff, 1, 255, proc))
                        depData.append(buff, read_in);
                    QT_PCLOSE(proc);
                    const QString indeps = QString::fromLocal8Bit(depData);
                    if(!indeps.isEmpty()) {
                        QDir outDir(Option::output_dir);
                        QStringList dep_cmd_deps = splitDeps(indeps, dep_lines);
                        for(int i = 0; i < dep_cmd_deps.count(); ++i) {
                            QString &file = dep_cmd_deps[i];
                            QString absFile = outDir.absoluteFilePath(file);
                            if (absFile == file) {
                                // already absolute; don't do any checks.
                            } else if (exists(absFile)) {
                                file = absFile;
                            } else {
                                QString localFile = resolveDependency(outDir, file);
                                if (localFile.isEmpty()) {
                                    if (exists(file))
                                        warn_msg(WarnDeprecated, ".depend_command for extra compiler %s"
                                                                 " prints paths relative to source directory",
                                                                 (*it).toLatin1().constData());
                                    else if (existingDepsOnly)
                                        file.clear();
                                    else
                                        file = absFile;  // fallback for generated resources
                                } else {
                                    file = localFile;
                                }
                            }
                            if(!file.isEmpty())
                                file = fileFixify(file);
                        }
                        deps += dep_cmd_deps;
                    }
                }
>>>>>>> 0d9f43d5
                //use the depend system to find includes of these included files
                QStringList inc_deps;
                for(int i = 0; i < deps.size(); ++i) {
                    const QString dep = fileFixify(deps.at(i), FileFixifyFromOutdir | FileFixifyAbsolute);
                    if(QFile::exists(dep)) {
                        SourceFileType type = TYPE_UNKNOWN;
                        if(type == TYPE_UNKNOWN) {
                            for(QStringList::Iterator cit = Option::c_ext.begin();
                                cit != Option::c_ext.end(); ++cit) {
                                if(dep.endsWith((*cit))) {
                                   type = TYPE_C;
                                   break;
                                }
                            }
                        }
                        if(type == TYPE_UNKNOWN) {
                            for(QStringList::Iterator cppit = Option::cpp_ext.begin();
                                cppit != Option::cpp_ext.end(); ++cppit) {
                                if(dep.endsWith((*cppit))) {
                                    type = TYPE_C;
                                    break;
                                }
                            }
                        }
                        if(type == TYPE_UNKNOWN) {
                            for(QStringList::Iterator hit = Option::h_ext.begin();
                                type == TYPE_UNKNOWN && hit != Option::h_ext.end(); ++hit) {
                                if(dep.endsWith((*hit))) {
                                    type = TYPE_C;
                                    break;
                                }
                            }
                        }
                        if(type != TYPE_UNKNOWN) {
                            if(!QMakeSourceFileInfo::containsSourceFile(dep, type))
                                QMakeSourceFileInfo::addSourceFile(dep, type);
                            inc_deps += QMakeSourceFileInfo::dependencies(dep);
                        }
                    }
                }
                deps += fileFixify(inc_deps, FileFixifyFromOutdir);
            }
            for(int i = 0; i < deps.size(); ) {
                QString &dep = deps[i];
                if(out == dep)
                    deps.removeAt(i);
                else
                    ++i;
            }
            t << escapeDependencyPath(out) << ": " << valList(finalizeDependencyPaths(deps)) << "\n\t"
              << cmd << Qt::endl << Qt::endl;
        }
    }
    t << "compiler_clean: " << clean_targets << Qt::endl << Qt::endl;
}

void
MakefileGenerator::writeExtraCompilerVariables(QTextStream &t)
{
    bool first = true;
    const ProStringList &quc = project->values("QMAKE_EXTRA_COMPILERS");
    for (ProStringList::ConstIterator it = quc.begin(); it != quc.end(); ++it) {
        const ProStringList &vars = project->values(ProKey(*it + ".variables"));
        for (ProStringList::ConstIterator varit = vars.begin(); varit != vars.end(); ++varit) {
            if(first) {
                t << "\n####### Custom Compiler Variables\n";
                first = false;
            }
            t << "QMAKE_COMP_" << (*varit) << " = "
              << valList(project->values((*varit).toKey())) << Qt::endl;
        }
    }
    if(!first)
        t << Qt::endl;
}

void
MakefileGenerator::writeExtraVariables(QTextStream &t)
{
    t << Qt::endl;

    ProStringList outlist;
    const ProValueMap &vars = project->variables();
    const ProStringList &exports = project->values("QMAKE_EXTRA_VARIABLES");
    for (ProStringList::ConstIterator exp_it = exports.begin(); exp_it != exports.end(); ++exp_it) {
        QRegExp rx((*exp_it).toQString(), Qt::CaseInsensitive, QRegExp::Wildcard);
        for (ProValueMap::ConstIterator it = vars.begin(); it != vars.end(); ++it) {
            if (rx.exactMatch(it.key().toQString()))
                outlist << ("EXPORT_" + it.key() + " = " + it.value().join(' '));
        }
    }
    if (!outlist.isEmpty()) {
        t << "####### Custom Variables\n";
        t << outlist.join('\n') << Qt::endl << Qt::endl;
    }
}

// This is a more powerful alternative to the above function.
// It's meant to be internal, as one can make quite a mess with it.
void
MakefileGenerator::writeExportedVariables(QTextStream &t)
{
    const auto &vars = project->values("QMAKE_EXPORTED_VARIABLES");
    if (vars.isEmpty())
        return;
    for (const auto &exp : vars) {
        const ProString &name = project->first(ProKey(exp + ".name"));
        const ProString &value = project->first(ProKey(exp + ".value"));
        if (!value.isEmpty())
            t << name << " = " << value << Qt::endl;
        else
            t << name << " =\n";
    }
    t << Qt::endl;
}

bool
MakefileGenerator::writeDummyMakefile(QTextStream &t)
{
    if (project->values("QMAKE_FAILED_REQUIREMENTS").isEmpty())
        return false;
    t << "QMAKE    = " << var("QMAKE_QMAKE") << Qt::endl;
    const ProStringList &qut = project->values("QMAKE_EXTRA_TARGETS");
    for (ProStringList::ConstIterator it = qut.begin(); it != qut.end(); ++it)
        t << *it << " ";
    t << "first all clean install distclean uninstall qmake_all:\n\t"
      << "@echo \"Some of the required modules ("
      << var("QMAKE_FAILED_REQUIREMENTS") << ") are not available.\"\n\t"
      << "@echo \"Skipped.\"\n\n";
    writeMakeQmake(t);
    t << "FORCE:\n\n";
    return true;
}

bool
MakefileGenerator::writeMakefile(QTextStream &t)
{
    t << "####### Compile\n\n";
    writeObj(t, "SOURCES");
    writeObj(t, "GENERATED_SOURCES");

    t << "####### Install\n\n";
    writeInstalls(t);

    t << "FORCE:\n\n";
    return true;
}

void
MakefileGenerator::writeDefaultVariables(QTextStream &t)
{
    t << "QMAKE         = " << var("QMAKE_QMAKE") << Qt::endl;
    t << "DEL_FILE      = " << var("QMAKE_DEL_FILE") << Qt::endl;
    t << "CHK_DIR_EXISTS= " << var("QMAKE_CHK_DIR_EXISTS") << Qt::endl;
    t << "MKDIR         = " << var("QMAKE_MKDIR") << Qt::endl;
    t << "COPY          = " << var("QMAKE_COPY") << Qt::endl;
    t << "COPY_FILE     = " << var("QMAKE_COPY_FILE") << Qt::endl;
    t << "COPY_DIR      = " << var("QMAKE_COPY_DIR") << Qt::endl;
    t << "INSTALL_FILE  = " << var("QMAKE_INSTALL_FILE") << Qt::endl;
    t << "INSTALL_PROGRAM = " << var("QMAKE_INSTALL_PROGRAM") << Qt::endl;
    t << "INSTALL_DIR   = " << var("QMAKE_INSTALL_DIR") << Qt::endl;
    t << "QINSTALL      = " << var("QMAKE_QMAKE") << " -install qinstall" << Qt::endl;
    t << "QINSTALL_PROGRAM = " << var("QMAKE_QMAKE") << " -install qinstall -exe" << Qt::endl;
    t << "DEL_FILE      = " << var("QMAKE_DEL_FILE") << Qt::endl;
    t << "SYMLINK       = " << var("QMAKE_SYMBOLIC_LINK") << Qt::endl;
    t << "DEL_DIR       = " << var("QMAKE_DEL_DIR") << Qt::endl;
    t << "MOVE          = " << var("QMAKE_MOVE") << Qt::endl;
}

QString MakefileGenerator::buildArgs(bool withExtra)
{
    QString ret;

    for (const QString &arg : qAsConst(Option::globals->qmake_args))
        ret += " " + shellQuote(arg);
    if (withExtra && !Option::globals->qmake_extra_args.isEmpty()) {
        ret += " --";
        for (const QString &arg : qAsConst(Option::globals->qmake_extra_args))
            ret += " " + shellQuote(arg);
    }
    return ret;
}

//could get stored argv, but then it would have more options than are
//probably necesary this will try to guess the bare minimum..
QString MakefileGenerator::fullBuildArgs()
{
    QString ret;

    //output
    QString ofile = fileFixify(Option::output.fileName());
    if(!ofile.isEmpty() && ofile != project->first("QMAKE_MAKEFILE"))
        ret += " -o " + escapeFilePath(ofile);

    //inputs
    ret += " " + escapeFilePath(fileFixify(project->projectFile()));

    // general options and arguments
    ret += buildArgs(true);

    return ret;
}

void
MakefileGenerator::writeHeader(QTextStream &t)
{
    t << "#############################################################################\n";
    t << "# Makefile for building: " << escapeFilePath(var("TARGET")) << Qt::endl;
    t << "# Generated by qmake (" QMAKE_VERSION_STR ") (Qt " QT_VERSION_STR ")\n";
    t << "# Project:  " << fileFixify(project->projectFile()) << Qt::endl;
    t << "# Template: " << var("TEMPLATE") << Qt::endl;
    if(!project->isActiveConfig("build_pass"))
        t << "# Command: " << var("QMAKE_QMAKE") << fullBuildArgs() << Qt::endl;
    t << "#############################################################################\n";
    t << Qt::endl;
    QString ofile = Option::fixPathToTargetOS(Option::output.fileName());
    if (ofile.lastIndexOf(Option::dir_sep) != -1)
        ofile.remove(0, ofile.lastIndexOf(Option::dir_sep) +1);
    t << "MAKEFILE      = " << escapeFilePath(ofile) << Qt::endl << Qt::endl;
    t << "EQ            = =\n\n";
}

QList<MakefileGenerator::SubTarget*>
MakefileGenerator::findSubDirsSubTargets() const
{
    QList<SubTarget*> targets;
    {
        const ProStringList &subdirs = project->values("SUBDIRS");
        for(int subdir = 0; subdir < subdirs.size(); ++subdir) {
            ProString ofile = subdirs[subdir];
            QString oname = ofile.toQString();
            QString fixedSubdir = oname;
            fixedSubdir.replace(QRegExp("[^a-zA-Z0-9_]"),"-");

            SubTarget *st = new SubTarget;
            st->name = oname;
            targets.append(st);

            bool fromFile = false;
            const ProKey fkey(fixedSubdir + ".file");
            const ProKey skey(fixedSubdir + ".subdir");
            if (!project->isEmpty(fkey)) {
                if (!project->isEmpty(skey))
                    warn_msg(WarnLogic, "Cannot assign both file and subdir for subdir %s",
                             subdirs[subdir].toLatin1().constData());
                ofile = project->first(fkey);
                fromFile = true;
            } else if (!project->isEmpty(skey)) {
                ofile = project->first(skey);
                fromFile = false;
            } else {
                fromFile = ofile.endsWith(Option::pro_ext);
            }
            QString file = Option::fixPathToTargetOS(ofile.toQString());

            if(fromFile) {
                int slsh = file.lastIndexOf(Option::dir_sep);
                if(slsh != -1) {
                    st->in_directory = file.left(slsh+1);
                    st->profile = file.mid(slsh+1);
                } else {
                    st->profile = file;
                }
            } else {
                if (!file.isEmpty() && !project->isActiveConfig("subdir_first_pro")) {
                    const QString baseName = file.section(Option::dir_sep, -1);
                    if (baseName.isEmpty()) {
                        warn_msg(WarnLogic, "Ignoring invalid SUBDIRS entry %s",
                                 subdirs[subdir].toLatin1().constData());
                        continue;
                    }
                    st->profile = baseName + Option::pro_ext;
                }
                st->in_directory = file;
            }
            while(st->in_directory.endsWith(Option::dir_sep))
                st->in_directory.chop(1);
            if(fileInfo(st->in_directory).isRelative())
                st->out_directory = st->in_directory;
            else
                st->out_directory = fileFixify(st->in_directory, FileFixifyBackwards);
            const ProKey mkey(fixedSubdir + ".makefile");
            if (!project->isEmpty(mkey)) {
                st->makefile = project->first(mkey).toQString();
            } else {
                st->makefile = "Makefile";
                if(!st->profile.isEmpty()) {
                    QString basename = st->in_directory;
                    int new_slsh = basename.lastIndexOf(Option::dir_sep);
                    if(new_slsh != -1)
                        basename = basename.mid(new_slsh+1);
                    if(st->profile != basename + Option::pro_ext)
                        st->makefile += "." + st->profile.left(st->profile.length() - Option::pro_ext.length());
                }
            }
            const ProKey dkey(fixedSubdir + ".depends");
            if (!project->isEmpty(dkey)) {
                const ProStringList &depends = project->values(dkey);
                for(int depend = 0; depend < depends.size(); ++depend) {
                    bool found = false;
                    for(int subDep = 0; subDep < subdirs.size(); ++subDep) {
                        if(subdirs[subDep] == depends.at(depend)) {
                            QString subName = subdirs[subDep].toQString();
                            QString fixedSubDep = subName;
                            fixedSubDep.replace(QRegExp("[^a-zA-Z0-9_]"),"-");
                            const ProKey dtkey(fixedSubDep + ".target");
                            if (!project->isEmpty(dtkey)) {
                                st->depends += project->first(dtkey);
                            } else {
                                QString d = Option::fixPathToTargetOS(subName);
                                const ProKey dfkey(fixedSubDep + ".file");
                                if (!project->isEmpty(dfkey)) {
                                    d = project->first(dfkey).toQString();
                                } else {
                                    const ProKey dskey(fixedSubDep + ".subdir");
                                    if (!project->isEmpty(dskey))
                                        d = project->first(dskey).toQString();
                                }
                                st->depends += "sub-" + d.replace(QRegExp("[^a-zA-Z0-9_]"),"-");
                            }
                            found = true;
                            break;
                        }
                    }
                    if(!found) {
                        QString depend_str = depends.at(depend).toQString();
                        st->depends += depend_str.replace(QRegExp("[^a-zA-Z0-9_]"),"-");
                    }
                }
            }
            const ProKey tkey(fixedSubdir + ".target");
            if (!project->isEmpty(tkey)) {
                st->target = project->first(tkey).toQString();
            } else {
                st->target = "sub-" + file;
                st->target.replace(QRegExp("[^a-zA-Z0-9_]"), "-");
            }
        }
    }
    return targets;
}

void
MakefileGenerator::writeSubDirs(QTextStream &t)
{
    QList<SubTarget*> targets = findSubDirsSubTargets();
    t << "first: make_first\n";
    int flags = SubTargetInstalls;
    if(project->isActiveConfig("ordered"))
        flags |= SubTargetOrdered;
    writeSubTargets(t, targets, flags);
    qDeleteAll(targets);
}

void MakefileGenerator::writeSubMakeCall(QTextStream &t, const QString &callPrefix,
                                         const QString &makeArguments)
{
    t << callPrefix << "$(MAKE)" << makeArguments << Qt::endl;
}

void
MakefileGenerator::writeSubTargetCall(QTextStream &t,
        const QString &in_directory, const QString &in, const QString &out_directory, const QString &out,
        const QString &out_directory_cdin, const QString &makefilein)
{
    QString pfx;
    if (!in.isEmpty()) {
        if (!in_directory.isEmpty())
            t << "\n\t" << mkdir_p_asstring(out_directory);
        pfx = "( " + chkexists.arg(out) +
              + " $(QMAKE) -o " + out + ' ' + in + buildArgs(false)
              + " ) && ";
    }
    writeSubMakeCall(t, out_directory_cdin + pfx, makefilein);
}

static void chopEndLines(QString *s)
{
    while (!s->isEmpty()) {
        const ushort c = s->at(s->size() - 1).unicode();
        if (c != '\n' && c != '\r')
            break;
        s->chop(1);
    }
}

void
MakefileGenerator::writeSubTargets(QTextStream &t, QList<MakefileGenerator::SubTarget*> targets, int flags)
{
    // blasted includes
    const ProStringList &qeui = project->values("QMAKE_EXTRA_INCLUDES");
    for (ProStringList::ConstIterator qeui_it = qeui.begin(); qeui_it != qeui.end(); ++qeui_it)
        t << "include " << (*qeui_it) << Qt::endl;

    if (!(flags & SubTargetSkipDefaultVariables)) {
        writeDefaultVariables(t);
        t << "SUBTARGETS    = ";     // subtargets are sub-directory
        for(int target = 0; target < targets.size(); ++target)
            t << " \\\n\t\t" << targets.at(target)->target;
        t << Qt::endl << Qt::endl;
    }
    writeExtraVariables(t);

    QStringList targetSuffixes;
    const QString abs_source_path = project->first("QMAKE_ABSOLUTE_SOURCE_PATH").toQString();
    if (!(flags & SubTargetSkipDefaultTargets)) {
        targetSuffixes << "make_first" << "all" << "clean" << "distclean"
                       << QString((flags & SubTargetInstalls) ? "install_subtargets" : "install")
                       << QString((flags & SubTargetInstalls) ? "uninstall_subtargets" : "uninstall");
    }

    struct SequentialInstallData
    {
        QString targetPrefix;
        QString commands;
        QTextStream commandsStream;
        SequentialInstallData() : commandsStream(&commands) {}
    };
    std::unique_ptr<SequentialInstallData> sequentialInstallData;
    bool dont_recurse = project->isActiveConfig("dont_recurse");

    // generate target rules
    for(int target = 0; target < targets.size(); ++target) {
        SubTarget *subtarget = targets.at(target);
        QString in_directory = subtarget->in_directory;
        if(!in_directory.isEmpty() && !in_directory.endsWith(Option::dir_sep))
            in_directory += Option::dir_sep;
        QString out_directory = subtarget->out_directory;
        if(!out_directory.isEmpty() && !out_directory.endsWith(Option::dir_sep))
            out_directory += Option::dir_sep;
        if(!abs_source_path.isEmpty() && out_directory.startsWith(abs_source_path))
            out_directory = Option::output_dir + out_directory.mid(abs_source_path.length());

        QString out_directory_cdin = out_directory.isEmpty() ? "\n\t"
                                                             : "\n\tcd " + escapeFilePath(out_directory) + " && ";
        QString makefilein = " -f " + escapeFilePath(subtarget->makefile);

        //qmake it
        QString out;
        QString in;
        if(!subtarget->profile.isEmpty()) {
            out = subtarget->makefile;
            in = escapeFilePath(fileFixify(in_directory + subtarget->profile, FileFixifyAbsolute));
            if(out.startsWith(in_directory))
                out = out.mid(in_directory.length());
            out = escapeFilePath(out);
            t << subtarget->target << "-qmake_all: ";
            if (flags & SubTargetOrdered) {
                if (target)
                    t << targets.at(target - 1)->target << "-qmake_all";
            } else {
                if (!subtarget->depends.isEmpty())
                    t << valGlue(subtarget->depends, QString(), "-qmake_all ", "-qmake_all");
            }
            t << " FORCE\n\t";
            if(!in_directory.isEmpty()) {
                t << mkdir_p_asstring(out_directory)
                  << out_directory_cdin;
            }
            t << "$(QMAKE) -o " << out << ' ' << in << buildArgs(false);
            if (!dont_recurse)
                writeSubMakeCall(t, out_directory_cdin, makefilein + " qmake_all");
            else
                t << Qt::endl;
        }

        { //actually compile
            t << subtarget->target << ":";
            auto extraDeps = extraSubTargetDependencies();
            if (!extraDeps.isEmpty())
                t << " " << valList(extraDeps);
            if(!subtarget->depends.isEmpty())
                t << " " << valList(subtarget->depends);
            t << " FORCE";
            writeSubTargetCall(t, in_directory, in, out_directory, out,
                               out_directory_cdin, makefilein);
        }

        for(int suffix = 0; suffix < targetSuffixes.size(); ++suffix) {
            QString s = targetSuffixes.at(suffix);
            if(s == "install_subtargets")
                s = "install";
            else if(s == "uninstall_subtargets")
                s = "uninstall";
            else if(s == "make_first")
                s = QString();

            if (project->isActiveConfig("build_all") && s == "install") {
                if (!sequentialInstallData)
                    sequentialInstallData.reset(new SequentialInstallData);
                sequentialInstallData->targetPrefix += subtarget->target + '-';
                writeSubTargetCall(sequentialInstallData->commandsStream, in_directory, in,
                                   out_directory, out, out_directory_cdin,
                                   makefilein + " " + s);
                chopEndLines(&sequentialInstallData->commands);
            }

            if(flags & SubTargetOrdered) {
                t << subtarget->target << "-" << targetSuffixes.at(suffix) << "-ordered:";
                if(target)
                    t << " " << targets.at(target-1)->target << "-" << targetSuffixes.at(suffix) << "-ordered ";
                t << " FORCE";
                writeSubTargetCall(t, in_directory, in, out_directory, out,
                                   out_directory_cdin, makefilein + " " + s);
            }
            t << subtarget->target << "-" << targetSuffixes.at(suffix) << ":";
            if(!subtarget->depends.isEmpty())
                t << " " << valGlue(subtarget->depends, QString(), "-" + targetSuffixes.at(suffix) + " ",
                                    "-"+targetSuffixes.at(suffix));
            t << " FORCE";
            writeSubTargetCall(t, in_directory, in, out_directory, out,
                               out_directory_cdin, makefilein + " " + s);
        }
    }
    t << Qt::endl;

    if (sequentialInstallData) {
        t << sequentialInstallData->targetPrefix << "install: FORCE"
          << sequentialInstallData->commands << Qt::endl << Qt::endl;
    }

    if (!(flags & SubTargetSkipDefaultTargets)) {
        writeMakeQmake(t, true);

        t << "qmake_all:";
        if(!targets.isEmpty()) {
            for(QList<SubTarget*>::Iterator it = targets.begin(); it != targets.end(); ++it) {
                if(!(*it)->profile.isEmpty())
                    t << " " << (*it)->target << "-qmake_all";
            }
        }
        t << " FORCE\n\n";
    }

    for(int s = 0; s < targetSuffixes.size(); ++s) {
        QString suffix = targetSuffixes.at(s);
        if(!(flags & SubTargetInstalls) && suffix.endsWith("install"))
            continue;

        t << suffix << ":";
        for(int target = 0; target < targets.size(); ++target) {
            SubTarget *subTarget = targets.at(target);
            const ProStringList &config = project->values(ProKey(subTarget->name + ".CONFIG"));
            if (suffix == "make_first"
                && config.indexOf("no_default_target") != -1) {
                continue;
            }
            if((suffix == "install_subtargets" || suffix == "uninstall_subtargets")
                && config.indexOf("no_default_install") != -1) {
                continue;
            }
            QString targetRule = subTarget->target + "-" + suffix;
            if(flags & SubTargetOrdered)
                targetRule += "-ordered";
            t << " " << targetRule;
        }
        if(suffix == "all" || suffix == "make_first")
            t << ' ' << depVar("ALL_DEPS");
        if(suffix == "clean")
            t << ' ' << depVar("CLEAN_DEPS");
        else if (suffix == "distclean")
            t << ' ' << depVar("DISTCLEAN_DEPS");
        t << " FORCE\n";
        if(suffix == "clean") {
            t << fixFileVarGlue("QMAKE_CLEAN", "\t-$(DEL_FILE) ", "\n\t-$(DEL_FILE) ", "\n");
        } else if(suffix == "distclean") {
            QString ofile = fileFixify(Option::output.fileName());
            if(!ofile.isEmpty())
                t << "\t-$(DEL_FILE) " << escapeFilePath(ofile) << Qt::endl;
            t << fixFileVarGlue("QMAKE_DISTCLEAN", "\t-$(DEL_FILE) ", " ", "\n");
        }
    }

    // user defined targets
    const ProStringList &qut = project->values("QMAKE_EXTRA_TARGETS");
    for (ProStringList::ConstIterator qut_it = qut.begin(); qut_it != qut.end(); ++qut_it) {
        const ProStringList &config = project->values(ProKey(*qut_it + ".CONFIG"));
        QString targ = var(ProKey(*qut_it + ".target")),
                 cmd = var(ProKey(*qut_it + ".commands")), deps;
        if(targ.isEmpty())
            targ = (*qut_it).toQString();
        t << Qt::endl;

        const ProStringList &deplist = project->values(ProKey(*qut_it + ".depends"));
        for (ProStringList::ConstIterator dep_it = deplist.begin(); dep_it != deplist.end(); ++dep_it) {
            QString dep = var(ProKey(*dep_it + ".target"));
            if(dep.isEmpty())
                dep = (*dep_it).toQString();
            deps += ' ' + escapeDependencyPath(Option::fixPathToTargetOS(dep, false));
        }
        if (config.indexOf("recursive") != -1) {
            QSet<QString> recurse;
            const ProKey rkey(*qut_it + ".recurse");
            if (project->isSet(rkey)) {
                const QStringList values = project->values(rkey).toQStringList();
                recurse = QSet<QString>(values.begin(), values.end());
            } else {
                for(int target = 0; target < targets.size(); ++target)
                    recurse.insert(targets.at(target)->name);
            }
            for(int target = 0; target < targets.size(); ++target) {
                SubTarget *subtarget = targets.at(target);
                QString in_directory = subtarget->in_directory;
                if(!in_directory.isEmpty() && !in_directory.endsWith(Option::dir_sep))
                    in_directory += Option::dir_sep;
                QString out_directory = subtarget->out_directory;
                if(!out_directory.isEmpty() && !out_directory.endsWith(Option::dir_sep))
                    out_directory += Option::dir_sep;
                if(!abs_source_path.isEmpty() && out_directory.startsWith(abs_source_path))
                    out_directory = Option::output_dir + out_directory.mid(abs_source_path.length());

                if(!recurse.contains(subtarget->name))
                    continue;

                QString out_directory_cdin = out_directory.isEmpty() ? "\n\t"
                                                                     : "\n\tcd " + escapeFilePath(out_directory) + " && ";
                QString makefilein = " -f " + escapeFilePath(subtarget->makefile);

                QString out;
                QString in;
                if (!subtarget->profile.isEmpty()) {
                    out = subtarget->makefile;
                    in = escapeFilePath(fileFixify(in_directory + subtarget->profile, FileFixifyAbsolute));
                    if (out.startsWith(in_directory))
                        out = out.mid(in_directory.length());
                    out = escapeFilePath(out);
                }

                //write the rule/depends
                if(flags & SubTargetOrdered) {
                    const QString dep = subtarget->target + "-" + (*qut_it) + "_ordered";
                    t << dep << ":";
                    if(target)
                        t << " " << targets.at(target-1)->target << "-" << (*qut_it) << "_ordered ";
                    deps += " " + dep;
                } else {
                    const QString dep = subtarget->target + "-" + (*qut_it);
                    t << dep << ":";
                    if(!subtarget->depends.isEmpty())
                        t << " " << valGlue(subtarget->depends, QString(), "-" + (*qut_it) + " ", "-" + (*qut_it));
                    deps += " " + dep;
                }

                QString sub_targ = targ;
                const ProKey rtkey(*qut_it + ".recurse_target");
                if (project->isSet(rtkey))
                    sub_targ = project->first(rtkey).toQString();

                //write the commands
                writeSubTargetCall(t, in_directory, in, out_directory, out,
                                   out_directory_cdin, makefilein + " " + sub_targ);
            }
        }
        if (config.indexOf("phony") != -1)
            deps += " FORCE";
        t << escapeDependencyPath(Option::fixPathToTargetOS(targ, false)) << ":" << deps << "\n";
        if(!cmd.isEmpty())
            t << "\t" << cmd << Qt::endl;
    }

    if(flags & SubTargetInstalls) {
        project->values("INSTALLDEPS")   += "install_subtargets";
        project->values("UNINSTALLDEPS") += "uninstall_subtargets";
        writeInstalls(t, true);
    }
    t << "FORCE:\n\n";
}

void
MakefileGenerator::writeMakeQmake(QTextStream &t, bool noDummyQmakeAll)
{
    QString ofile = fileFixify(Option::output.fileName());
    if(project->isEmpty("QMAKE_FAILED_REQUIREMENTS") && !project->isEmpty("QMAKE_INTERNAL_PRL_FILE")) {
        QStringList files = escapeFilePaths(fileFixify(Option::mkfile::project_files));
        t << escapeDependencyPath(project->first("QMAKE_INTERNAL_PRL_FILE").toQString()) << ": \n\t"
          << "@$(QMAKE) -prl " << files.join(' ') << ' ' << buildArgs(true) << Qt::endl;
    }

        QString qmake = "$(QMAKE)" + fullBuildArgs();
        if(!ofile.isEmpty() && !project->isActiveConfig("no_autoqmake")) {
            t << escapeDependencyPath(ofile) << ": "
              << escapeDependencyPath(fileFixify(project->projectFile())) << " ";
            if (Option::globals->do_cache) {
                if (!project->confFile().isEmpty())
                    t <<  escapeDependencyPath(fileFixify(project->confFile())) << " ";
                if (!project->cacheFile().isEmpty())
                    t <<  escapeDependencyPath(fileFixify(project->cacheFile())) << " ";
            }
            if(!specdir().isEmpty()) {
                if (exists(Option::normalizePath(specdir() + "/qmake.conf")))
                    t << escapeDependencyPath(specdir() + Option::dir_sep + "qmake.conf") << " ";
            }
            const ProStringList &included = escapeDependencyPaths(project->values("QMAKE_INTERNAL_INCLUDED_FILES"));
            t << included.join(QString(" \\\n\t\t")) << "\n\t"
              << qmake << Qt::endl;
            const ProStringList &extraCommands = project->values("QMAKE_MAKE_QMAKE_EXTRA_COMMANDS");
            if (!extraCommands.isEmpty())
                t << "\t" << extraCommands.join(QString("\n\t")) << Qt::endl;
            for(int include = 0; include < included.size(); ++include) {
                const ProString &i = included.at(include);
                if(!i.isEmpty())
                    t << i << ":\n";
            }
        }
        if(project->first("QMAKE_ORIG_TARGET") != "qmake") {
            t << "qmake: FORCE\n\t@" << qmake << Qt::endl << Qt::endl;
            if (!noDummyQmakeAll)
                t << "qmake_all: FORCE\n\n";
        }
}

QFileInfo
MakefileGenerator::fileInfo(QString file) const
{
    static QHash<FileInfoCacheKey, QFileInfo> *cache = nullptr;
    static QFileInfo noInfo = QFileInfo();
    if(!cache) {
        cache = new QHash<FileInfoCacheKey, QFileInfo>;
        qmakeAddCacheClear(qmakeDeleteCacheClear<QHash<FileInfoCacheKey, QFileInfo> >, (void**)&cache);
    }
    FileInfoCacheKey cacheKey(file);
    QFileInfo value = cache->value(cacheKey, noInfo);
    if (value != noInfo)
        return value;

    QFileInfo fi(file);
    if (fi.exists())
        cache->insert(cacheKey, fi);
    return fi;
}

MakefileGenerator::LibFlagType
MakefileGenerator::parseLibFlag(const ProString &flag, ProString *arg)
{
    if (flag.startsWith("-L")) {
        *arg = flag.mid(2);
        return LibFlagPath;
    }
    if (flag.startsWith("-l")) {
        *arg = flag.mid(2);
        return LibFlagLib;
    }
    if (flag.startsWith('-'))
        return LibFlagOther;
    return LibFlagFile;
}

ProStringList
MakefileGenerator::fixLibFlags(const ProKey &var)
{
    const ProStringList &in = project->values(var);
    ProStringList ret;

    ret.reserve(in.length());
    for (const ProString &v : in)
        ret << fixLibFlag(v);
    return ret;
}

ProString MakefileGenerator::fixLibFlag(const ProString &)
{
    qFatal("MakefileGenerator::fixLibFlag() called");
    return ProString();
}

ProString
MakefileGenerator::escapeFilePath(const ProString &path) const
{
    return ProString(escapeFilePath(path.toQString()));
}

QStringList
MakefileGenerator::escapeFilePaths(const QStringList &paths) const
{
    QStringList ret;
    for(int i = 0; i < paths.size(); ++i)
        ret.append(escapeFilePath(paths.at(i)));
    return ret;
}

ProStringList
MakefileGenerator::escapeFilePaths(const ProStringList &paths) const
{
    ProStringList ret;
    const int size = paths.size();
    ret.reserve(size);
    for (int i = 0; i < size; ++i)
        ret.append(escapeFilePath(paths.at(i)));
    return ret;
}

QString
MakefileGenerator::escapeDependencyPath(const QString &path) const
{
    QString ret = path;
    if (!ret.isEmpty()) {
        // Unix make semantics, to be inherited by unix and mingw generators.
#ifdef Q_OS_UNIX
        // When running on Unix, we need to escape colons (which may appear
        // anywhere in a path, and would be mis-parsed as dependency separators).
        static const QRegExp criticalChars(QStringLiteral("([\t :#])"));
#else
        // MinGW make has a hack for colons which denote drive letters, and no
        // other colons may appear in paths. And escaping colons actually breaks
        // the make from the Android SDK.
        static const QRegExp criticalChars(QStringLiteral("([\t #])"));
#endif
        ret.replace(criticalChars, QStringLiteral("\\\\1"));
        ret.replace(QLatin1Char('='), QStringLiteral("$(EQ)"));
        debug_msg(2, "escapeDependencyPath: %s -> %s", path.toLatin1().constData(), ret.toLatin1().constData());
    }
    return ret;
}

ProString
MakefileGenerator::escapeDependencyPath(const ProString &path) const
{
    return ProString(escapeDependencyPath(path.toQString()));
}

QStringList
MakefileGenerator::escapeDependencyPaths(const QStringList &paths) const
{
    QStringList ret;
    const int size = paths.size();
    ret.reserve(size);
    for (int i = 0; i < size; ++i)
        ret.append(escapeDependencyPath(paths.at(i)));
    return ret;
}

ProStringList
MakefileGenerator::escapeDependencyPaths(const ProStringList &paths) const
{
    ProStringList ret;
    const int size = paths.size();
    ret.reserve(size);
    for (int i = 0; i < size; ++i)
        ret.append(escapeDependencyPath(paths.at(i).toQString()));
    return ret;
}

QStringList
MakefileGenerator::finalizeDependencyPaths(const QStringList &paths) const
{
    QStringList ret;
    const int size = paths.size();
    ret.reserve(size);
    for (int i = 0; i < size; ++i)
        ret.append(escapeDependencyPath(Option::fixPathToTargetOS(paths.at(i), false)));
    return ret;
}

QStringList
MakefileGenerator::fileFixify(const QStringList &files, FileFixifyTypes fix, bool canon) const
{
    if(files.isEmpty())
        return files;
    QStringList ret;
    for(QStringList::ConstIterator it = files.begin(); it != files.end(); ++it) {
        if(!(*it).isEmpty())
            ret << fileFixify((*it), fix, canon);
    }
    return ret;
}

QString
MakefileGenerator::fileFixify(const QString &file, FileFixifyTypes fix, bool canon) const
{
    if(file.isEmpty())
        return file;
    QString ret = file;

    //do the fixin'
    QString orig_file = ret;
    if(ret.startsWith(QLatin1Char('~'))) {
        if(ret.startsWith(QLatin1String("~/")))
            ret = QDir::homePath() + ret.mid(1);
        else
            warn_msg(WarnLogic, "Unable to expand ~ in %s", ret.toLatin1().constData());
    }
    if ((fix & FileFixifyAbsolute)
            || (!(fix & FileFixifyRelative) && project->isActiveConfig("no_fixpath"))) {
        if ((fix & FileFixifyAbsolute) && QDir::isRelativePath(ret)) {
            QString pwd = !(fix & FileFixifyFromOutdir) ? project->projectDir() : Option::output_dir;
            {
                QFileInfo in_fi(fileInfo(pwd));
                if (in_fi.exists())
                    pwd = in_fi.canonicalFilePath();
            }
            if (!pwd.endsWith(QLatin1Char('/')))
                pwd += QLatin1Char('/');
            ret.prepend(pwd);
        }
        ret = Option::fixPathToTargetOS(ret, false, canon);
    } else { //fix it..
        QString out_dir = (fix & FileFixifyToIndir) ? project->projectDir() : Option::output_dir;
        QString in_dir  = !(fix & FileFixifyFromOutdir) ? project->projectDir() : Option::output_dir;
        {
            QFileInfo in_fi(fileInfo(in_dir));
            if(in_fi.exists())
                in_dir = in_fi.canonicalFilePath();
            QFileInfo out_fi(fileInfo(out_dir));
            if(out_fi.exists())
                out_dir = out_fi.canonicalFilePath();
        }

        QString qfile(Option::normalizePath(ret));
        QFileInfo qfileinfo(fileInfo(qfile));
        if(out_dir != in_dir || !qfileinfo.isRelative()) {
            if(qfileinfo.isRelative()) {
                ret = in_dir + "/" + qfile;
                qfileinfo.setFile(ret);
            }
            ret = Option::fixPathToTargetOS(ret, false, canon);
            QString match_dir = Option::fixPathToTargetOS(out_dir, false, canon);
            if(ret == match_dir) {
                ret = "";
            } else if(ret.startsWith(match_dir + Option::dir_sep)) {
                ret = ret.mid(match_dir.length() + Option::dir_sep.length());
            } else {
                //figure out the depth
                int depth = 4;
                if(Option::qmake_mode == Option::QMAKE_GENERATE_MAKEFILE ||
                   Option::qmake_mode == Option::QMAKE_GENERATE_PRL) {
                    if(project && !project->isEmpty("QMAKE_PROJECT_DEPTH"))
                        depth = project->first("QMAKE_PROJECT_DEPTH").toInt();
                    else if(Option::mkfile::cachefile_depth != -1)
                        depth = Option::mkfile::cachefile_depth;
                }
                //calculate how much can be removed
                QString dot_prefix;
                for(int i = 1; i <= depth; i++) {
                    int sl = match_dir.lastIndexOf(Option::dir_sep);
                    if(sl == -1)
                        break;
                    match_dir = match_dir.left(sl);
                    if(match_dir.isEmpty())
                        break;
                    if(ret.startsWith(match_dir + Option::dir_sep)) {
                        //concat
                        int remlen = ret.length() - (match_dir.length() + 1);
                        if(remlen < 0)
                            remlen = 0;
                        ret = ret.right(remlen);
                        //prepend
                        for(int o = 0; o < i; o++)
                            dot_prefix += ".." + Option::dir_sep;
                        break;
                    }
                }
                ret.prepend(dot_prefix);
            }
        } else {
            ret = Option::fixPathToTargetOS(ret, false, canon);
        }
    }
    if(ret.isEmpty())
        ret = ".";
    debug_msg(3, "Fixed[%d,%d] %s :: to :: %s [%s::%s]",
              int(fix), canon, orig_file.toLatin1().constData(), ret.toLatin1().constData(),
              qmake_getpwd().toLatin1().constData(), Option::output_dir.toLatin1().constData());
    return ret;
}

QMakeLocalFileName
MakefileGenerator::fixPathForFile(const QMakeLocalFileName &file, bool forOpen)
{
    if(forOpen)
        return QMakeLocalFileName(fileFixify(file.real(), FileFixifyBackwards));
    return QMakeLocalFileName(fileFixify(file.real()));
}

QFileInfo
MakefileGenerator::findFileInfo(const QMakeLocalFileName &file)
{
    return fileInfo(file.local());
}

QMakeLocalFileName
MakefileGenerator::findFileForDep(const QMakeLocalFileName &dep, const QMakeLocalFileName &file)
{
    QMakeLocalFileName ret;
    if(!project->isEmpty("SKIP_DEPENDS")) {
        bool found = false;
        const ProStringList &nodeplist = project->values("SKIP_DEPENDS");
        for (ProStringList::ConstIterator it = nodeplist.begin();
            it != nodeplist.end(); ++it) {
            QRegExp regx((*it).toQString());
            if(regx.indexIn(dep.local()) != -1) {
                found = true;
                break;
            }
        }
        if(found)
            return ret;
    }

    ret = QMakeSourceFileInfo::findFileForDep(dep, file);
    if(!ret.isNull())
        return ret;

    //these are some "hacky" heuristics it will try to do on an include
    //however these can be turned off at runtime, I'm not sure how
    //reliable these will be, most likely when problems arise turn it off
    //and see if they go away..
    if(Option::mkfile::do_dep_heuristics) {
        if(depHeuristicsCache.contains(dep.real()))
            return depHeuristicsCache[dep.real()];

        if(Option::output_dir != qmake_getpwd()
           && QDir::isRelativePath(dep.real())) { //is it from the shadow tree
            QVector<QMakeLocalFileName> depdirs = QMakeSourceFileInfo::dependencyPaths();
            depdirs.prepend(fileInfo(file.real()).absoluteDir().path());
            QString pwd = qmake_getpwd();
            if(pwd.at(pwd.length()-1) != '/')
                pwd += '/';
            for(int i = 0; i < depdirs.count(); i++) {
                QString dir = depdirs.at(i).real();
                if(!QDir::isRelativePath(dir) && dir.startsWith(pwd))
                    dir = dir.mid(pwd.length());
                if(QDir::isRelativePath(dir)) {
                    if(!dir.endsWith(Option::dir_sep))
                        dir += Option::dir_sep;
                    QString shadow = fileFixify(dir + dep.local(), FileFixifyBackwards);
                    if(exists(shadow)) {
                        ret = QMakeLocalFileName(shadow);
                        goto found_dep_from_heuristic;
                    }
                }
            }
        }
        { //is it from an EXTRA_TARGET
            const QString dep_basename = dep.local().section('/', -1);
            const ProStringList &qut = project->values("QMAKE_EXTRA_TARGETS");
            for (ProStringList::ConstIterator it = qut.begin(); it != qut.end(); ++it) {
                QString targ = var(ProKey(*it + ".target"));
                if(targ.isEmpty())
                    targ = (*it).toQString();
                QString out = Option::fixPathToTargetOS(targ);
                if(out == dep.real() || out.section(Option::dir_sep, -1) == dep_basename) {
                    ret = QMakeLocalFileName(out);
                    goto found_dep_from_heuristic;
                }
            }
        }
        { //is it from an EXTRA_COMPILER
            const QString dep_basename = dep.local().section('/', -1);
            const ProStringList &quc = project->values("QMAKE_EXTRA_COMPILERS");
            for (ProStringList::ConstIterator it = quc.begin(); it != quc.end(); ++it) {
                const ProString &tmp_out = project->first(ProKey(*it + ".output"));
                if(tmp_out.isEmpty())
                    continue;
                const ProStringList &tmp = project->values(ProKey(*it + ".input"));
                for (ProStringList::ConstIterator it2 = tmp.begin(); it2 != tmp.end(); ++it2) {
                    const ProStringList &inputs = project->values((*it2).toKey());
                    for (ProStringList::ConstIterator input = inputs.begin(); input != inputs.end(); ++input) {
                        QString out = Option::fixPathToTargetOS(
                                replaceExtraCompilerVariables(tmp_out.toQString(), (*input).toQString(), QString(), NoShell));
                        if (out == dep.real() || out.section(Option::dir_sep, -1) == dep_basename) {
                            ret = QMakeLocalFileName(fileFixify(out, FileFixifyBackwards));
                            goto found_dep_from_heuristic;
                        }
                    }
                }
            }
        }
    found_dep_from_heuristic:
        depHeuristicsCache.insert(dep.real(), ret);
    }
    return ret;
}

QStringList
&MakefileGenerator::findDependencies(const QString &file)
{
    const QString fixedFile = fileFixify(file);
    if(!dependsCache.contains(fixedFile)) {
#if 1
        QStringList deps = QMakeSourceFileInfo::dependencies(file);
        if(file != fixedFile)
            deps += QMakeSourceFileInfo::dependencies(fixedFile);
#else
        QStringList deps = QMakeSourceFileInfo::dependencies(fixedFile);
#endif
        dependsCache.insert(fixedFile, deps);
    }
    return dependsCache[fixedFile];
}

QString
MakefileGenerator::specdir()
{
    if (spec.isEmpty())
        spec = fileFixify(project->specDir());
    return spec;
}

bool
MakefileGenerator::openOutput(QFile &file, const QString &build) const
{
    debug_msg(3, "asked to open output file '%s' in %s",
        qPrintable(file.fileName()), qPrintable(Option::output_dir));

    if (file.fileName().isEmpty()) {
        file.setFileName(!project->isEmpty("MAKEFILE")
                         ? project->first("MAKEFILE").toQString() : "Makefile");
    }

    file.setFileName(QDir(Option::output_dir).absoluteFilePath(file.fileName()));

    if (!build.isEmpty())
        file.setFileName(file.fileName() + "." + build);

    if (project->isEmpty("QMAKE_MAKEFILE"))
        project->values("QMAKE_MAKEFILE").append(file.fileName());

    // Make required directories. Note that we do this based on the
    // filename, not Option::output_dir, as the filename may include
    // generator specific directories not included in output_dir.
    int slsh = file.fileName().lastIndexOf('/');
    if (slsh != -1)
        mkdir(file.fileName().left(slsh));

    debug_msg(3, "opening output file %s", qPrintable(file.fileName()));
    return file.open(QIODevice::WriteOnly | QIODevice::Text | QIODevice::Truncate);
}

QString
MakefileGenerator::pkgConfigFileName(bool fixify)
{
    QString ret = project->first("QMAKE_PKGCONFIG_FILE").toQString();
    if (ret.isEmpty()) {
        ret = project->first("TARGET").toQString();
        int slsh = ret.lastIndexOf(Option::dir_sep);
        if (slsh != -1)
            ret = ret.right(ret.length() - slsh - 1);
        if (ret.startsWith("lib"))
            ret = ret.mid(3);
        int dot = ret.indexOf('.');
        if (dot != -1)
            ret = ret.left(dot);
    }
    ret += Option::pkgcfg_ext;
    QString subdir = project->first("QMAKE_PKGCONFIG_DESTDIR").toQString();
    if(!subdir.isEmpty()) {
        // initOutPaths() appends dir_sep, but just to be safe..
        if (!subdir.endsWith(Option::dir_sep))
            ret.prepend(Option::dir_sep);
        ret.prepend(subdir);
    }
    if(fixify) {
        if(QDir::isRelativePath(ret) && !project->isEmpty("DESTDIR"))
            ret.prepend(project->first("DESTDIR").toQString());
        ret = fileFixify(ret, FileFixifyBackwards);
    }
    return ret;
}

QString
MakefileGenerator::pkgConfigPrefix() const
{
    if(!project->isEmpty("QMAKE_PKGCONFIG_PREFIX"))
        return project->first("QMAKE_PKGCONFIG_PREFIX").toQString();
    return project->propertyValue(ProKey("QT_INSTALL_PREFIX")).toQString();
}

QString
MakefileGenerator::pkgConfigFixPath(QString path) const
{
    QString prefix = pkgConfigPrefix();
    if(path.startsWith(prefix))
        path.replace(prefix, QLatin1String("${prefix}"));
    return path;
}

void
MakefileGenerator::writePkgConfigFile()
{
    QString fname = pkgConfigFileName();
    mkdir(fileInfo(fname).path());
    QFile ft(fname);
    if(!ft.open(QIODevice::WriteOnly))
        return;
    QString ffname(fileFixify(fname));
    project->values("ALL_DEPS").append(ffname);
    project->values("QMAKE_DISTCLEAN").append(ffname);
    QTextStream t(&ft);

    QString prefix = pkgConfigPrefix();
    QString libDir = project->first("QMAKE_PKGCONFIG_LIBDIR").toQString();
    if(libDir.isEmpty())
        libDir = prefix + "/lib";
    QString includeDir = project->first("QMAKE_PKGCONFIG_INCDIR").toQString();
    if(includeDir.isEmpty())
        includeDir = prefix + "/include";

    t << "prefix=" << prefix << Qt::endl;
    t << "exec_prefix=${prefix}\n"
      << "libdir=" << pkgConfigFixPath(libDir) << "\n"
      << "includedir=" << pkgConfigFixPath(includeDir) << Qt::endl;
    t << Qt::endl;

    //extra PKGCONFIG variables
    const ProStringList &pkgconfig_vars = project->values("QMAKE_PKGCONFIG_VARIABLES");
    for(int i = 0; i < pkgconfig_vars.size(); ++i) {
        const ProString &var = project->first(ProKey(pkgconfig_vars.at(i) + ".name"));
        QString val = project->values(ProKey(pkgconfig_vars.at(i) + ".value")).join(' ');
        if(var.isEmpty())
            continue;
        if(val.isEmpty()) {
            const ProStringList &var_vars = project->values(ProKey(pkgconfig_vars.at(i) + ".variable"));
            for(int v = 0; v < var_vars.size(); ++v) {
                const ProStringList &vars = project->values(var_vars.at(v).toKey());
                for(int var = 0; var < vars.size(); ++var) {
                    if(!val.isEmpty())
                        val += " ";
                    val += pkgConfigFixPath(vars.at(var).toQString());
                }
            }
        }
        if (!val.isEmpty())
            t << var << "=" << val << Qt::endl;
    }

    t << Qt::endl;

    QString name = project->first("QMAKE_PKGCONFIG_NAME").toQString();
    if(name.isEmpty()) {
        name = project->first("QMAKE_ORIG_TARGET").toQString().toLower();
        name.replace(0, 1, name[0].toUpper());
    }
    t << "Name: " << name << Qt::endl;
    QString desc = project->values("QMAKE_PKGCONFIG_DESCRIPTION").join(' ');
    if(desc.isEmpty()) {
        if(name.isEmpty()) {
            desc = project->first("QMAKE_ORIG_TARGET").toQString().toLower();
            desc.replace(0, 1, desc[0].toUpper());
        } else {
            desc = name;
        }
        if(project->first("TEMPLATE") == "lib") {
            if(project->isActiveConfig("plugin"))
               desc += " Plugin";
            else
               desc += " Library";
        } else if(project->first("TEMPLATE") == "app") {
            desc += " Application";
        }
    }
    t << "Description: " << desc << Qt::endl;
    ProString version = project->first("QMAKE_PKGCONFIG_VERSION");
    if (version.isEmpty())
        version = project->first("VERSION");
    if (!version.isEmpty())
        t << "Version: " << version << Qt::endl;

    if (project->first("TEMPLATE") == "lib") {
        // libs
        t << "Libs: ";
        QString pkgConfiglibName;
        if (target_mode == TARG_MAC_MODE && project->isActiveConfig("lib_bundle")) {
            if (libDir != QLatin1String("/Library/Frameworks"))
                t << "-F${libdir} ";
            ProString bundle;
            if (!project->isEmpty("QMAKE_FRAMEWORK_BUNDLE_NAME"))
                bundle = project->first("QMAKE_FRAMEWORK_BUNDLE_NAME");
            else
                bundle = project->first("TARGET");
            int suffix = bundle.lastIndexOf(".framework");
            if (suffix != -1)
                bundle = bundle.left(suffix);
            t << "-framework ";
            pkgConfiglibName = bundle.toQString();
        } else {
            if (!project->values("QMAKE_DEFAULT_LIBDIRS").contains(libDir))
                t << "-L${libdir} ";
            pkgConfiglibName = "-l" + project->first("QMAKE_ORIG_TARGET");
            if (project->isActiveConfig("shared"))
                pkgConfiglibName += project->first("TARGET_VERSION_EXT").toQString();
        }
        t << shellQuote(pkgConfiglibName) << " \n";

        if (project->isActiveConfig("staticlib")) {
            ProStringList libs;
            libs << "LIBS";  // FIXME: this should not be conditional on staticlib
            libs << "LIBS_PRIVATE";
            libs << "QMAKE_LIBS";  // FIXME: this should not be conditional on staticlib
            libs << "QMAKE_LIBS_PRIVATE";
            libs << "QMAKE_LFLAGS_THREAD"; //not sure about this one, but what about things like -pthread?
            t << "Libs.private:";
            for (ProStringList::ConstIterator it = libs.cbegin(); it != libs.cend(); ++it)
                t << ' ' << fixLibFlags((*it).toKey()).join(' ');
            t << Qt::endl;
        }
    }

    // flags
    // ### too many
    t << "Cflags: "
        // << var("QMAKE_CXXFLAGS") << " "
      << varGlue("PRL_EXPORT_DEFINES","-D"," -D"," ")
      << varGlue("PRL_EXPORT_CXXFLAGS", "", " ", " ")
      << varGlue("QMAKE_PKGCONFIG_CFLAGS", "", " ", " ")
        //      << varGlue("DEFINES","-D"," -D"," ")
         ;
    if (!project->values("QMAKE_DEFAULT_INCDIRS").contains(includeDir))
        t << "-I${includedir}";
    if (target_mode == TARG_MAC_MODE && project->isActiveConfig("lib_bundle")
        && libDir != QLatin1String("/Library/Frameworks")) {
            t << " -F${libdir}";
    }
    t << Qt::endl;

    // requires
    const QString requiresString = project->values("QMAKE_PKGCONFIG_REQUIRES").join(' ');
    if (!requiresString.isEmpty()) {
        t << "Requires: " << requiresString << Qt::endl;
    }

    t << Qt::endl;
}

static QString windowsifyPath(const QString &str)
{
    // The paths are escaped in prl files, so every slash needs to turn into two backslashes.
    // Then each backslash needs to be escaped for sed. And another level for C quoting here.
    return QString(str).replace('/', QLatin1String("\\\\\\\\"));
}

QString MakefileGenerator::installMetaFile(const ProKey &replace_rule, const QString &src, const QString &dst)
{
    QString ret;
    if (project->isEmpty(replace_rule)
        || project->isActiveConfig("no_sed_meta_install")) {
        ret += "$(INSTALL_FILE) " + escapeFilePath(src) + ' ' + escapeFilePath(dst);
    } else {
        QString sedargs;
        const ProStringList &replace_rules = project->values(replace_rule);
        for (int r = 0; r < replace_rules.size(); ++r) {
            const ProString match = project->first(ProKey(replace_rules.at(r) + ".match")),
                        replace = project->first(ProKey(replace_rules.at(r) + ".replace"));
            if (!match.isEmpty() /*&& match != replace*/) {
                sedargs += " -e " + shellQuote("s," + match + "," + replace + ",g");
                if (isWindowsShell() && project->first(ProKey(replace_rules.at(r) + ".CONFIG")).contains("path"))
                    sedargs += " -e " + shellQuote("s," + windowsifyPath(match.toQString())
                                               + "," + windowsifyPath(replace.toQString()) + ",gi");
            }
        }
        if (sedargs.isEmpty()) {
            ret += "$(INSTALL_FILE) " + escapeFilePath(src) + ' ' + escapeFilePath(dst);
        } else {
            ret += "$(SED) " + sedargs + ' ' + escapeFilePath(src) + " > " + escapeFilePath(dst);
        }
    }
    return ret;
}

QString MakefileGenerator::shellQuote(const QString &str)
{
    return isWindowsShell() ? IoUtils::shellQuoteWin(str) : IoUtils::shellQuoteUnix(str);
}

/*
 * Returns the name of the variable that contains the fully resolved target
 * (including DESTDIR) of this generator.
 */
ProKey MakefileGenerator::fullTargetVariable() const
{
    return "TARGET";
}

QT_END_NAMESPACE<|MERGE_RESOLUTION|>--- conflicted
+++ resolved
@@ -1856,7 +1856,8 @@
                                                        const QString &inpf,
                                                        const QString &tmp_out,
                                                        bool dep_lines,
-                                                       QStringList *deps)
+                                                       QStringList *deps,
+                                                       bool existingDepsOnly)
 {
     char buff[256];
     QString dep_cmd = replaceExtraCompilerVariables(tmp_dep_cmd, inpf, tmp_out, LocalShell);
@@ -1885,6 +1886,8 @@
                         warn_msg(WarnDeprecated, ".depend_command for extra compiler %s"
                                  " prints paths relative to source directory",
                                  extraCompiler.toLatin1().constData());
+                    } else if (existingDepsOnly) {
+                        file.clear();
                     } else {
                         file = absFile;  // fallback for generated resources
                     }
@@ -2029,51 +2032,8 @@
                 deps += findDependencies(inpf);
                 inputs += Option::fixPathToTargetOS(inpf, false);
                 if(!tmp_dep_cmd.isEmpty() && doDepends()) {
-<<<<<<< HEAD
                     callExtraCompilerDependCommand(*it, dep_cd_cmd, tmp_dep_cmd, inpf,
-                                                   tmp_out, dep_lines, &deps);
-=======
-                    char buff[256];
-                    QString dep_cmd = replaceExtraCompilerVariables(tmp_dep_cmd, inpf, tmp_out, LocalShell);
-                    dep_cmd = dep_cd_cmd + fixEnvVariables(dep_cmd);
-                    if (FILE *proc = QT_POPEN(dep_cmd.toLatin1().constData(), QT_POPEN_READ)) {
-                        QByteArray depData;
-                        while (int read_in = feof(proc) ? 0 : (int)fread(buff, 1, 255, proc))
-                            depData.append(buff, read_in);
-                        QT_PCLOSE(proc);
-                        const QString indeps = QString::fromLocal8Bit(depData);
-                        if(!indeps.isEmpty()) {
-                            QDir outDir(Option::output_dir);
-                            QStringList dep_cmd_deps = splitDeps(indeps, dep_lines);
-                            for(int i = 0; i < dep_cmd_deps.count(); ++i) {
-                                QString &file = dep_cmd_deps[i];
-                                QString absFile = outDir.absoluteFilePath(file);
-                                if (absFile == file) {
-                                    // already absolute; don't do any checks.
-                                } else if (exists(absFile)) {
-                                    file = absFile;
-                                } else {
-                                    QString localFile = resolveDependency(outDir, file);
-                                    if (localFile.isEmpty()) {
-                                        if (exists(file))
-                                            warn_msg(WarnDeprecated, ".depend_command for extra compiler %s"
-                                                                     " prints paths relative to source directory",
-                                                                     (*it).toLatin1().constData());
-                                        else if (existingDepsOnly)
-                                            file.clear();
-                                        else
-                                            file = absFile;  // fallback for generated resources
-                                    } else {
-                                        file = localFile;
-                                    }
-                                }
-                                if(!file.isEmpty())
-                                    file = fileFixify(file);
-                            }
-                            deps += dep_cmd_deps;
-                        }
-                    }
->>>>>>> 0d9f43d5
+                                                   tmp_out, dep_lines, &deps, existingDepsOnly);
                 }
             }
             for(int i = 0; i < inputs.size(); ) {
@@ -2121,51 +2081,8 @@
             for (ProStringList::ConstIterator it3 = vars.constBegin(); it3 != vars.constEnd(); ++it3)
                 cmd.replace("$(" + (*it3) + ")", "$(QMAKE_COMP_" + (*it3)+")");
             if(!tmp_dep_cmd.isEmpty() && doDepends()) {
-<<<<<<< HEAD
                 callExtraCompilerDependCommand(*it, dep_cd_cmd, tmp_dep_cmd, inpf,
-                                               tmp_out, dep_lines, &deps);
-=======
-                char buff[256];
-                QString dep_cmd = replaceExtraCompilerVariables(tmp_dep_cmd, inpf, out, LocalShell);
-                dep_cmd = dep_cd_cmd + fixEnvVariables(dep_cmd);
-                if (FILE *proc = QT_POPEN(dep_cmd.toLatin1().constData(), QT_POPEN_READ)) {
-                    QByteArray depData;
-                    while (int read_in = feof(proc) ? 0 : (int)fread(buff, 1, 255, proc))
-                        depData.append(buff, read_in);
-                    QT_PCLOSE(proc);
-                    const QString indeps = QString::fromLocal8Bit(depData);
-                    if(!indeps.isEmpty()) {
-                        QDir outDir(Option::output_dir);
-                        QStringList dep_cmd_deps = splitDeps(indeps, dep_lines);
-                        for(int i = 0; i < dep_cmd_deps.count(); ++i) {
-                            QString &file = dep_cmd_deps[i];
-                            QString absFile = outDir.absoluteFilePath(file);
-                            if (absFile == file) {
-                                // already absolute; don't do any checks.
-                            } else if (exists(absFile)) {
-                                file = absFile;
-                            } else {
-                                QString localFile = resolveDependency(outDir, file);
-                                if (localFile.isEmpty()) {
-                                    if (exists(file))
-                                        warn_msg(WarnDeprecated, ".depend_command for extra compiler %s"
-                                                                 " prints paths relative to source directory",
-                                                                 (*it).toLatin1().constData());
-                                    else if (existingDepsOnly)
-                                        file.clear();
-                                    else
-                                        file = absFile;  // fallback for generated resources
-                                } else {
-                                    file = localFile;
-                                }
-                            }
-                            if(!file.isEmpty())
-                                file = fileFixify(file);
-                        }
-                        deps += dep_cmd_deps;
-                    }
-                }
->>>>>>> 0d9f43d5
+                                               tmp_out, dep_lines, &deps, existingDepsOnly);
                 //use the depend system to find includes of these included files
                 QStringList inc_deps;
                 for(int i = 0; i < deps.size(); ++i) {
