/****************************************************************************
**
** Copyright (C) 2015 The Qt Company Ltd.
** Contact: http://www.qt.io/licensing/
**
** This file is part of the qmake application of the Qt Toolkit.
**
** $QT_BEGIN_LICENSE:LGPL21$
** Commercial License Usage
** Licensees holding valid commercial Qt licenses may use this file in
** accordance with the commercial license agreement provided with the
** Software or, alternatively, in accordance with the terms contained in
** a written agreement between you and The Qt Company. For licensing terms
** and conditions see http://www.qt.io/terms-conditions. For further
** information use the contact form at http://www.qt.io/contact-us.
**
** GNU Lesser General Public License Usage
** Alternatively, this file may be used under the terms of the GNU Lesser
** General Public License version 2.1 or version 3 as published by the Free
** Software Foundation and appearing in the file LICENSE.LGPLv21 and
** LICENSE.LGPLv3 included in the packaging of this file. Please review the
** following information to ensure the GNU Lesser General Public License
** requirements will be met: https://www.gnu.org/licenses/lgpl.html and
** http://www.gnu.org/licenses/old-licenses/lgpl-2.1.html.
**
** As a special exception, The Qt Company gives you certain additional
** rights. These rights are described in The Qt Company LGPL Exception
** version 1.1, included in the file LGPL_EXCEPTION.txt in this package.
**
** $QT_END_LICENSE$
**
****************************************************************************/

#include "msbuild_objectmodel.h"

#include "msvc_objectmodel.h"
#include "msvc_vcproj.h"
#include "msvc_vcxproj.h"
#include <qscopedpointer.h>
#include <qstringlist.h>
#include <qfileinfo.h>

QT_BEGIN_NAMESPACE

// XML Tags ---------------------------------------------------------
const char _CLCompile[]                         = "ClCompile";
const char _ItemGroup[]                         = "ItemGroup";
const char _Link[]                              = "Link";
const char _Lib[]                               = "Lib";
const char _ManifestTool[]                      = "ManifestTool";
const char _Midl[]                              = "Midl";
const char _ResourceCompile[]                   = "ResourceCompile";

// XML Properties ---------------------------------------------------
const char _AddModuleNamesToAssembly[]          = "AddModuleNamesToAssembly";
const char _AdditionalDependencies[]            = "AdditionalDependencies";
const char _AdditionalIncludeDirectories[]      = "AdditionalIncludeDirectories";
const char _AdditionalLibraryDirectories[]      = "AdditionalLibraryDirectories";
const char _AdditionalManifestDependencies[]    = "AdditionalManifestDependencies";
const char _AdditionalOptions[]                 = "AdditionalOptions";
const char _AdditionalUsingDirectories[]        = "AdditionalUsingDirectories";
const char _AllowIsolation[]                    = "AllowIsolation";
const char _AlwaysAppend[]                      = "AlwaysAppend";
const char _ApplicationConfigurationMode[]      = "ApplicationConfigurationMode";
const char _AssemblerListingLocation[]          = "AssemblerListingLocation";
const char _AssemblerOutput[]                   = "AssemblerOutput";
const char _AssemblyDebug[]                     = "AssemblyDebug";
const char _AssemblyLinkResource[]              = "AssemblyLinkResource";
const char _ATLMinimizesCRunTimeLibraryUsage[]  = "ATLMinimizesCRunTimeLibraryUsage";
const char _BaseAddress[]                       = "BaseAddress";
const char _BasicRuntimeChecks[]                = "BasicRuntimeChecks";
const char _BrowseInformation[]                 = "BrowseInformation";
const char _BrowseInformationFile[]             = "BrowseInformationFile";
const char _BufferSecurityCheck[]               = "BufferSecurityCheck";
const char _BuildBrowserInformation[]           = "BuildBrowserInformation";
const char _CallingConvention[]                 = "CallingConvention";
const char _CharacterSet[]                      = "CharacterSet";
const char _ClientStubFile[]                    = "ClientStubFile";
const char _CLRImageType[]                      = "CLRImageType";
const char _CLRSupportLastError[]               = "CLRSupportLastError";
const char _CLRThreadAttribute[]                = "CLRThreadAttribute";
const char _CLRUnmanagedCodeCheck[]             = "CLRUnmanagedCodeCheck";
const char _Command[]                           = "Command";
const char _CompileAs[]                         = "CompileAs";
const char _CompileAsManaged[]                  = "CompileAsManaged";
const char _CompileAsWinRT[]                    = "CompileAsWinRT";
const char _ConfigurationType[]                 = "ConfigurationType";
const char _CPreprocessOptions[]                = "CPreprocessOptions";
const char _CreateHotpatchableImage[]           = "CreateHotpatchableImage";
const char _CreateHotPatchableImage[]           = "CreateHotPatchableImage";
const char _Culture[]                           = "Culture";
const char _DataExecutionPrevention[]           = "DataExecutionPrevention";
const char _DebugInformationFormat[]            = "DebugInformationFormat";
const char _DefaultCharType[]                   = "DefaultCharType";
const char _DelayLoadDLLs[]                     = "DelayLoadDLLs";
const char _DelaySign[]                         = "DelaySign";
const char _DeleteExtensionsOnClean[]           = "DeleteExtensionsOnClean";
const char _DisableLanguageExtensions[]         = "DisableLanguageExtensions";
const char _DisableSpecificWarnings[]           = "DisableSpecificWarnings";
const char _DisplayLibrary[]                    = "DisplayLibrary";
const char _DLLDataFileName[]                   = "DLLDataFileName";
const char _EmbedManagedResourceFile[]          = "EmbedManagedResourceFile";
const char _EmbedManifest[]                     = "EmbedManifest";
const char _EnableCOMDATFolding[]               = "EnableCOMDATFolding";
const char _EnableUAC[]                         = "EnableUAC";
const char _EnableErrorChecks[]                 = "EnableErrorChecks";
const char _EnableEnhancedInstructionSet[]      = "EnableEnhancedInstructionSet";
const char _EnableFiberSafeOptimizations[]      = "EnableFiberSafeOptimizations";
const char _EnablePREfast[]                     = "EnablePREfast";
const char _EntryPointSymbol[]                  = "EntryPointSymbol";
const char _ErrorCheckAllocations[]             = "ErrorCheckAllocations";
const char _ErrorCheckBounds[]                  = "ErrorCheckBounds";
const char _ErrorCheckEnumRange[]               = "ErrorCheckEnumRange";
const char _ErrorCheckRefPointers[]             = "ErrorCheckRefPointers";
const char _ErrorCheckStubData[]                = "ErrorCheckStubData";
const char _ErrorReporting[]                    = "ErrorReporting";
const char _ExceptionHandling[]                 = "ExceptionHandling";
const char _ExpandAttributedSource[]            = "ExpandAttributedSource";
const char _ExportNamedFunctions[]              = "ExportNamedFunctions";
const char _FavorSizeOrSpeed[]                  = "FavorSizeOrSpeed";
const char _FloatingPointModel[]                = "FloatingPointModel";
const char _FloatingPointExceptions[]           = "FloatingPointExceptions";
const char _ForceConformanceInForLoopScope[]    = "ForceConformanceInForLoopScope";
const char _ForceSymbolReferences[]             = "ForceSymbolReferences";
const char _ForcedIncludeFiles[]                = "ForcedIncludeFiles";
const char _ForcedUsingFiles[]                  = "ForcedUsingFiles";
const char _FunctionLevelLinking[]              = "FunctionLevelLinking";
const char _FunctionOrder[]                     = "FunctionOrder";
const char _GenerateClientFiles[]               = "GenerateClientFiles";
const char _GenerateDebugInformation[]          = "GenerateDebugInformation";
const char _GenerateManifest[]                  = "GenerateManifest";
const char _GenerateMapFile[]                   = "GenerateMapFile";
const char _GenerateServerFiles[]               = "GenerateServerFiles";
const char _GenerateStublessProxies[]           = "GenerateStublessProxies";
const char _GenerateTypeLibrary[]               = "GenerateTypeLibrary";
const char _GenerateWindowsMetadata[]           = "GenerateWindowsMetadata";
const char _GenerateXMLDocumentationFiles[]     = "GenerateXMLDocumentationFiles";
const char _HeaderFileName[]                    = "HeaderFileName";
const char _HeapCommitSize[]                    = "HeapCommitSize";
const char _HeapReserveSize[]                   = "HeapReserveSize";
const char _IgnoreAllDefaultLibraries[]         = "IgnoreAllDefaultLibraries";
const char _IgnoreEmbeddedIDL[]                 = "IgnoreEmbeddedIDL";
const char _IgnoreImportLibrary[]               = "IgnoreImportLibrary";
const char _ImageHasSafeExceptionHandlers[]     = "ImageHasSafeExceptionHandlers";
const char _IgnoreSpecificDefaultLibraries[]    = "IgnoreSpecificDefaultLibraries";
const char _IgnoreStandardIncludePath[]         = "IgnoreStandardIncludePath";
const char _ImportLibrary[]                     = "ImportLibrary";
const char _InlineFunctionExpansion[]           = "InlineFunctionExpansion";
const char _IntrinsicFunctions[]                = "IntrinsicFunctions";
const char _InterfaceIdentifierFileName[]       = "InterfaceIdentifierFileName";
const char _IntermediateDirectory[]             = "IntermediateDirectory";
const char _KeyContainer[]                      = "KeyContainer";
const char _KeyFile[]                           = "KeyFile";
const char _LargeAddressAware[]                 = "LargeAddressAware";
const char _LinkDLL[]                           = "LinkDLL";
const char _LinkErrorReporting[]                = "LinkErrorReporting";
const char _LinkIncremental[]                   = "LinkIncremental";
const char _LinkStatus[]                        = "LinkStatus";
const char _LinkTimeCodeGeneration[]            = "LinkTimeCodeGeneration";
const char _LocaleID[]                          = "LocaleID";
const char _ManifestFile[]                      = "ManifestFile";
const char _MapExports[]                        = "MapExports";
const char _MapFileName[]                       = "MapFileName";
const char _MergedIDLBaseFileName[]             = "MergedIDLBaseFileName";
const char _MergeSections[]                     = "MergeSections";
const char _Message[]                           = "Message";
const char _MidlCommandFile[]                   = "MidlCommandFile";
const char _MinimalRebuild[]                    = "MinimalRebuild";
const char _MkTypLibCompatible[]                = "MkTypLibCompatible";
const char _ModuleDefinitionFile[]              = "ModuleDefinitionFile";
const char _MultiProcessorCompilation[]         = "MultiProcessorCompilation";
const char _Name[]                              = "Name";
const char _NoEntryPoint[]                      = "NoEntryPoint";
const char _NullTerminateStrings[]              = "NullTerminateStrings";
const char _ObjectFiles[]                       = "ObjectFiles";
const char _ObjectFileName[]                    = "ObjectFileName";
const char _OmitDefaultLibName[]                = "OmitDefaultLibName";
const char _OmitFramePointers[]                 = "OmitFramePointers";
const char _OpenMPSupport[]                     = "OpenMPSupport";
const char _Optimization[]                      = "Optimization";
const char _OptimizeReferences[]                = "OptimizeReferences";
const char _OutputDirectory[]                   = "OutputDirectory";
const char _OutputFile[]                        = "OutputFile";
const char _PlatformToolSet[]                   = "PlatformToolSet";
const char _PrecompiledHeader[]                 = "PrecompiledHeader";
const char _PrecompiledHeaderFile[]             = "PrecompiledHeaderFile";
const char _PrecompiledHeaderOutputFile[]       = "PrecompiledHeaderOutputFile";
const char _PreprocessorDefinitions[]           = "PreprocessorDefinitions";
const char _PreprocessKeepComments[]            = "PreprocessKeepComments";
const char _PreprocessOutputPath[]              = "PreprocessOutputPath";
const char _PreprocessSuppressLineNumbers[]     = "PreprocessSuppressLineNumbers";
const char _PreprocessToFile[]                  = "PreprocessToFile";
const char _PreventDllBinding[]                 = "PreventDllBinding";
const char _PrimaryOutput[]                     = "PrimaryOutput";
const char _ProcessorNumber[]                   = "ProcessorNumber";
const char _ProgramDatabase[]                   = "ProgramDatabase";
const char _ProgramDataBaseFileName[]           = "ProgramDataBaseFileName";
const char _ProgramDatabaseFile[]               = "ProgramDatabaseFile";
const char _ProxyFileName[]                     = "ProxyFileName";
const char _RandomizedBaseAddress[]             = "RandomizedBaseAddress";
const char _RedirectOutputAndErrors[]           = "RedirectOutputAndErrors";
const char _RegisterOutput[]                    = "RegisterOutput";
const char _RemoveObjects[]                     = "RemoveObjects";
const char _ResourceOutputFileName[]            = "ResourceOutputFileName";
const char _RuntimeLibrary[]                    = "RuntimeLibrary";
const char _RuntimeTypeInfo[]                   = "RuntimeTypeInfo";
const char _SectionAlignment[]                  = "SectionAlignment";
const char _ServerStubFile[]                    = "ServerStubFile";
const char _SetChecksum[]                       = "SetChecksum";
const char _ShowIncludes[]                      = "ShowIncludes";
const char _ShowProgress[]                      = "ShowProgress";
const char _SmallerTypeCheck[]                  = "SmallerTypeCheck";
const char _StackCommitSize[]                   = "StackCommitSize";
const char _StackReserveSize[]                  = "StackReserveSize";
const char _StringPooling[]                     = "StringPooling";
const char _StripPrivateSymbols[]               = "StripPrivateSymbols";
const char _StructMemberAlignment[]             = "StructMemberAlignment";
const char _SubSystem[]                         = "SubSystem";
const char _SupportNobindOfDelayLoadedDLL[]     = "SupportNobindOfDelayLoadedDLL";
const char _SupportUnloadOfDelayLoadedDLL[]     = "SupportUnloadOfDelayLoadedDLL";
const char _SuppressCompilerWarnings[]          = "SuppressCompilerWarnings";
const char _SuppressStartupBanner[]             = "SuppressStartupBanner";
const char _SwapRunFromCD[]                     = "SwapRunFromCD";
const char _SwapRunFromNet[]                    = "SwapRunFromNet";
const char _TargetEnvironment[]                 = "TargetEnvironment";
const char _TargetMachine[]                     = "TargetMachine";
const char _TerminalServerAware[]               = "TerminalServerAware";
const char _TrackerLogDirectory[]               = "TrackerLogDirectory";
const char _TreatLibWarningAsErrors[]           = "TreatLibWarningAsErrors";
const char _TreatLinkerWarningAsErrors[]        = "TreatLinkerWarningAsErrors";
const char _TreatSpecificWarningsAsErrors[]     = "TreatSpecificWarningsAsErrors";
const char _TreatWarningAsError[]               = "TreatWarningAsError";
const char _TreatWChar_tAsBuiltInType[]         = "TreatWChar_tAsBuiltInType";
const char _TurnOffAssemblyGeneration[]         = "TurnOffAssemblyGeneration";
const char _TypeLibFormat[]                     = "TypeLibFormat";
const char _TypeLibraryFile[]                   = "TypeLibraryFile";
const char _TypeLibraryName[]                   = "TypeLibraryName";
const char _TypeLibraryResourceID[]             = "TypeLibraryResourceID";
const char _UACExecutionLevel[]                 = "UACExecutionLevel";
const char _UACUIAccess[]                       = "UACUIAccess";
const char _UndefineAllPreprocessorDefinitions[]= "UndefineAllPreprocessorDefinitions";
const char _UndefinePreprocessorDefinitions[]   = "UndefinePreprocessorDefinitions";
const char _UseFullPaths[]                      = "UseFullPaths";
const char _UseOfATL[]                          = "UseOfATL";
const char _UseOfMfc[]                          = "UseOfMfc";
const char _UseUnicodeForAssemblerListing[]     = "UseUnicodeForAssemblerListing";
const char _ValidateAllParameters[]             = "ValidateAllParameters";
const char _VCCustomBuildTool[]                 = "VCCustomBuildTool";
const char _Verbose[]                           = "Verbose";
const char _Version[]                           = "Version";
const char _WarnAsError[]                       = "WarnAsError";
const char _WarningLevel[]                      = "WarningLevel";
const char _WholeProgramOptimization[]          = "WholeProgramOptimization";
const char _WindowsMetadataFile[]               = "WindowsMetadataFile";
const char _XMLDocumentationFileName[]          = "XMLDocumentationFileName";


// XmlOutput stream functions ------------------------------
inline XmlOutput::xml_output attrTagT(const char *name, const triState v)
{
    if(v == unset)
        return noxml();
    return tagValue(name, (v == _True ? "true" : "false"));
}

inline XmlOutput::xml_output attrTagL(const char *name, qint64 v)
{
    return tagValue(name, QString::number(v));
}

/*ifNot version*/
inline XmlOutput::xml_output attrTagL(const char *name, qint64 v, qint64 ifn)
{
    if (v == ifn)
        return noxml();
    return tagValue(name, QString::number(v));
}

inline XmlOutput::xml_output attrTagS(const char *name, const QString &v)
{
    if(v.isEmpty())
        return noxml();
    return tagValue(name, v);
}

inline XmlOutput::xml_output attrTagX(const char *name, const QStringList &v, const char *s = ",")
{
    if(v.isEmpty())
        return noxml();
    QStringList temp = v;
    temp.append(QString("%(%1)").arg(name));
    return tagValue(name, temp.join(s));
}

inline XmlOutput::xml_output valueTagX(const QStringList &v, const char *s = " ")
{
    if(v.isEmpty())
        return noxml();
    return valueTag(v.join(s));
}

inline XmlOutput::xml_output valueTagDefX(const QStringList &v, const QString &tagName, const char *s = " ")
{
    if(v.isEmpty())
        return noxml();
    QStringList temp = v;
    temp.append(QString("%(%1)").arg(tagName));
    return valueTag(temp.join(s));
}

inline XmlOutput::xml_output valueTagT( const triState v)
{
    if(v == unset)
        return noxml();
    return valueTag(v == _True ? "true" : "false");
}

static QString vcxCommandSeparator()
{
    // MSBuild puts the contents of the custom commands into a batch file and calls it.
    // As we want every sub-command to be error-checked (as is done by makefile-based
    // backends), we insert the checks ourselves, using the undocumented jump target.
    static QString cmdSep =
    QLatin1String("&#x000D;&#x000A;if errorlevel 1 goto VCEnd&#x000D;&#x000A;");
    return cmdSep;
}

static QString unquote(const QString &value)
{
    QString result = value;
    result.replace(QStringLiteral("\\\""), QStringLiteral("\""));
    return result;
}

static QStringList unquote(const QStringList &values)
{
    QStringList result;
    result.reserve(values.size());
    for (int i = 0; i < values.count(); ++i)
        result << unquote(values.at(i));
    return result;
}

// Tree file generation ---------------------------------------------
void XTreeNode::generateXML(XmlOutput &xml, XmlOutput &xmlFilter, const QString &tagName,
                            VCProject &tool, const QString &filter)
{
    if (children.size()) {
        // Filter
        QString tempFilterName;
        ChildrenMap::ConstIterator it, end = children.constEnd();
        if (!tagName.isEmpty()) {
            tempFilterName.append(filter);
            tempFilterName.append("\\");
            tempFilterName.append(tagName);
            xmlFilter << tag(_ItemGroup);
            xmlFilter << tag("Filter")
                      << attrTag("Include", tempFilterName)
                      << closetag();
            xmlFilter << closetag();
        }
        // First round, do nested filters
        for (it = children.constBegin(); it != end; ++it)
            if ((*it)->children.size())
            {
                if ( !tempFilterName.isEmpty() )
                    (*it)->generateXML(xml, xmlFilter, it.key(), tool, tempFilterName);
                else
                    (*it)->generateXML(xml, xmlFilter, it.key(), tool, filter);
            }
        // Second round, do leafs
        for (it = children.constBegin(); it != end; ++it)
            if (!(*it)->children.size())
            {
                if ( !tempFilterName.isEmpty() )
                    (*it)->generateXML(xml, xmlFilter, it.key(), tool, tempFilterName);
                else
                    (*it)->generateXML(xml, xmlFilter, it.key(), tool, filter);
            }
    } else {
        // Leaf
        xml << tag(_ItemGroup);
        xmlFilter << tag(_ItemGroup);
        VCXProjectWriter::outputFileConfigs(tool, xml, xmlFilter, info, filter);
        xmlFilter << closetag();
        xml << closetag();
    }
}

// Flat file generation ---------------------------------------------
void XFlatNode::generateXML(XmlOutput &xml, XmlOutput &xmlFilter, const QString &/*tagName*/,
                            VCProject &tool, const QString &filter)
{
    if (children.size()) {
        ChildrenMapFlat::ConstIterator it = children.constBegin();
        ChildrenMapFlat::ConstIterator end = children.constEnd();
        xml << tag(_ItemGroup);
        xmlFilter << tag(_ItemGroup);
        for (; it != end; ++it) {
            VCXProjectWriter::outputFileConfigs(tool, xml, xmlFilter, (*it), filter);
        }
        xml << closetag();
        xmlFilter << closetag();
    }
}

void VCXProjectWriter::write(XmlOutput &xml, VCProjectSingleConfig &tool)
{
    xml.setIndentString("  ");

    xml << decl("1.0", "utf-8")
        << tag("Project")
        << attrTag("DefaultTargets","Build")
        << attrTag("ToolsVersion", "4.0")
        << attrTag("xmlns", "http://schemas.microsoft.com/developer/msbuild/2003")
        << tag("ItemGroup")
        << attrTag("Label", "ProjectConfigurations");

    xml << tag("ProjectConfiguration")
        << attrTag("Include" , tool.Configuration.Name)
        << tagValue("Configuration", tool.Configuration.ConfigurationName)
        << tagValue("Platform", tool.PlatformName)
        << closetag();

    xml << closetag()
        << tag("PropertyGroup")
        << attrTag("Label", "Globals")
        << tagValue("ProjectGuid", tool.ProjectGUID)
        << tagValue("RootNamespace", tool.Name)
        << tagValue("Keyword", tool.Keyword)
        << closetag();

    // config part.
    xml << import("Project", "$(VCTargetsPath)\\Microsoft.Cpp.Default.props");

    write(xml, tool.Configuration);
    const QString condition = generateCondition(tool.Configuration);

    xml << import("Project", "$(VCTargetsPath)\\Microsoft.Cpp.props");

    // Extension settings
    xml << tag("ImportGroup")
        << attrTag("Label", "ExtensionSettings")
        << closetag();

    // PropertySheets
    xml << tag("ImportGroup")
        << attrTag("Condition", condition)
        << attrTag("Label", "PropertySheets");

    xml << tag("Import")
        << attrTag("Project", "$(UserRootDir)\\Microsoft.Cpp.$(Platform).user.props")
        << attrTag("Condition", "exists('$(UserRootDir)\\Microsoft.Cpp.$(Platform).user.props')")
        << closetag()
        << closetag();

    // UserMacros
    xml << tag("PropertyGroup")
        << attrTag("Label", "UserMacros")
        << closetag();

    xml << tag("PropertyGroup");

    if ( !tool.Configuration.OutputDirectory.isEmpty() ) {
        xml<< tag("OutDir")
            << attrTag("Condition", condition)
            << valueTag(tool.Configuration.OutputDirectory);
    }
    if ( !tool.Configuration.IntermediateDirectory.isEmpty() ) {
        xml<< tag("IntDir")
            << attrTag("Condition", condition)
            << valueTag(tool.Configuration.IntermediateDirectory);
    }
    if ( !tool.Configuration.PrimaryOutput.isEmpty() ) {
        xml<< tag("TargetName")
            << attrTag("Condition", condition)
            << valueTag(tool.Configuration.PrimaryOutput);
    }
    if (!tool.Configuration.PrimaryOutputExtension.isEmpty()) {
        xml<< tag("TargetExt")
            << attrTag("Condition", condition)
            << valueTag(tool.Configuration.PrimaryOutputExtension);
    }
    if ( tool.Configuration.linker.IgnoreImportLibrary != unset) {
        xml<< tag("IgnoreImportLibrary")
            << attrTag("Condition", condition)
            << valueTagT(tool.Configuration.linker.IgnoreImportLibrary);
    }

    if ( tool.Configuration.linker.LinkIncremental != linkIncrementalDefault) {
        const triState ts = (tool.Configuration.linker.LinkIncremental == linkIncrementalYes ? _True : _False);
        xml<< tag("LinkIncremental")
            << attrTag("Condition", condition)
            << valueTagT(ts);
    }

    if ( tool.Configuration.preBuild.ExcludedFromBuild != unset )
    {
        xml<< tag("PreBuildEventUseInBuild")
            << attrTag("Condition", condition)
            << valueTagT(!tool.Configuration.preBuild.ExcludedFromBuild);
    }

    if ( tool.Configuration.preLink.ExcludedFromBuild != unset )
    {
        xml<< tag("PreLinkEventUseInBuild")
            << attrTag("Condition", condition)
            << valueTagT(!tool.Configuration.preLink.ExcludedFromBuild);
    }

    if ( tool.Configuration.postBuild.ExcludedFromBuild != unset )
    {
        xml<< tag("PostBuildEventUseInBuild")
            << attrTag("Condition", condition)
            << valueTagT(!tool.Configuration.postBuild.ExcludedFromBuild);
    }
    xml << closetag();

    xml << tag("ItemDefinitionGroup")
        << attrTag("Condition", condition);

    // ClCompile
    write(xml, tool.Configuration.compiler);

    // Link
    write(xml, tool.Configuration.linker);

    // Midl
    write(xml, tool.Configuration.idl);

    // ResourceCompiler
    write(xml, tool.Configuration.resource);

    // Post build event
    if ( tool.Configuration.postBuild.ExcludedFromBuild != unset )
        write(xml, tool.Configuration.postBuild);

    // Pre build event
    if ( tool.Configuration.preBuild.ExcludedFromBuild != unset )
        write(xml, tool.Configuration.preBuild);

    // Pre link event
    if ( tool.Configuration.preLink.ExcludedFromBuild != unset )
        write(xml, tool.Configuration.preLink);

    xml << closetag();

    QFile filterFile;
    filterFile.setFileName(Option::output.fileName().append(".filters"));
    filterFile.open(QIODevice::WriteOnly | QIODevice::Text | QIODevice::Truncate);
    QTextStream ts(&filterFile);
    XmlOutput xmlFilter(ts, XmlOutput::NoConversion);

    xmlFilter.setIndentString("  ");

    xmlFilter << decl("1.0", "utf-8")
              << tag("Project")
              << attrTag("ToolsVersion", "4.0")
              << attrTag("xmlns", "http://schemas.microsoft.com/developer/msbuild/2003");

    xmlFilter << tag("ItemGroup");

    VCProject tempProj;
    tempProj.SingleProjects += tool;

    addFilters(tempProj, xmlFilter, "Form Files");
    addFilters(tempProj, xmlFilter, "Generated Files");
    addFilters(tempProj, xmlFilter, "Header Files");
    addFilters(tempProj, xmlFilter, "LexYacc Files");
    addFilters(tempProj, xmlFilter, "Resource Files");
    addFilters(tempProj, xmlFilter, "Source Files");
    addFilters(tempProj, xmlFilter, "Translation Files");
    addFilters(tempProj, xmlFilter, "Deployment Files");

    for (int x = 0; x < tempProj.ExtraCompilers.count(); ++x)
        addFilters(tempProj, xmlFilter, tempProj.ExtraCompilers.at(x));

    xmlFilter << closetag();

    outputFilter(tempProj, xml, xmlFilter, "Source Files");
    outputFilter(tempProj, xml, xmlFilter, "Header Files");
    outputFilter(tempProj, xml, xmlFilter, "Generated Files");
    outputFilter(tempProj, xml, xmlFilter, "LexYacc Files");
    outputFilter(tempProj, xml, xmlFilter, "Translation Files");
    outputFilter(tempProj, xml, xmlFilter, "Form Files");
    outputFilter(tempProj, xml, xmlFilter, "Resource Files");
    outputFilter(tempProj, xml, xmlFilter, "Deployment Files");

    for (int x = 0; x < tempProj.ExtraCompilers.count(); ++x) {
        outputFilter(tempProj, xml, xmlFilter, tempProj.ExtraCompilers.at(x));
    }

    xml << import("Project", "$(VCTargetsPath)\\Microsoft.Cpp.targets");

    xml << tag("ImportGroup")
        << attrTag("Label", "ExtensionTargets")
        << closetag();
}

void VCXProjectWriter::write(XmlOutput &xml, VCProject &tool)
{
    if (tool.SingleProjects.count() == 0) {
        warn_msg(WarnLogic, "Generator: .NET: no single project in merge project, no output");
        return;
    }

    xml.setIndentString("  ");

    xml << decl("1.0", "utf-8")
        << tag("Project")
        << attrTag("DefaultTargets","Build")
        << attrTag("ToolsVersion", "4.0")
        << attrTag("xmlns", "http://schemas.microsoft.com/developer/msbuild/2003")
        << tag("ItemGroup")
        << attrTag("Label", "ProjectConfigurations");

    bool isWinRT = false;
    bool isWinPhone = false;
    for (int i = 0; i < tool.SingleProjects.count(); ++i) {
        xml << tag("ProjectConfiguration")
            << attrTag("Include" , tool.SingleProjects.at(i).Configuration.Name)
            << tagValue("Configuration", tool.SingleProjects.at(i).Configuration.ConfigurationName)
            << tagValue("Platform", tool.SingleProjects.at(i).PlatformName)
            << closetag();
        isWinRT = isWinRT || tool.SingleProjects.at(i).Configuration.WinRT;
        isWinPhone = isWinPhone = tool.SingleProjects.at(i).Configuration.WinPhone;
    }

    xml << closetag()
        << tag("PropertyGroup")
        << attrTag("Label", "Globals")
        << tagValue("ProjectGuid", tool.ProjectGUID)
        << tagValue("RootNamespace", tool.Name)
        << tagValue("Keyword", tool.Keyword);

    if (isWinRT) {
        xml << tagValue("MinimumVisualStudioVersion", tool.Version)
            << tagValue("DefaultLanguage", "en")
            << tagValue("AppContainerApplication", "true")
            << tagValue("ApplicationType", isWinPhone ? "Windows Phone" : "Windows Store")
            << tagValue("ApplicationTypeRevision", tool.SdkVersion);
    }

    xml << closetag();

    // config part.
    xml << import("Project", "$(VCTargetsPath)\\Microsoft.Cpp.Default.props");
    for (int i = 0; i < tool.SingleProjects.count(); ++i)
        write(xml, tool.SingleProjects.at(i).Configuration);
    xml << import("Project", "$(VCTargetsPath)\\Microsoft.Cpp.props");

    // Extension settings
    xml << tag("ImportGroup")
        << attrTag("Label", "ExtensionSettings")
        << closetag();

    // PropertySheets
    for (int i = 0; i < tool.SingleProjects.count(); ++i) {
        xml << tag("ImportGroup")
            << attrTag("Condition", generateCondition(tool.SingleProjects.at(i).Configuration))
            << attrTag("Label", "PropertySheets");

        xml << tag("Import")
            << attrTag("Project", "$(UserRootDir)\\Microsoft.Cpp.$(Platform).user.props")
            << attrTag("Condition", "exists('$(UserRootDir)\\Microsoft.Cpp.$(Platform).user.props')")
            << closetag()
            << closetag();
    }

    // UserMacros
    xml << tag("PropertyGroup")
        << attrTag("Label", "UserMacros")
        << closetag();

    xml << tag("PropertyGroup");
    for (int i = 0; i < tool.SingleProjects.count(); ++i) {
        const VCConfiguration &config = tool.SingleProjects.at(i).Configuration;
        const QString condition = generateCondition(config);

        if (!config.OutputDirectory.isEmpty()) {
            xml << tag("OutDir")
                << attrTag("Condition", condition)
                << valueTag(config.OutputDirectory);
        }
        if (!config.IntermediateDirectory.isEmpty()) {
            xml << tag("IntDir")
                << attrTag("Condition", condition)
                << valueTag(config.IntermediateDirectory);
        }
        if (!config.PrimaryOutput.isEmpty()) {
            xml << tag("TargetName")
                << attrTag("Condition", condition)
                << valueTag(config.PrimaryOutput);
        }
        if (!config.PrimaryOutputExtension.isEmpty()) {
            xml << tag("TargetExt")
                << attrTag("Condition", condition)
                << valueTag(config.PrimaryOutputExtension);
        }
        if (config.linker.IgnoreImportLibrary != unset) {
            xml << tag("IgnoreImportLibrary")
                << attrTag("Condition", condition)
                << valueTagT(config.linker.IgnoreImportLibrary);
        }

        if (config.linker.LinkIncremental != linkIncrementalDefault) {
            const triState ts = (config.linker.LinkIncremental == linkIncrementalYes ? _True : _False);
            xml << tag("LinkIncremental")
                << attrTag("Condition", condition)
                << valueTagT(ts);
        }

        const triState generateManifest = config.linker.GenerateManifest;
        if (generateManifest != unset) {
            xml << tag("GenerateManifest")
                << attrTag("Condition", condition)
                << valueTagT(generateManifest);
        }

        if (config.preBuild.ExcludedFromBuild != unset)
        {
            xml << tag("PreBuildEventUseInBuild")
                << attrTag("Condition", condition)
                << valueTagT(!config.preBuild.ExcludedFromBuild);
        }

        if (config.preLink.ExcludedFromBuild != unset)
        {
            xml << tag("PreLinkEventUseInBuild")
                << attrTag("Condition", condition)
                << valueTagT(!config.preLink.ExcludedFromBuild);
        }

        if (config.postBuild.ExcludedFromBuild != unset)
        {
            xml << tag("PostBuildEventUseInBuild")
                << attrTag("Condition", condition)
                << valueTagT(!config.postBuild.ExcludedFromBuild);
        }
    }
    xml << closetag();

    for (int i = 0; i < tool.SingleProjects.count(); ++i) {
        const VCConfiguration &config = tool.SingleProjects.at(i).Configuration;

        xml << tag("ItemDefinitionGroup")
            << attrTag("Condition", generateCondition(config));

        // ClCompile
        write(xml, config.compiler);

        // Librarian / Linker
        if (config.ConfigurationType == typeStaticLibrary)
            write(xml, config.librarian);
        else
            write(xml, config.linker);

        // Midl
        write(xml, config.idl);

        // ResourceCompiler
        write(xml, config.resource);

        // Post build event
        if (config.postBuild.ExcludedFromBuild != unset)
            write(xml, config.postBuild);

        // Pre build event
        if (config.preBuild.ExcludedFromBuild != unset)
            write(xml, config.preBuild);

        // Pre link event
        if (config.preLink.ExcludedFromBuild != unset)
            write(xml, config.preLink);

        xml << closetag();

        // windeployqt
        if (!config.windeployqt.ExcludedFromBuild)
            write(xml, config.windeployqt);
    }

    // The file filters are added in a separate file for MSBUILD.
    QFile filterFile;
    filterFile.setFileName(Option::output.fileName().append(".filters"));
    filterFile.open(QIODevice::WriteOnly | QIODevice::Text | QIODevice::Truncate);
    QTextStream ts(&filterFile);
    XmlOutput xmlFilter(ts, XmlOutput::NoConversion);

    xmlFilter.setIndentString("  ");

    xmlFilter << decl("1.0", "utf-8")
              << tag("Project")
              << attrTag("ToolsVersion", "4.0")
              << attrTag("xmlns", "http://schemas.microsoft.com/developer/msbuild/2003");

    xmlFilter << tag("ItemGroup");

    addFilters(tool, xmlFilter, "Form Files");
    addFilters(tool, xmlFilter, "Generated Files");
    addFilters(tool, xmlFilter, "Header Files");
    addFilters(tool, xmlFilter, "LexYacc Files");
    addFilters(tool, xmlFilter, "Resource Files");
    addFilters(tool, xmlFilter, "Source Files");
    addFilters(tool, xmlFilter, "Translation Files");
    addFilters(tool, xmlFilter, "Deployment Files");

    for (int x = 0; x < tool.ExtraCompilers.count(); ++x)
        addFilters(tool, xmlFilter, tool.ExtraCompilers.at(x));

    xmlFilter << closetag();

    outputFilter(tool, xml, xmlFilter, "Source Files");
    outputFilter(tool, xml, xmlFilter, "Header Files");
    outputFilter(tool, xml, xmlFilter, "Generated Files");
    outputFilter(tool, xml, xmlFilter, "LexYacc Files");
    outputFilter(tool, xml, xmlFilter, "Translation Files");
    outputFilter(tool, xml, xmlFilter, "Form Files");
    outputFilter(tool, xml, xmlFilter, "Resource Files");
    outputFilter(tool, xml, xmlFilter, "Deployment Files");
    for (int x = 0; x < tool.ExtraCompilers.count(); ++x) {
        outputFilter(tool, xml, xmlFilter, tool.ExtraCompilers.at(x));
    }
    outputFilter(tool, xml, xmlFilter, "Root Files");

    // App manifest
    if (isWinRT) {
        const QString manifest = QStringLiteral("Package.appxmanifest");

        // Find all icons referenced in the manifest
        QSet<QString> icons;
        QFile manifestFile(Option::output_dir + QLatin1Char('/') + manifest);
        if (manifestFile.open(QFile::ReadOnly)) {
            const QString contents = manifestFile.readAll();
            QRegExp regexp("[\\\\/a-zA-Z0-9_\\-\\!]*\\.(png|jpg|jpeg)");
            int pos = 0;
            while (pos > -1) {
                pos = regexp.indexIn(contents, pos);
                if (pos >= 0) {
                    const QString match = regexp.cap(0);
                    icons.insert(match);
                    pos += match.length();
                }
            }
        }

        // Write out manifest + icons as content items
        xml << tag(_ItemGroup)
            << tag("AppxManifest")
            << attrTag("Include", manifest)
            << closetag();
        foreach (const QString &icon, icons) {
            xml << tag("Image")
                << attrTag("Include", icon)
                << closetag();
        }
        xml << closetag();
    }

    xml << import("Project", "$(VCTargetsPath)\\Microsoft.Cpp.targets")
        << tag("ImportGroup")
        << attrTag("Label", "ExtensionTargets")
        << closetag();
}

static inline QString toString(asmListingOption option)
{
    switch (option) {
    case asmListingNone:
        break;
    case asmListingAsmMachine:
        return "AssemblyAndMachineCode";
    case asmListingAsmMachineSrc:
        return "All";
    case asmListingAsmSrc:
        return "AssemblyAndSourceCode";
    case asmListingAssemblyOnly:
        return "AssemblyCode";
    }
    return QString();
}

static inline QString toString(basicRuntimeCheckOption option)
{
    switch (option) {
    case runtimeBasicCheckNone:
        return "";
    case runtimeCheckStackFrame:
        return "StackFrameRuntimeCheck";
    case runtimeCheckUninitVariables:
        return "UninitializedLocalUsageCheck";
    case runtimeBasicCheckAll:
        return "EnableFastChecks";
    }
    return QString();
}

static inline QString toString(callingConventionOption option)
{
    switch (option) {
    case callConventionDefault:
        break;
    case callConventionCDecl:
        return "Cdecl";
    case callConventionFastCall:
        return "FastCall";
    case callConventionStdCall:
        return "StdCall";
    }
    return QString();
}

static inline QString toString(CompileAsOptions option)
{
    switch (option) {
    case compileAsDefault:
        break;
    case compileAsC:
        return "CompileAsC";
    case compileAsCPlusPlus:
        return "CompileAsCpp";
    }
    return QString();
}

static inline QString toString(compileAsManagedOptions option)
{
    switch (option) {
    case managedDefault:
    case managedAssemblySafe:
        break;
    case managedAssembly:
        return "true";
    case managedAssemblyPure:
        return "Safe";
    case managedAssemblyOldSyntax:
        return "OldSyntax";
    }
    return QString();
}

static inline QString toString(debugOption option, DotNET compilerVersion)
{
    switch (option) {
    case debugUnknown:
    case debugLineInfoOnly:
        break;
    case debugDisabled:
        if (compilerVersion <= NET2010)
            break;
        return "None";
    case debugOldStyleInfo:
        return "OldStyle";
    case debugEditAndContinue:
        return "EditAndContinue";
    case debugEnabled:
        return "ProgramDatabase";
    }
    return QString();
}

static inline QString toString(enhancedInstructionSetOption option)
{
    switch (option) {
    case archNotSet:
        break;
    case archSSE:
        return "StreamingSIMDExtensions";
    case archSSE2:
        return "StreamingSIMDExtensions2";
    }
    return QString();
}

static inline QString toString(exceptionHandling option)
{
    switch (option) {
    case ehDefault:
        break;
    case ehNone:
        return "false";
    case ehNoSEH:
        return "Sync";
    case ehSEH:
        return "Async";
    }
    return QString();
}

static inline QString toString(favorSizeOrSpeedOption option)
{
    switch (option) {
    case favorNone:
        break;
    case favorSize:
        return "Size";
    case favorSpeed:
        return "Speed";
    }
    return QString();
}

static inline QString toString(floatingPointModel option)
{
    switch (option) {
    case floatingPointNotSet:
        break;
    case floatingPointFast:
        return "Fast";
    case floatingPointPrecise:
        return "Precise";
    case floatingPointStrict:
        return "Strict";
    }
    return QString();
}

static inline QString toString(inlineExpansionOption option)
{
    switch (option) {
    case expandDefault:
        break;
    case expandDisable:
        return "Disabled";
    case expandOnlyInline:
        return "OnlyExplicitInline";
    case expandAnySuitable:
        return "AnySuitable";
    }
    return QString();
}

static inline QString toString(optimizeOption option)
{
    switch (option) {
    case optimizeCustom:
    case optimizeDefault:
        break;
    case optimizeDisabled:
        return "Disabled";
    case optimizeMinSpace:
        return "MinSpace";
    case optimizeMaxSpeed:
        return "MaxSpeed";
    case optimizeFull:
        return "Full";
    }
    return QString();
}

static inline QString toString(pchOption option)
{
    switch (option) {
    case pchUnset:
    case pchGenerateAuto:
        break;
    case pchNone:
         return "NotUsing";
    case pchCreateUsingSpecific:
        return "Create";
    case pchUseUsingSpecific:
        return "Use";
    }
    return QString();
}

static inline QString toString(runtimeLibraryOption option)
{
    switch (option) {
    case rtUnknown:
    case rtSingleThreaded:
    case rtSingleThreadedDebug:
        break;
    case rtMultiThreaded:
        return "MultiThreaded";
    case rtMultiThreadedDLL:
        return "MultiThreadedDLL";
    case rtMultiThreadedDebug:
        return "MultiThreadedDebug";
    case rtMultiThreadedDebugDLL:
        return "MultiThreadedDebugDLL";
    }
    return QString();
}

static inline QString toString(structMemberAlignOption option)
{
    switch (option) {
    case alignNotSet:
        break;
    case alignSingleByte:
        return "1Byte";
    case alignTwoBytes:
        return "2Bytes";
    case alignFourBytes:
        return "4Bytes";
    case alignEightBytes:
        return "8Bytes";
    case alignSixteenBytes:
        return "16Bytes";
    }
    return QString();
}

static inline QString toString(warningLevelOption option)
{
    switch (option) {
    case warningLevelUnknown:
        break;
    case warningLevel_0:
        return "TurnOffAllWarnings";
    case warningLevel_1:
        return "Level1";
    case warningLevel_2:
        return "Level2";
    case warningLevel_3:
        return "Level3";
    case warningLevel_4:
        return "Level4";
    }
    return QString();
}

static inline QString toString(optLinkTimeCodeGenType option)
{
    switch (option) {
    case optLTCGDefault:
        break;
    case optLTCGEnabled:
        return "UseLinkTimeCodeGeneration";
    case optLTCGInstrument:
        return "PGInstrument";
    case optLTCGOptimize:
        return "PGOptimization";
    case optLTCGUpdate:
        return "PGUpdate";
    }
    return QString();
}

static inline QString toString(subSystemOption option)
{
    switch (option) {
    case subSystemNotSet:
        break;
    case subSystemConsole:
        return "Console";
    case subSystemWindows:
        return "Windows";
    }
    return QString();
}

static inline QString toString(machineTypeOption option)
{
    switch (option) {
    case machineNotSet:
        break;
    case machineX86:
        return "MachineX86";
    case machineX64:
        return "MachineX64";
    }
    return QString();
}

static inline QString toString(midlCharOption option)
{
    switch (option) {
    case midlCharUnsigned:
        return "Unsigned";
    case midlCharSigned:
        return "Signed";
    case midlCharAscii7:
        return "Ascii";
    }
    return QString();
}

static inline QString toString(midlErrorCheckOption option)
{
    switch (option) {
    case midlAlignNotSet:
        break;
    case midlDisableAll:
        return "None";
    case midlEnableAll:
        return "All";
    }
    return QString();
}

static inline QString toString(midlStructMemberAlignOption option)
{
    switch (option) {
    case midlAlignNotSet:
        break;
    case midlAlignSingleByte:
        return "1";
    case midlAlignTwoBytes:
        return "2";
    case midlAlignFourBytes:
        return "4";
    case midlAlignEightBytes:
        return "8";
    case midlAlignSixteenBytes:
        return "16";
    }
    return QString();
}

static inline QString toString(midlTargetEnvironment option)
{
    switch (option) {
    case midlTargetNotSet:
        break;
    case midlTargetWin32:
        return "Win32";
    case midlTargetWin64:
        return "X64";
    }
    return QString();
}

static inline QString toString(midlWarningLevelOption option)
{
    switch (option) {
    case midlWarningLevel_0:
        return "0";
    case midlWarningLevel_1:
        return "1";
    case midlWarningLevel_2:
        return "2";
    case midlWarningLevel_3:
        return "3";
    case midlWarningLevel_4:
        return "4";
    }
    return QString();
}

static inline QString toString(enumResourceLangID option)
{
    if (option == 0)
        return QString();
    else
        return QString::number(qlonglong(option));
}

static inline QString toString(charSet option)
{
    switch (option) {
    case charSetNotSet:
        return "NotSet";
    case charSetUnicode:
        return "Unicode";
    case charSetMBCS:
        return "MultiByte";
    }
    return QString();
}

static inline QString toString(ConfigurationTypes option)
{
    switch (option) {
    case typeUnknown:
    case typeGeneric:
        break;
    case typeApplication:
        return "Application";
    case typeDynamicLibrary:
        return "DynamicLibrary";
    case typeStaticLibrary:
        return "StaticLibrary";
    }
    return QString();
}

static inline QString toString(useOfATL option)
{
    switch (option) {
    case useATLNotSet:
        break;
    case useATLStatic:
        return "Static";
    case useATLDynamic:
        return "Dynamic";
    }
    return QString();
}

static inline QString toString(useOfMfc option)
{
    switch (option) {
    case useMfcStdWin:
        break;
    case useMfcStatic:
        return "Static";
    case useMfcDynamic:
        return "Dynamic";
    }
    return QString();
}

static inline triState toTriState(browseInfoOption option)
{
    switch (option)
    {
    case brInfoNone:
        return _False;
    case brAllInfo:
    case brNoLocalSymbols:
        return _True;
    }
    return unset;
}

static inline triState toTriState(preprocessOption option)
{
    switch (option)
    {
    case preprocessUnknown:
        break;
    case preprocessNo:
        return _False;
    case preprocessNoLineNumbers:
    case preprocessYes:
        return _True;
    }
    return unset;
}

static inline triState toTriState(optFoldingType option)
{
    switch (option)
    {
    case optFoldingDefault:
        break;
    case optNoFolding:
        return _False;
    case optFolding:
        return _True;
    }
    return unset;
}

static inline triState toTriState(addressAwarenessType option)
{
    switch (option)
    {
    case addrAwareDefault:
        return unset;
    case addrAwareNoLarge:
        return _False;
    case addrAwareLarge:
        return _True;
    }
    return unset;
}

static inline triState toTriState(linkIncrementalType option)
{
    switch (option)
    {
    case linkIncrementalDefault:
        return unset;
    case linkIncrementalNo:
        return _False;
    case linkIncrementalYes:
        return _True;
    }
    return unset;
}

static inline triState toTriState(linkProgressOption option)
{
    switch (option)
    {
    case linkProgressNotSet:
        return unset;
    case linkProgressAll:
    case linkProgressLibs:
        return _True;
    }
    return unset;
}

static inline triState toTriState(optRefType option)
{
    switch (option)
    {
    case optReferencesDefault:
        return unset;
    case optNoReferences:
        return _False;
    case optReferences:
        return _True;
    }
    return unset;
}

static inline triState toTriState(termSvrAwarenessType option)
{
    switch (option)
    {
    case termSvrAwareDefault:
        return unset;
    case termSvrAwareNo:
        return _False;
    case termSvrAwareYes:
        return _True;
    }
    return unset;
}

static XmlOutput::xml_output fixedProgramDataBaseFileNameOutput(const VCCLCompilerTool &tool)
{
    if (tool.config->CompilerVersion >= NET2012
            && tool.DebugInformationFormat == debugDisabled
            && tool.ProgramDataBaseFileName.isEmpty()) {
        // Force the creation of an empty tag to work-around Visual Studio bug. See QTBUG-35570.
        return tagValue(_ProgramDataBaseFileName, tool.ProgramDataBaseFileName);
    }
    return attrTagS(_ProgramDataBaseFileName, tool.ProgramDataBaseFileName);
}

void VCXProjectWriter::write(XmlOutput &xml, const VCCLCompilerTool &tool)
{
    xml
        << tag(_CLCompile)
            << attrTagX(_AdditionalIncludeDirectories, tool.AdditionalIncludeDirectories, ";")
            << attrTagX(_AdditionalOptions, tool.AdditionalOptions, " ")
            << attrTagX(_AdditionalUsingDirectories, tool.AdditionalUsingDirectories, ";")
//unused    << attrTagS(_AlwaysAppend, tool.AlwaysAppend)
            << attrTagS(_AssemblerListingLocation, tool.AssemblerListingLocation)
            << attrTagS(_AssemblerOutput, toString(tool.AssemblerOutput))
            << attrTagS(_BasicRuntimeChecks, toString(tool.BasicRuntimeChecks))
            << attrTagT(_BrowseInformation, toTriState(tool.BrowseInformation))
            << attrTagS(_BrowseInformationFile, tool.BrowseInformationFile)
            << attrTagT(_BufferSecurityCheck, tool.BufferSecurityCheck)
            << attrTagS(_CallingConvention, toString(tool.CallingConvention))
            << attrTagS(_CompileAs, toString(tool.CompileAs))
            << attrTagS(_CompileAsManaged, toString(tool.CompileAsManaged))
            << attrTagT(_CompileAsWinRT, tool.CompileAsWinRT)
            << attrTagT(_CreateHotpatchableImage, tool.CreateHotpatchableImage)
            << attrTagS(_DebugInformationFormat, toString(tool.DebugInformationFormat,
                                                          tool.config->CompilerVersion))
            << attrTagT(_DisableLanguageExtensions, tool.DisableLanguageExtensions)
            << attrTagX(_DisableSpecificWarnings, tool.DisableSpecificWarnings, ";")
            << attrTagS(_EnableEnhancedInstructionSet, toString(tool.EnableEnhancedInstructionSet))
            << attrTagT(_EnableFiberSafeOptimizations, tool.EnableFiberSafeOptimizations)
            << attrTagT(_EnablePREfast, tool.EnablePREfast)
            << attrTagS(_ErrorReporting, tool.ErrorReporting)
            << attrTagS(_ExceptionHandling, toString(tool.ExceptionHandling))
            << attrTagT(_ExpandAttributedSource, tool.ExpandAttributedSource)
            << attrTagS(_FavorSizeOrSpeed, toString(tool.FavorSizeOrSpeed))
            << attrTagT(_FloatingPointExceptions, tool.FloatingPointExceptions)
            << attrTagS(_FloatingPointModel, toString(tool.FloatingPointModel))
            << attrTagT(_ForceConformanceInForLoopScope, tool.ForceConformanceInForLoopScope)
            << attrTagX(_ForcedIncludeFiles, tool.ForcedIncludeFiles, ";")
            << attrTagX(_ForcedUsingFiles, tool.ForcedUsingFiles, ";")
            << attrTagT(_FunctionLevelLinking, tool.EnableFunctionLevelLinking)
            << attrTagT(_GenerateXMLDocumentationFiles, tool.GenerateXMLDocumentationFiles)
            << attrTagT(_IgnoreStandardIncludePath, tool.IgnoreStandardIncludePath)
            << attrTagS(_InlineFunctionExpansion, toString(tool.InlineFunctionExpansion))
            << attrTagT(_IntrinsicFunctions, tool.EnableIntrinsicFunctions)
            << attrTagT(_MinimalRebuild, tool.MinimalRebuild)
            << attrTagT(_MultiProcessorCompilation, tool.MultiProcessorCompilation)
            << attrTagS(_ObjectFileName, tool.ObjectFile)
//unused    << attrTagX(_ObjectFiles, tool.ObjectFiles, ";")
            << attrTagT(_OmitDefaultLibName, tool.OmitDefaultLibName)
            << attrTagT(_OmitFramePointers, tool.OmitFramePointers)
            << attrTagT(_OpenMPSupport, tool.OpenMP)
            << attrTagS(_Optimization, toString(tool.Optimization))
            << attrTagS(_PrecompiledHeader, toString(tool.UsePrecompiledHeader))
            << attrTagS(_PrecompiledHeaderFile, tool.PrecompiledHeaderThrough)
            << attrTagS(_PrecompiledHeaderOutputFile, tool.PrecompiledHeaderFile)
            << attrTagT(_PreprocessKeepComments, tool.KeepComments)
            << attrTagX(_PreprocessorDefinitions, unquote(tool.PreprocessorDefinitions), ";")
            << attrTagS(_PreprocessOutputPath, tool.PreprocessOutputPath)
            << attrTagT(_PreprocessSuppressLineNumbers, tool.PreprocessSuppressLineNumbers)
            << attrTagT(_PreprocessToFile, toTriState(tool.GeneratePreprocessedFile))
            << fixedProgramDataBaseFileNameOutput(tool)
            << attrTagS(_ProcessorNumber, tool.MultiProcessorCompilationProcessorCount)
            << attrTagS(_RuntimeLibrary, toString(tool.RuntimeLibrary))
            << attrTagT(_RuntimeTypeInfo, tool.RuntimeTypeInfo)
            << attrTagT(_ShowIncludes, tool.ShowIncludes)
            << attrTagT(_SmallerTypeCheck, tool.SmallerTypeCheck)
            << attrTagT(_StringPooling, tool.StringPooling)
            << attrTagS(_StructMemberAlignment, toString(tool.StructMemberAlignment))
            << attrTagT(_SuppressStartupBanner, tool.SuppressStartupBanner)
            << attrTagX(_TreatSpecificWarningsAsErrors, tool.TreatSpecificWarningsAsErrors, ";")
            << attrTagT(_TreatWarningAsError, tool.WarnAsError)
            << attrTagT(_TreatWChar_tAsBuiltInType, tool.TreatWChar_tAsBuiltInType)
            << attrTagT(_UndefineAllPreprocessorDefinitions, tool.UndefineAllPreprocessorDefinitions)
            << attrTagX(_UndefinePreprocessorDefinitions, tool.UndefinePreprocessorDefinitions, ";")
            << attrTagT(_UseFullPaths, tool.DisplayFullPaths)
            << attrTagT(_UseUnicodeForAssemblerListing, tool.UseUnicodeForAssemblerListing)
            << attrTagS(_WarningLevel, toString(tool.WarningLevel))
            << attrTagT(_WholeProgramOptimization, tool.WholeProgramOptimization)
            << attrTagS(_XMLDocumentationFileName, tool.XMLDocumentationFileName)
        << closetag(_CLCompile);
}

void VCXProjectWriter::write(XmlOutput &xml, const VCLinkerTool &tool)
{
    xml
        << tag(_Link)
            << attrTagX(_AdditionalDependencies, tool.AdditionalDependencies, ";")
            << attrTagX(_AdditionalLibraryDirectories, tool.AdditionalLibraryDirectories, ";")
            << attrTagX(_AdditionalManifestDependencies, tool.AdditionalManifestDependencies, ";")
            << attrTagX(_AdditionalOptions, tool.AdditionalOptions, " ")
            << attrTagX(_AddModuleNamesToAssembly, tool.AddModuleNamesToAssembly, ";")
            << attrTagT(_AllowIsolation, tool.AllowIsolation)
            << attrTagT(_AssemblyDebug, tool.AssemblyDebug)
            << attrTagX(_AssemblyLinkResource, tool.AssemblyLinkResource, ";")
            << attrTagS(_BaseAddress, tool.BaseAddress)
            << attrTagS(_CLRImageType, tool.CLRImageType)
            << attrTagS(_CLRSupportLastError, tool.CLRSupportLastError)
            << attrTagS(_CLRThreadAttribute, tool.CLRThreadAttribute)
            << attrTagT(_CLRUnmanagedCodeCheck, tool.CLRUnmanagedCodeCheck)
//unused    << attrTagS(_CreateHotPatchableImage, tool.CreateHotPatchableImage)
            << attrTagT(_DataExecutionPrevention, tool.DataExecutionPrevention)
            << attrTagX(_DelayLoadDLLs, tool.DelayLoadDLLs, ";")
            << attrTagT(_DelaySign, tool.DelaySign)
            << attrTagS(_EmbedManagedResourceFile, tool.LinkToManagedResourceFile)
            << attrTagT(_EnableCOMDATFolding, toTriState(tool.EnableCOMDATFolding))
            << attrTagT(_EnableUAC, tool.EnableUAC)
            << attrTagS(_EntryPointSymbol, tool.EntryPointSymbol)
            << attrTagX(_ForceSymbolReferences, tool.ForceSymbolReferences, ";")
            << attrTagS(_FunctionOrder, tool.FunctionOrder)
            << attrTagT(_GenerateDebugInformation, tool.GenerateDebugInformation)
            << attrTagT(_GenerateManifest, tool.GenerateManifest)
            << attrTagT(_GenerateWindowsMetadata, tool.GenerateWindowsMetadata)
            << attrTagS(_WindowsMetadataFile, tool.GenerateWindowsMetadata == _True ? tool.WindowsMetadataFile : QString())
            << attrTagT(_GenerateMapFile, tool.GenerateMapFile)
            << attrTagL(_HeapCommitSize, tool.HeapCommitSize, /*ifNot*/ -1)
            << attrTagL(_HeapReserveSize, tool.HeapReserveSize, /*ifNot*/ -1)
            << attrTagT(_IgnoreAllDefaultLibraries, tool.IgnoreAllDefaultLibraries)
            << attrTagT(_IgnoreEmbeddedIDL, tool.IgnoreEmbeddedIDL)
            << attrTagT(_IgnoreImportLibrary, tool.IgnoreImportLibrary)
            << attrTagT(_ImageHasSafeExceptionHandlers, tool.ImageHasSafeExceptionHandlers)
            << attrTagX(_IgnoreSpecificDefaultLibraries, tool.IgnoreDefaultLibraryNames, ";")
            << attrTagS(_ImportLibrary, tool.ImportLibrary)
            << attrTagS(_KeyContainer, tool.KeyContainer)
            << attrTagS(_KeyFile, tool.KeyFile)
            << attrTagT(_LargeAddressAware, toTriState(tool.LargeAddressAware))
            << attrTagT(_LinkDLL, (tool.config->ConfigurationType == typeDynamicLibrary ? _True : unset))
            << attrTagS(_LinkErrorReporting, tool.LinkErrorReporting)
            << attrTagT(_LinkIncremental, toTriState(tool.LinkIncremental))
            << attrTagT(_LinkStatus, toTriState(tool.ShowProgress))
            << attrTagS(_LinkTimeCodeGeneration, toString(tool.LinkTimeCodeGeneration))
            << attrTagS(_ManifestFile, tool.ManifestFile)
            << attrTagT(_MapExports, tool.MapExports)
            << attrTagS(_MapFileName, tool.MapFileName)
            << attrTagS(_MergedIDLBaseFileName, tool.MergedIDLBaseFileName)
            << attrTagS(_MergeSections, tool.MergeSections)
            << attrTagS(_MidlCommandFile, tool.MidlCommandFile)
            << attrTagS(_ModuleDefinitionFile, tool.ModuleDefinitionFile)
            << attrTagT(_NoEntryPoint, tool.ResourceOnlyDLL)
            << attrTagT(_OptimizeReferences, toTriState(tool.OptimizeReferences))
            << attrTagS(_OutputFile, tool.OutputFile)
            << attrTagT(_PreventDllBinding, tool.PreventDllBinding)
            << attrTagS(_ProgramDatabaseFile, tool.ProgramDatabaseFile)
            << attrTagT(_RandomizedBaseAddress, tool.RandomizedBaseAddress)
            << attrTagT(_RegisterOutput, tool.RegisterOutput)
            << attrTagL(_SectionAlignment, tool.SectionAlignment, /*ifNot*/ -1)
            << attrTagT(_SetChecksum, tool.SetChecksum)
            << attrTagL(_StackCommitSize, tool.StackCommitSize, /*ifNot*/ -1)
            << attrTagL(_StackReserveSize, tool.StackReserveSize, /*ifNot*/ -1)
            << attrTagS(_StripPrivateSymbols, tool.StripPrivateSymbols)
            << attrTagS(_SubSystem, toString(tool.SubSystem))
//            << attrTagT(_SupportNobindOfDelayLoadedDLL, tool.SupportNobindOfDelayLoadedDLL)
            << attrTagT(_SupportUnloadOfDelayLoadedDLL, tool.SupportUnloadOfDelayLoadedDLL)
            << attrTagT(_SuppressStartupBanner, tool.SuppressStartupBanner)
            << attrTagT(_SwapRunFromCD, tool.SwapRunFromCD)
            << attrTagT(_SwapRunFromNet, tool.SwapRunFromNet)
            << attrTagS(_TargetMachine, toString(tool.TargetMachine))
            << attrTagT(_TerminalServerAware, toTriState(tool.TerminalServerAware))
            << attrTagT(_TreatLinkerWarningAsErrors, tool.TreatWarningsAsErrors)
            << attrTagT(_TurnOffAssemblyGeneration, tool.TurnOffAssemblyGeneration)
            << attrTagS(_TypeLibraryFile, tool.TypeLibraryFile)
            << attrTagL(_TypeLibraryResourceID, tool.TypeLibraryResourceID, /*ifNot*/ 0)
            << attrTagS(_UACExecutionLevel, tool.UACExecutionLevel)
            << attrTagT(_UACUIAccess, tool.UACUIAccess)
            << attrTagS(_Version, tool.Version)
        << closetag(_Link);
}

void VCXProjectWriter::write(XmlOutput &xml, const VCMIDLTool &tool)
{
    xml
        << tag(_Midl)
            << attrTagX(_AdditionalIncludeDirectories, tool.AdditionalIncludeDirectories, ";")
            << attrTagX(_AdditionalOptions, tool.AdditionalOptions, " ")
            << attrTagT(_ApplicationConfigurationMode, tool.ApplicationConfigurationMode)
            << attrTagS(_ClientStubFile, tool.ClientStubFile)
            << attrTagX(_CPreprocessOptions, tool.CPreprocessOptions, " ")
            << attrTagS(_DefaultCharType, toString(tool.DefaultCharType))
            << attrTagS(_DLLDataFileName, tool.DLLDataFileName)
            << attrTagS(_EnableErrorChecks, toString(tool.EnableErrorChecks))
            << attrTagT(_ErrorCheckAllocations, tool.ErrorCheckAllocations)
            << attrTagT(_ErrorCheckBounds, tool.ErrorCheckBounds)
            << attrTagT(_ErrorCheckEnumRange, tool.ErrorCheckEnumRange)
            << attrTagT(_ErrorCheckRefPointers, tool.ErrorCheckRefPointers)
            << attrTagT(_ErrorCheckStubData, tool.ErrorCheckStubData)
            << attrTagS(_GenerateClientFiles, tool.GenerateClientFiles)
            << attrTagS(_GenerateServerFiles, tool.GenerateServerFiles)
            << attrTagT(_GenerateStublessProxies, tool.GenerateStublessProxies)
            << attrTagT(_GenerateTypeLibrary, tool.GenerateTypeLibrary)
            << attrTagS(_HeaderFileName, tool.HeaderFileName)
            << attrTagT(_IgnoreStandardIncludePath, tool.IgnoreStandardIncludePath)
            << attrTagS(_InterfaceIdentifierFileName, tool.InterfaceIdentifierFileName)
            << attrTagL(_LocaleID, tool.LocaleID, /*ifNot*/ -1)
            << attrTagT(_MkTypLibCompatible, tool.MkTypLibCompatible)
            << attrTagS(_OutputDirectory, tool.OutputDirectory)
            << attrTagX(_PreprocessorDefinitions, tool.PreprocessorDefinitions, ";")
            << attrTagS(_ProxyFileName, tool.ProxyFileName)
            << attrTagS(_RedirectOutputAndErrors, tool.RedirectOutputAndErrors)
            << attrTagS(_ServerStubFile, tool.ServerStubFile)
            << attrTagS(_StructMemberAlignment, toString(tool.StructMemberAlignment))
            << attrTagT(_SuppressCompilerWarnings, tool.SuppressCompilerWarnings)
            << attrTagT(_SuppressStartupBanner, tool.SuppressStartupBanner)
            << attrTagS(_TargetEnvironment, toString(tool.TargetEnvironment))
            << attrTagS(_TypeLibFormat, tool.TypeLibFormat)
            << attrTagS(_TypeLibraryName, tool.TypeLibraryName)
            << attrTagX(_UndefinePreprocessorDefinitions, tool.UndefinePreprocessorDefinitions, ";")
            << attrTagT(_ValidateAllParameters, tool.ValidateAllParameters)
            << attrTagT(_WarnAsError, tool.WarnAsError)
            << attrTagS(_WarningLevel, toString(tool.WarningLevel))
        << closetag(_Midl);
}

void VCXProjectWriter::write(XmlOutput &xml, const VCCustomBuildTool &tool)
{
    const QString condition = generateCondition(*tool.config);

    if ( !tool.AdditionalDependencies.isEmpty() )
    {
        xml << tag("AdditionalInputs")
            << attrTag("Condition", condition)
            << valueTagDefX(tool.AdditionalDependencies, "AdditionalInputs", ";");
    }

    if( !tool.CommandLine.isEmpty() )
    {
        xml << tag("Command")
            << attrTag("Condition", condition)
            << valueTag(tool.CommandLine.join(vcxCommandSeparator()));
    }

    if ( !tool.Description.isEmpty() )
    {
        xml << tag("Message")
            << attrTag("Condition", condition)
            << valueTag(tool.Description);
    }

    if ( !tool.Outputs.isEmpty() )
    {
        xml << tag("Outputs")
            << attrTag("Condition", condition)
            << valueTagDefX(tool.Outputs, "Outputs", ";");
    }
}

void VCXProjectWriter::write(XmlOutput &xml, const VCLibrarianTool &tool)
{
    xml
        << tag(_Lib)
            << attrTagX(_AdditionalDependencies, tool.AdditionalDependencies, ";")
            << attrTagX(_AdditionalLibraryDirectories, tool.AdditionalLibraryDirectories, ";")
            << attrTagX(_AdditionalOptions, tool.AdditionalOptions, " ")
//unused    << attrTagS(_DisplayLibrary, tool.DisplayLibrary)
//unused    << attrTagS(_ErrorReporting, tool.ErrorReporting)
            << attrTagX(_ExportNamedFunctions, tool.ExportNamedFunctions, ";")
            << attrTagX(_ForceSymbolReferences, tool.ForceSymbolReferences, ";")
            << attrTagT(_IgnoreAllDefaultLibraries, tool.IgnoreAllDefaultLibraries)
            << attrTagX(_IgnoreSpecificDefaultLibraries, tool.IgnoreDefaultLibraryNames, ";")
//unused    << attrTagT(_LinkTimeCodeGeneration, tool.LinkTimeCodeGeneration)
            << attrTagS(_ModuleDefinitionFile, tool.ModuleDefinitionFile)
//unused    << attrTagS(_Name, tool.Name)
            << attrTagS(_OutputFile, tool.OutputFile)
//unused    << attrTagX(_RemoveObjects, tool.RemoveObjects, ";")
//unused    << attrTagS(_SubSystem, tool.SubSystem)
            << attrTagT(_SuppressStartupBanner, tool.SuppressStartupBanner)
//unused    << attrTagS(_TargetMachine, tool.TargetMachine)
//unused    << attrTagT(_TreatLibWarningAsErrors, tool.TreatLibWarningAsErrors)
//unused    << attrTagT(_Verbose, tool.Verbose)
        << closetag(_Lib);
}

void VCXProjectWriter::write(XmlOutput &xml, const VCResourceCompilerTool &tool)
{
    xml
        << tag(_ResourceCompile)
            << attrTagX(_AdditionalIncludeDirectories, tool.AdditionalIncludeDirectories, ";")
            << attrTagX(_AdditionalOptions, tool.AdditionalOptions, " ")
            << attrTagS(_Culture, toString(tool.Culture))
            << attrTagT(_IgnoreStandardIncludePath, tool.IgnoreStandardIncludePath)
//unused    << attrTagT(_NullTerminateStrings, tool.NullTerminateStrings)
            << attrTagX(_PreprocessorDefinitions, tool.PreprocessorDefinitions, ";")
            << attrTagS(_ResourceOutputFileName, tool.ResourceOutputFileName)
            << attrTagT(_ShowProgress, toTriState(tool.ShowProgress))
            << attrTagT(_SuppressStartupBanner, tool.SuppressStartupBanner)
//unused    << attrTagS(_TrackerLogDirectory, tool.TrackerLogDirectory)
//unused    << attrTagS(_UndefinePreprocessorDefinitions, tool.UndefinePreprocessorDefinitions)
        << closetag(_ResourceCompile);
}

void VCXProjectWriter::write(XmlOutput &xml, const VCEventTool &tool)
{
    xml
        << tag(tool.EventName)
            << tag(_Command) << valueTag(tool.CommandLine.join(vcxCommandSeparator()))
            << tag(_Message) << valueTag(tool.Description)
        << closetag(tool.EventName);
}

void VCXProjectWriter::write(XmlOutput &xml, const VCDeploymentTool &tool)
{
    Q_UNUSED(xml);
    Q_UNUSED(tool);
    // SmartDevice deployment not supported in VS 2010
}

void VCXProjectWriter::write(XmlOutput &xml, const VCWinDeployQtTool &tool)
{
    const QString name = QStringLiteral("WinDeployQt_") + tool.config->Name;
    xml << tag("Target")
           << attrTag(_Name, name)
           << attrTag("Condition", generateCondition(*tool.config))
           << attrTag("Inputs", "$(OutDir)\\$(TargetName).exe")
           << attrTag("Outputs", tool.Record)
           << tag(_Message)
              << attrTag("Text", tool.CommandLine)
           << closetag()
           << tag("Exec")
             << attrTag("Command", tool.CommandLine)
           << closetag()
        << closetag()
        << tag("Target")
           << attrTag(_Name, QStringLiteral("PopulateWinDeployQtItems_") + tool.config->Name)
           << attrTag("Condition", generateCondition(*tool.config))
           << attrTag("AfterTargets", "Link")
           << attrTag("DependsOnTargets", name)
           << tag("ReadLinesFromFile")
              << attrTag("File", tool.Record)
              << tag("Output")
                 << attrTag("TaskParameter", "Lines")
                 << attrTag("ItemName", "DeploymentItems")
              << closetag()
           << closetag()
           << tag(_ItemGroup)
              << tag("None")
                 << attrTag("Include", "@(DeploymentItems)")
                 << attrTagT("DeploymentContent", _True)
              << closetag()
           << closetag()
        << closetag();
}

void VCXProjectWriter::write(XmlOutput &xml, const VCConfiguration &tool)
{
        xml << tag("PropertyGroup")
            << attrTag("Condition", generateCondition(tool))
            << attrTag("Label", "Configuration")
            << attrTagS(_PlatformToolSet, tool.PlatformToolSet)
            << attrTagS(_OutputDirectory, tool.OutputDirectory)
            << attrTagT(_ATLMinimizesCRunTimeLibraryUsage, tool.ATLMinimizesCRunTimeLibraryUsage)
            << attrTagT(_BuildBrowserInformation, tool.BuildBrowserInformation)
            << attrTagS(_CharacterSet, toString(tool.CharacterSet))
            << attrTagS(_ConfigurationType, toString(tool.ConfigurationType))
            << attrTagS(_DeleteExtensionsOnClean, tool.DeleteExtensionsOnClean)
            << attrTagS(_ImportLibrary, tool.ImportLibrary)
            << attrTagS(_IntermediateDirectory, tool.IntermediateDirectory)
            << attrTagS(_PrimaryOutput, tool.PrimaryOutput)
            << attrTagS(_ProgramDatabase, tool.ProgramDatabase)
            << attrTagT(_RegisterOutput, tool.RegisterOutput)
            << attrTagS(_UseOfATL, toString(tool.UseOfATL))
            << attrTagS(_UseOfMfc, toString(tool.UseOfMfc))
            << attrTagT(_WholeProgramOptimization, tool.WholeProgramOptimization)
            << attrTagT(_EmbedManifest, tool.manifestTool.EmbedManifest)
        << closetag();
}

void VCXProjectWriter::write(XmlOutput &xml, VCFilter &tool)
{
    Q_UNUSED(xml);
    Q_UNUSED(tool);
    // unused in this generator
}

void VCXProjectWriter::addFilters(VCProject &project, XmlOutput &xmlFilter, const QString &filtername)
{
    bool added = false;

    for (int i = 0; i < project.SingleProjects.count(); ++i) {
        const VCFilter filter = project.SingleProjects.at(i).filterByName(filtername);
        if(!filter.Files.isEmpty() && !added) {
            xmlFilter << tag("Filter")
                      << attrTag("Include", filtername)
                      << attrTagS("UniqueIdentifier", filter.Guid)
                      << attrTagS("Extensions", filter.Filter)
                      << attrTagT("ParseFiles", filter.ParseFiles)
                      << closetag();
        }
    }
}

// outputs a given filter for all existing configurations of a project
void VCXProjectWriter::outputFilter(VCProject &project, XmlOutput &xml, XmlOutput &xmlFilter, const QString &filtername)
{
    QScopedPointer<XNode> root;
    if (project.SingleProjects.at(0).flat_files)
        root.reset(new XFlatNode);
    else
        root.reset(new XTreeNode);

    for (int i = 0; i < project.SingleProjects.count(); ++i) {
        const VCFilter filter = project.SingleProjects.at(i).filterByName(filtername);
        // Merge all files in this filter to root tree
        for (int x = 0; x < filter.Files.count(); ++x)
            root->addElement(filter.Files.at(x));
    }

    if (!root->hasElements())
        return;

    root->generateXML(xml, xmlFilter, "", project, filtername); // output root tree
}

static QString stringBeforeFirstBackslash(const QString &str)
{
    int idx = str.indexOf(QLatin1Char('\\'));
    return idx == -1 ? str : str.left(idx);
}

// Output all configurations (by filtername) for a file (by info)
// A filters config output is in VCFilter.outputFileConfig()
void VCXProjectWriter::outputFileConfigs(VCProject &project, XmlOutput &xml, XmlOutput &xmlFilter,
                                         const VCFilterFile &info, const QString &filtername)
{
    // In non-flat mode the filter names have directory suffixes, e.g. "Generated Files\subdir".
    const QString cleanFilterName = stringBeforeFirstBackslash(filtername);

    // We need to check if the file has any custom build step.
    // If there is one then it has to be included with "CustomBuild Include"
    bool hasCustomBuildStep = false;
    QVarLengthArray<OutputFilterData> data(project.SingleProjects.count());
    for (int i = 0; i < project.SingleProjects.count(); ++i) {
        data[i].filter = project.SingleProjects.at(i).filterByName(cleanFilterName);
        if (!data[i].filter.Config) // only if the filter is not empty
            continue;
        VCFilter &filter = data[i].filter;

        // Clearing each filter tool
        filter.useCustomBuildTool = false;
        filter.useCompilerTool = false;
        filter.CustomBuildTool = VCCustomBuildTool();
        filter.CustomBuildTool.config = filter.Config;
        filter.CompilerTool = VCCLCompilerTool();
        filter.CompilerTool.config = filter.Config;

        VCFilterFile fileInFilter = filter.findFile(info.file, &data[i].inBuild);
        data[i].info = fileInFilter;
        data[i].inBuild &= !fileInFilter.excludeFromBuild;
        if (data[i].inBuild && filter.addExtraCompiler(fileInFilter))
            hasCustomBuildStep = true;
    }

    bool fileAdded = false;
    for (int i = 0; i < project.SingleProjects.count(); ++i) {
        OutputFilterData *d = &data[i];
        if (!d->filter.Config) // only if the filter is not empty
            continue;
        if (outputFileConfig(d, xml, xmlFilter, info.file, filtername, fileAdded,
                             hasCustomBuildStep)) {
            fileAdded = true;
        }
    }

    if ( !fileAdded )
        outputFileConfig(xml, xmlFilter, info.file, filtername);

    xml << closetag();
    xmlFilter << closetag();
}

bool VCXProjectWriter::outputFileConfig(OutputFilterData *d, XmlOutput &xml, XmlOutput &xmlFilter,
                                        const QString &filename, const QString &fullFilterName,
                                        bool fileAdded, bool hasCustomBuildStep)
{
    VCFilter &filter = d->filter;
    if (d->inBuild) {
        if (filter.Project->usePCH)
            filter.modifyPCHstage(filename);
    } else {
        // Excluded files uses an empty compiler stage
        if (d->info.excludeFromBuild)
            filter.useCompilerTool = true;
    }

    // Actual XML output ----------------------------------
    if (hasCustomBuildStep || filter.useCustomBuildTool || filter.useCompilerTool
            || !d->inBuild || filter.Name.startsWith("Deployment Files")) {

        if (hasCustomBuildStep || filter.useCustomBuildTool)
        {
            if (!fileAdded) {
                fileAdded = true;

                xmlFilter << tag("CustomBuild")
<<<<<<< HEAD
                    << attrTag("Include", Option::fixPathToTargetOS(filename))
                    << attrTagS("Filter", filter.Name);
=======
                    << attrTag("Include",Option::fixPathToLocalOS(filename))
                    << attrTagS("Filter", fullFilterName);
>>>>>>> edd55542

                xml << tag("CustomBuild")
                    << attrTag("Include", Option::fixPathToTargetOS(filename));

                if (filter.Name.startsWith("Form Files")
                        || filter.Name.startsWith("Generated Files")
                        || filter.Name.startsWith("Resource Files")
                        || filter.Name.startsWith("Deployment Files"))
                    xml << attrTagS("FileType", "Document");
            }

            filter.Project->projectWriter->write(xml, filter.CustomBuildTool);
        }

        if (!fileAdded)
        {
            fileAdded = true;
            outputFileConfig(xml, xmlFilter, filename, fullFilterName);
        }

        const QString condition = generateCondition(*filter.Config);
        if (!d->inBuild) {
            xml << tag("ExcludedFromBuild")
                << attrTag("Condition", condition)
                << valueTag("true");
        }

        if (filter.Name.startsWith("Deployment Files") && d->inBuild) {
            xml << tag("DeploymentContent")
                << attrTag("Condition", condition)
                << valueTag("true");
        }

        if (filter.useCompilerTool) {

            if ( !filter.CompilerTool.ForcedIncludeFiles.isEmpty() ) {
                xml << tag("ForcedIncludeFiles")
                    << attrTag("Condition", condition)
                    << valueTagX(filter.CompilerTool.ForcedIncludeFiles);
            }

            if ( !filter.CompilerTool.PrecompiledHeaderThrough.isEmpty() ) {
                xml << tag("PrecompiledHeaderFile")
                    << attrTag("Condition", condition)
                    << valueTag(filter.CompilerTool.PrecompiledHeaderThrough);
            }

            if (filter.CompilerTool.UsePrecompiledHeader != pchUnset) {
                xml << tag("PrecompiledHeader")
                    << attrTag("Condition", condition)
                    << valueTag(toString(filter.CompilerTool.UsePrecompiledHeader));
            }
        }
    }

    return fileAdded;
}

void VCXProjectWriter::outputFileConfig(XmlOutput &xml, XmlOutput &xmlFilter,
                                        const QString &filePath, const QString &filterName)
{
    const QString nativeFilePath = Option::fixPathToTargetOS(filePath);
    if (filterName.startsWith("Source Files")) {
        xmlFilter << tag("ClCompile")
                  << attrTag("Include", nativeFilePath)
                  << attrTagS("Filter", filterName);
        xml << tag("ClCompile")
            << attrTag("Include", nativeFilePath);
    } else if (filterName.startsWith("Header Files")) {
        xmlFilter << tag("ClInclude")
                  << attrTag("Include", nativeFilePath)
                  << attrTagS("Filter", filterName);
        xml << tag("ClInclude")
            << attrTag("Include", nativeFilePath);
    } else if (filterName.startsWith("Generated Files") || filterName.startsWith("Form Files")) {
        if (filePath.endsWith(".h")) {
            xmlFilter << tag("ClInclude")
                      << attrTag("Include", nativeFilePath)
                      << attrTagS("Filter", filterName);
            xml << tag("ClInclude")
                << attrTag("Include", nativeFilePath);
        } else if (filePath.endsWith(".cpp")) {
            xmlFilter << tag("ClCompile")
                      << attrTag("Include", nativeFilePath)
                      << attrTagS("Filter", filterName);
            xml << tag("ClCompile")
                << attrTag("Include", nativeFilePath);
        } else if (filePath.endsWith(".res")) {
            xmlFilter << tag("CustomBuild")
                      << attrTag("Include", nativeFilePath)
                      << attrTagS("Filter", filterName);
            xml << tag("CustomBuild")
                << attrTag("Include", nativeFilePath);
        } else {
            xmlFilter << tag("CustomBuild")
                      << attrTag("Include", nativeFilePath)
                      << attrTagS("Filter", filterName);
            xml << tag("CustomBuild")
                << attrTag("Include", nativeFilePath);
        }
    } else if (filterName.startsWith("Root Files")) {
        if (filePath.endsWith(".rc")) {
            xmlFilter << tag("ResourceCompile")
                      << attrTag("Include", nativeFilePath);
            xml << tag("ResourceCompile")
                << attrTag("Include", nativeFilePath);
        }
    } else {
        xmlFilter << tag("None")
                  << attrTag("Include", nativeFilePath)
                  << attrTagS("Filter", filterName);
        xml << tag("None")
            << attrTag("Include", nativeFilePath);
    }
}

QString VCXProjectWriter::generateCondition(const VCConfiguration &config)
{
    return QStringLiteral("'$(Configuration)|$(Platform)'=='") + config.Name + QLatin1Char('\'');
}

QT_END_NAMESPACE<|MERGE_RESOLUTION|>--- conflicted
+++ resolved
@@ -1911,13 +1911,8 @@
                 fileAdded = true;
 
                 xmlFilter << tag("CustomBuild")
-<<<<<<< HEAD
                     << attrTag("Include", Option::fixPathToTargetOS(filename))
-                    << attrTagS("Filter", filter.Name);
-=======
-                    << attrTag("Include",Option::fixPathToLocalOS(filename))
                     << attrTagS("Filter", fullFilterName);
->>>>>>> edd55542
 
                 xml << tag("CustomBuild")
                     << attrTag("Include", Option::fixPathToTargetOS(filename));
